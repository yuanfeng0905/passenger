--- conflicted
+++ resolved
@@ -70,7 +70,7 @@
 end
 
 def enterprise_git_url
-	return "TODO"
+	return "git@gitlab.phusion.nl:passenger/passenger_enterprise_server.git"
 end
 
 def git_tag_prefix
@@ -205,17 +205,11 @@
 			puts "Initiating building of Debian packages"
 			Rake::Task['package:initiate_debian_building'].invoke
 
-<<<<<<< HEAD
-			sh "cd ../passenger_autobuilder && " +
-				"git pull && " +
-				"./autobuild-osx git@gitlab.phusion.nl:passenger/passenger_enterprise_server.git passenger-enterprise psg_autobuilder_chroot@juvia-helper.phusion.nl --tag=#{tag}"
-=======
 			puts "Building OS X binaries..."
 			Rake::Task['package:build_osx_binaries'].invoke
 
 			puts "--------------"
 			puts "All done."
->>>>>>> a2fd8680
 		end
 	else
 		puts "Did not upload anything."
