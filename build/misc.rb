# encoding: utf-8
#  Phusion Passenger - https://www.phusionpassenger.com/
#  Copyright (c) 2010-2015 Phusion
#
#  "Phusion Passenger" is a trademark of Hongli Lai & Ninh Bui.
#
#  Permission is hereby granted, free of charge, to any person obtaining a copy
#  of this software and associated documentation files (the "Software"), to deal
#  in the Software without restriction, including without limitation the rights
#  to use, copy, modify, merge, publish, distribute, sublicense, and/or sell
#  copies of the Software, and to permit persons to whom the Software is
#  furnished to do so, subject to the following conditions:
#
#  The above copyright notice and this permission notice shall be included in
#  all copies or substantial portions of the Software.
#
#  THE SOFTWARE IS PROVIDED "AS IS", WITHOUT WARRANTY OF ANY KIND, EXPRESS OR
#  IMPLIED, INCLUDING BUT NOT LIMITED TO THE WARRANTIES OF MERCHANTABILITY,
#  FITNESS FOR A PARTICULAR PURPOSE AND NONINFRINGEMENT. IN NO EVENT SHALL THE
#  AUTHORS OR COPYRIGHT HOLDERS BE LIABLE FOR ANY CLAIM, DAMAGES OR OTHER
#  LIABILITY, WHETHER IN AN ACTION OF CONTRACT, TORT OR OTHERWISE, ARISING FROM,
#  OUT OF OR IN CONNECTION WITH THE SOFTWARE OR THE USE OR OTHER DEALINGS IN
#  THE SOFTWARE.

desc "Run 'sloccount' to see how much code Passenger has"
task :sloccount do
  ENV['LC_ALL'] = 'C'
  begin
    # sloccount doesn't recognize the scripts in
    # bin/ as Ruby, so we make symlinks with proper
    # extensions.
    tmpdir = ".sloccount"
    system "rm -rf #{tmpdir}"
    mkdir tmpdir
    Dir['bin/*'].each do |file|
      safe_ln file, "#{tmpdir}/#{File.basename(file)}.rb"
    end
    sh "sloccount", *Dir[
      "#{tmpdir}/*",
      "lib/phusion_passenger",
      "ext/apache2",
      "ext/nginx",
      "ext/common",
      "ext/oxt",
      "ext/phusion_passenger/*.c",
      "test/**/*.{cpp,rb,h}"
    ]
  ensure
    system "rm -rf #{tmpdir}"
  end
end

def extract_latest_news_contents_and_items
  # The text is in the following format:
  #
  #   Release x.x.x
  #   -------------
  #
  #    * Text.
  #    * More text.
  #    * A header.
  #      With yet more text.
  #
  #   Release y.y.y
  #   -------------
  #   .....
  contents = File.read("CHANGELOG")

  # We're only interested in the latest release, so extract the text for that.
  contents =~ /\A(Release.*?)^(Release|Older releases)/m
  contents = $1
  contents.sub!(/\A.*?\n-+\n+/m, '')
  contents.sub!(/\n+\Z/, '')

  # Now split the text into individual items.
  items = contents.split(/^ \* /)
  items.shift while items.first == ""

  return [contents, items]
end

desc "Convert the Changelog items for the latest release to HTML"
task :changelog_as_html do
  require 'cgi'
  contents, items = extract_latest_news_contents_and_items

  puts "<ul>"
  items.each do |item|
    def format_paragraph(text)
      # Get rid of newlines: convert them into spaces.
      text.gsub!("\n", ' ')
      while text.index('  ')
        text.gsub!('  ', ' ')
      end

      # Auto-link to issue tracker.
      text.gsub!(/(bug #|issue #|GH-)(\d+)/i) do
        url = "https://github.com/phusion/passenger/issues/#{$2}"
        %Q(<{a href="#{url}"}>#{$1}#{$2}<{/a}>)
      end

      text.strip!
      text = CGI.escapeHTML(text)
      text.gsub!(%r(&lt;\{(.*?)\}&gt;(.*?)&lt;\{/(.*?)\}&gt;)) do
        "<#{CGI.unescapeHTML $1}>#{$2}</#{CGI.unescapeHTML $3}>"
      end
      text
    end

    puts "<li>" + format_paragraph(item.strip) + "</li>"
  end
  puts "</ul>"
end

desc "Convert the Changelog items for the latest release to Markdown"
task :changelog_as_markdown do
  contents, items = extract_latest_news_contents_and_items

  # Auto-link to issue tracker.
  contents.gsub!(/(bug #|issue #|GH-)(\d+)/i) do
    url = "https://github.com/phusion/passenger/issues/#{$2}"
    %Q([#{$1}#{$2}](#{url}))
  end

  puts contents
end

desc "Update CONTRIBUTORS file"
task :contributors do
  entries = `git log --format='%aN' | sort -u`.split("\n")
  entries.delete "Hongli Lai"
  entries.delete "Hongli Lai (Phusion"
  entries.delete "Ninh Bui"
  entries.push "Ninh Bui (Phusion)"
  entries.delete "Phusion Dev"
  entries.delete "Tinco Andringa"
  entries.push "Tinco Andringa (Phusion)"
  entries.delete "Goffert van Gool"
  entries.push "Goffert van Gool (Phusion)"
  entries.delete "Gokulnath"
  entries.push "Gokulnath Manakkattil"
  entries.push "Sean Wilkinson"
  entries.push "Yichun Zhang"
  entries.delete "OnixGH"
  File.open("CONTRIBUTORS", "w") do |f|
    f.puts(entries.sort{ |a, b| a.downcase <=> b.downcase }.join("\n"))
  end
  puts "Updated CONTRIBUTORS"
end

# Compile the WebHelper binary, used by Homebrew packaging.
task :webhelper => :nginx do
  require 'tmpdir'
  require 'logger'
  PhusionPassenger.require_passenger_lib 'utils/download'
  Dir.mktmpdir do |path|
    Utils::Download.download("http://nginx.org/download/nginx-#{PREFERRED_NGINX_VERSION}.tar.gz",
      "#{path}/nginx.tar.gz",
      :connect_timeout => 30,
      :idle_timeout => 30)
    sh "cd '#{path}' && tar xzf nginx.tar.gz"
    sh "cd '#{path}/nginx-#{PREFERRED_NGINX_VERSION}' && " +
      "./configure --prefix=/tmp " +
      "#{STANDALONE_NGINX_CONFIGURE_OPTIONS} " +
      "--add-module='#{Dir.pwd}/ext/nginx' && " +
      "make"
    sh "cp '#{path}/nginx-#{PREFERRED_NGINX_VERSION}/objs/nginx' '#{AGENT_OUTPUT_DIR}nginx-#{PREFERRED_NGINX_VERSION}'"
  end
end

dependencies = [
  COMMON_LIBRARY.link_objects,
  LIBBOOST_OXT,
  LIBEV_TARGET,
  LIBUV_TARGET
].flatten.compact
task :compile_app => dependencies do
  source = ENV['SOURCE'] || ENV['FILE'] || ENV['F']
  if !source
    STDERR.puts "Please specify the source filename with SOURCE=(...)"
    exit 1
  end
  if source =~ /\.h/
    File.open('_source.cpp', 'w') do |f|
      f.puts "#include \"#{source}\""
    end
    source = '_source.cpp'
  end
  object = source.sub(/\.cpp$/, '.o')
  exe = source.sub(/\.cpp$/, '')
  begin
    compile_cxx(source,
      "-DSTANDALONE -o #{object} " <<
      "-Iext -Iext/common #{LIBEV_CFLAGS} #{LIBUV_CFLAGS} " <<
      "#{EXTRA_CXXFLAGS}")
    create_executable(exe, object,
      "-DSTANDALONE " <<
      "-Iext -Iext/common #{LIBEV_CFLAGS} #{LIBUV_CFLAGS} " <<
      "#{EXTRA_CXXFLAGS} " <<
      "#{COMMON_LIBRARY.link_objects_as_string} " <<
      "#{LIBBOOST_OXT_LINKARG} " <<
<<<<<<< HEAD
      "#{LIBEV_LIBS} " <<
      "#{LIBUV_LIBS} " <<
=======
      "#{libev_libs} " <<
      "#{libuv_libs} " <<
>>>>>>> 8f254d21
      "#{PlatformInfo.portability_cxx_ldflags} " <<
      "#{EXTRA_CXX_LDFLAGS}")
  ensure
    File.unlink('_source.cpp') rescue nil
  end
end<|MERGE_RESOLUTION|>--- conflicted
+++ resolved
@@ -199,13 +199,8 @@
       "#{EXTRA_CXXFLAGS} " <<
       "#{COMMON_LIBRARY.link_objects_as_string} " <<
       "#{LIBBOOST_OXT_LINKARG} " <<
-<<<<<<< HEAD
-      "#{LIBEV_LIBS} " <<
-      "#{LIBUV_LIBS} " <<
-=======
       "#{libev_libs} " <<
       "#{libuv_libs} " <<
->>>>>>> 8f254d21
       "#{PlatformInfo.portability_cxx_ldflags} " <<
       "#{EXTRA_CXX_LDFLAGS}")
   ensure
