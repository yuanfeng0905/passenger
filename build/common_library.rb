--- conflicted
+++ resolved
@@ -138,17 +138,12 @@
 			file object_file => dependencies do
 				sh "mkdir -p #{output_dir}" if !File.directory?(output_dir)
 				sh "mkdir -p #{output_dir}/Utils" if !File.directory?("#{output_dir}/Utils")
-<<<<<<< HEAD
 				sh "mkdir -p #{output_dir}/agents/LoggingAgent" if !File.directory?("#{output_dir}/agents/LoggingAgent")
-				compile_cxx("ext/common/#{source_file}", "#{flags} -o #{object_file}")
-=======
-				sh "mkdir -p #{output_dir}/LoggingAgent" if !File.directory?("#{output_dir}/LoggingAgent")
 				if source_file =~ /\.c$/
 					compile_c("ext/common/#{source_file}", "#{flags} -o #{object_file}")
 				else
 					compile_cxx("ext/common/#{source_file}", "#{flags} -o #{object_file}")
 				end
->>>>>>> b471d4e8
 			end
 		end
 	end
