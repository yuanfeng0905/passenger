#  Phusion Passenger - https://www.phusionpassenger.com/
#  Copyright (c) 2010-2015 Phusion
#
#  "Phusion Passenger" is a trademark of Hongli Lai & Ninh Bui.
#
#  See LICENSE file for license information.

AGENT_OBJECTS = {
  'WatchdogMain.o' => [
    'ext/common/agent/Watchdog/Main.cpp',
    'ext/common/agent/Watchdog/Main.cpp',
    'ext/common/agent/Watchdog/AgentWatcher.cpp',
    'ext/common/agent/Watchdog/CoreWatcher.cpp',
    'ext/common/agent/Watchdog/UstRouterWatcher.cpp',
    'ext/common/agent/Watchdog/InstanceDirToucher.cpp',
    'ext/common/agent/Watchdog/ApiServer.h',
    'ext/common/agent/ApiServerUtils.h',
    'ext/common/agent/Core/OptionParser.h',
    'ext/common/agent/UstRouter/OptionParser.h',
    'ext/common/ServerKit/Server.h',
    'ext/common/ServerKit/HttpServer.h',
    'ext/common/ServerKit/HttpHeaderParser.h',
    'ext/common/ServerKit/FileBufferedChannel.h',
    'ext/common/Constants.h',
    'ext/common/InstanceDirectory.h',
    'ext/common/ResourceLocator.h',
    'ext/common/Utils/VariantMap.h'
  ],
  'CoreMain.o' => [
    'ext/common/agent/Core/Main.cpp',
    'ext/common/agent/Core/OptionParser.h',
    'ext/common/agent/Core/ApiServer.h',
    'ext/common/agent/Core/ResponseCache.h',
    'ext/common/agent/Core/RequestHandler.h',
    'ext/common/agent/Core/RequestHandler/Client.h',
    'ext/common/agent/Core/RequestHandler/AppResponse.h',
    'ext/common/agent/Core/RequestHandler/TurboCaching.h',
    'ext/common/agent/Core/RequestHandler/Utils.cpp',
    'ext/common/agent/Core/RequestHandler/Hooks.cpp',
    'ext/common/agent/Core/RequestHandler/InitRequest.cpp',
    'ext/common/agent/Core/RequestHandler/BufferBody.cpp',
    'ext/common/agent/Core/RequestHandler/CheckoutSession.cpp',
    'ext/common/agent/Core/RequestHandler/SendRequest.cpp',
    'ext/common/agent/Core/RequestHandler/ForwardResponse.cpp',
    'ext/common/agent/ApiServerUtils.h',
    'ext/common/ServerKit/Server.h',
    'ext/common/ServerKit/HttpServer.h',
    'ext/common/ServerKit/HttpHeaderParser.h',
    'ext/common/ServerKit/AcceptLoadBalancer.h',
    'ext/common/ServerKit/FileBufferedChannel.h',
    'ext/common/ApplicationPool2/Pool.h',
    'ext/common/ApplicationPool2/Group.h',
    'ext/common/ApplicationPool2/BasicGroupInfo.h',
    'ext/common/ApplicationPool2/BasicProcessInfo.h',
    'ext/common/ApplicationPool2/Context.h',
    'ext/common/ApplicationPool2/Process.h',
    'ext/common/ApplicationPool2/Session.h',
    'ext/common/SpawningKit/Spawner.h',
    'ext/common/Constants.h',
    'ext/common/StaticString.h',
    'ext/common/Account.h',
    'ext/common/AccountsDatabase.h',
    'ext/common/MessageServer.h',
    'ext/common/FileDescriptor.h',
    'ext/common/Logging.h',
    'ext/common/ResourceLocator.h',
    'ext/common/Utils/ProcessMetricsCollector.h',
    'ext/common/Utils/SystemMetricsCollector.h',
    'ext/common/Utils/VariantMap.h'
  ],
  'UstRouterMain.o' => [
    'ext/common/agent/UstRouter/Main.cpp',
    'ext/common/agent/UstRouter/OptionParser.h',
    'ext/common/agent/UstRouter/ApiServer.h',
    'ext/common/agent/UstRouter/LoggingServer.h',
    'ext/common/agent/UstRouter/RemoteSender.h',
    'ext/common/agent/UstRouter/DataStoreId.h',
    'ext/common/agent/UstRouter/FilterSupport.h',
    'ext/common/agent/ApiServerUtils.h',
    'ext/common/ServerKit/Server.h',
    'ext/common/ServerKit/HttpServer.h',
    'ext/common/ServerKit/HttpHeaderParser.h',
    'ext/common/ServerKit/FileBufferedChannel.h',
    'ext/common/Constants.h',
    'ext/common/Logging.h',
    'ext/common/EventedServer.h',
    'ext/common/EventedClient.h',
    'ext/common/Utils/VariantMap.h',
    'ext/common/Utils/BlockingQueue.h'
  ],
  'SystemMetricsMain.o' => [
    'ext/common/agent/SystemMetrics/Main.cpp',
    'ext/common/Utils/SystemMetricsCollector.h'
  ],
<<<<<<< HEAD
  'SendCloudUsageTool.o' => [
    'ext/common/agents/HelperAgent/SendCloudUsageTool.cpp',
    'ext/common/CloudUsageTracker.h'
  ],
  'TempDirToucher.o' => [
    'ext/common/agents/TempDirToucher/Main.cpp'
=======
  'TempDirToucherMain.o' => [
    'ext/common/agent/TempDirToucher/Main.cpp'
>>>>>>> 922b1e2f
  ],
  'SpawnPreparerMain.o' => [
    'ext/common/agent/SpawnPreparer/Main.cpp'
  ]
}

AGENT_OBJECTS.each_pair do |agent_object, agent_dependencies|
  full_agent_object = "#{AGENT_OUTPUT_DIR}#{agent_object}"
  full_agent_object_dir = File.dirname(full_agent_object)
  file(full_agent_object => agent_dependencies) do
    sh "mkdir -p #{full_agent_object_dir}" if !File.directory?(full_agent_object_dir)
    compile_cxx(agent_dependencies[0],
      "-o #{full_agent_object} " <<
      "#{EXTRA_PRE_CXXFLAGS} " <<
      "-Iext -Iext/common " <<
      "#{AGENT_CFLAGS} #{LIBEV_CFLAGS} #{LIBUV_CFLAGS} " <<
      "#{PlatformInfo.curl_flags} " <<
      "#{PlatformInfo.zlib_flags} " <<
      "#{EXTRA_CXXFLAGS}")
  end
end

agent_libs = COMMON_LIBRARY.
  only(:base, :ust_router, :other).
  exclude('AgentsStarter.o')
agent_objects = AGENT_OBJECTS.keys.map { |x| "#{AGENT_OUTPUT_DIR}#{x}" }
dependencies = agent_objects + [
  'ext/common/Constants.h',
  'ext/common/agent/Main.cpp',
  LIBBOOST_OXT,
  agent_libs.link_objects,
  LIBEV_TARGET,
  LIBUV_TARGET
].flatten.compact
file AGENT_OUTPUT_DIR + AGENT_EXE => dependencies do
  agent_objects_as_string = agent_objects.join(" ")
  sh "mkdir -p #{AGENT_OUTPUT_DIR}" if !File.directory?(AGENT_OUTPUT_DIR)
  compile_cxx("ext/common/agent/Main.cpp",
    "-o #{AGENT_OUTPUT_DIR}#{AGENT_EXE}.o " <<
    "#{EXTRA_PRE_CXXFLAGS} " <<
    "-Iext -Iext/common " <<
    "#{AGENT_CFLAGS} #{LIBEV_CFLAGS} #{LIBUV_CFLAGS} " <<
    "#{PlatformInfo.curl_flags} " <<
    "#{PlatformInfo.zlib_flags} " <<
    "#{EXTRA_CXXFLAGS}")
  create_executable("#{AGENT_OUTPUT_DIR}#{AGENT_EXE}",
    "#{AGENT_OUTPUT_DIR}#{AGENT_EXE}.o",
    "#{agent_libs.link_objects_as_string} " <<
    "#{agent_objects_as_string} " <<
    "#{LIBBOOST_OXT_LINKARG} " <<
    "#{EXTRA_PRE_CXX_LDFLAGS} " <<
    "#{libev_libs} " <<
    "#{libuv_libs} " <<
    "#{PlatformInfo.curl_libs} " <<
    "#{PlatformInfo.zlib_libs} " <<
    "#{PlatformInfo.portability_cxx_ldflags} " <<
    "#{AGENT_LDFLAGS} " <<
    "#{EXTRA_CXX_LDFLAGS}")
end

task 'common:clean' do
  sh "rm -rf #{AGENT_OUTPUT_DIR}"
end<|MERGE_RESOLUTION|>--- conflicted
+++ resolved
@@ -92,21 +92,16 @@
     'ext/common/agent/SystemMetrics/Main.cpp',
     'ext/common/Utils/SystemMetricsCollector.h'
   ],
-<<<<<<< HEAD
-  'SendCloudUsageTool.o' => [
-    'ext/common/agents/HelperAgent/SendCloudUsageTool.cpp',
-    'ext/common/CloudUsageTracker.h'
-  ],
-  'TempDirToucher.o' => [
-    'ext/common/agents/TempDirToucher/Main.cpp'
-=======
   'TempDirToucherMain.o' => [
     'ext/common/agent/TempDirToucher/Main.cpp'
->>>>>>> 922b1e2f
   ],
   'SpawnPreparerMain.o' => [
     'ext/common/agent/SpawnPreparer/Main.cpp'
-  ]
+  ],
+  'SendCloudUsageMain.o' => [
+    'ext/common/agent/SendCloudUsage/main.cpp',
+    'ext/common/CloudUsageTracker.h'
+  ],
 }
 
 AGENT_OBJECTS.each_pair do |agent_object, agent_dependencies|
