#  Phusion Passenger - https://www.phusionpassenger.com/
#  Copyright (c) 2010-2015 Phusion
#
#  "Phusion Passenger" is a trademark of Hongli Lai & Ninh Bui.
#
#  See LICENSE file for license information.

AGENT_OBJECTS = {
  'WatchdogMain.o' => [
    'ext/common/agent/Watchdog/WatchdogMain.cpp',
    'ext/common/agent/Watchdog/AgentWatcher.cpp',
    'ext/common/agent/Watchdog/CoreWatcher.cpp',
    'ext/common/agent/Watchdog/UstRouterWatcher.cpp',
    'ext/common/agent/Watchdog/InstanceDirToucher.cpp',
    'ext/common/agent/Watchdog/ApiServer.h',
    'ext/common/agent/ApiServerUtils.h',
    'ext/common/agent/Core/OptionParser.h',
    'ext/common/agent/UstRouter/OptionParser.h',
    'ext/common/ServerKit/Server.h',
    'ext/common/ServerKit/HttpServer.h',
    'ext/common/ServerKit/HttpHeaderParser.h',
    'ext/common/ServerKit/FileBufferedChannel.h',
    'ext/common/Constants.h',
    'ext/common/InstanceDirectory.h',
    'ext/common/ResourceLocator.h',
    'ext/common/Utils/VariantMap.h'
  ],
  'CoreMain.o' => [
    'ext/common/agent/Core/CoreMain.cpp',
    'ext/common/agent/Core/OptionParser.h',
    'ext/common/agent/Core/ApiServer.h',
    'ext/common/agent/Core/ResponseCache.h',
    'ext/common/agent/Core/RequestHandler.h',
    'ext/common/agent/Core/RequestHandler/Client.h',
    'ext/common/agent/Core/RequestHandler/AppResponse.h',
    'ext/common/agent/Core/RequestHandler/TurboCaching.h',
    'ext/common/agent/Core/RequestHandler/Utils.cpp',
    'ext/common/agent/Core/RequestHandler/Hooks.cpp',
    'ext/common/agent/Core/RequestHandler/InitRequest.cpp',
    'ext/common/agent/Core/RequestHandler/BufferBody.cpp',
    'ext/common/agent/Core/RequestHandler/CheckoutSession.cpp',
    'ext/common/agent/Core/RequestHandler/SendRequest.cpp',
    'ext/common/agent/Core/RequestHandler/ForwardResponse.cpp',
    'ext/common/agent/ApiServerUtils.h',
    'ext/common/ServerKit/Server.h',
    'ext/common/ServerKit/HttpServer.h',
    'ext/common/ServerKit/HttpHeaderParser.h',
    'ext/common/ServerKit/AcceptLoadBalancer.h',
    'ext/common/ServerKit/FileBufferedChannel.h',
    'ext/common/ApplicationPool2/Pool.h',
    'ext/common/ApplicationPool2/Group.h',
    'ext/common/ApplicationPool2/BasicGroupInfo.h',
    'ext/common/ApplicationPool2/BasicProcessInfo.h',
    'ext/common/ApplicationPool2/Context.h',
    'ext/common/ApplicationPool2/Process.h',
    'ext/common/ApplicationPool2/Session.h',
    'ext/common/SpawningKit/Spawner.h',
    'ext/common/Constants.h',
    'ext/common/StaticString.h',
    'ext/common/Account.h',
    'ext/common/AccountsDatabase.h',
    'ext/common/MessageServer.h',
    'ext/common/FileDescriptor.h',
    'ext/common/Logging.h',
    'ext/common/ResourceLocator.h',
    'ext/common/Utils/ProcessMetricsCollector.h',
    'ext/common/Utils/SystemMetricsCollector.h',
    'ext/common/Utils/VariantMap.h'
  ],
  'UstRouterMain.o' => [
    'ext/common/agent/UstRouter/UstRouterMain.cpp',
    'ext/common/agent/UstRouter/OptionParser.h',
    'ext/common/agent/UstRouter/ApiServer.h',
    'ext/common/agent/UstRouter/LoggingServer.h',
    'ext/common/agent/UstRouter/RemoteSender.h',
    'ext/common/agent/UstRouter/DataStoreId.h',
    'ext/common/agent/UstRouter/FilterSupport.h',
    'ext/common/agent/ApiServerUtils.h',
    'ext/common/ServerKit/Server.h',
    'ext/common/ServerKit/HttpServer.h',
    'ext/common/ServerKit/HttpHeaderParser.h',
    'ext/common/ServerKit/FileBufferedChannel.h',
    'ext/common/Constants.h',
    'ext/common/Logging.h',
    'ext/common/EventedServer.h',
    'ext/common/EventedClient.h',
    'ext/common/Utils/VariantMap.h',
    'ext/common/Utils/BlockingQueue.h'
  ],
  'SystemMetricsMain.o' => [
    'ext/common/agent/SystemMetrics/SystemMetricsMain.cpp',
    'ext/common/Utils/SystemMetricsCollector.h'
  ],
  'TempDirToucherMain.o' => [
    'ext/common/agent/TempDirToucher/TempDirToucherMain.cpp'
  ],
  'SpawnPreparerMain.o' => [
<<<<<<< HEAD
    'ext/common/agent/SpawnPreparer/Main.cpp'
  ],
  'SendCloudUsageMain.o' => [
    'ext/common/agent/SendCloudUsage/Main.cpp',
    'ext/common/CloudUsageTracker.h'
  ],
=======
    'ext/common/agent/SpawnPreparer/SpawnPreparerMain.cpp'
  ]
>>>>>>> ba1e7f74
}

AGENT_OBJECTS.each_pair do |agent_object, agent_dependencies|
  full_agent_object = "#{AGENT_OUTPUT_DIR}#{agent_object}"
  full_agent_object_dir = File.dirname(full_agent_object)
  file(full_agent_object => agent_dependencies) do
    sh "mkdir -p #{full_agent_object_dir}" if !File.directory?(full_agent_object_dir)
    compile_cxx(agent_dependencies[0],
      "-o #{full_agent_object} " <<
      "#{EXTRA_PRE_CXXFLAGS} " <<
      "-Iext -Iext/common " <<
      "#{AGENT_CFLAGS} #{LIBEV_CFLAGS} #{LIBUV_CFLAGS} " <<
      "#{PlatformInfo.curl_flags} " <<
      "#{PlatformInfo.zlib_flags} " <<
      "#{EXTRA_CXXFLAGS}")
  end
end

agent_libs = COMMON_LIBRARY.
  only(:base, :ust_router, :other).
  exclude('AgentsStarter.o')
agent_objects = AGENT_OBJECTS.keys.map { |x| "#{AGENT_OUTPUT_DIR}#{x}" }
dependencies = agent_objects + [
  'ext/common/Constants.h',
  'ext/common/agent/AgentMain.cpp',
  LIBBOOST_OXT,
  agent_libs.link_objects,
  LIBEV_TARGET,
  LIBUV_TARGET
].flatten.compact
file AGENT_OUTPUT_DIR + AGENT_EXE => dependencies do
  agent_objects_as_string = agent_objects.join(" ")
  sh "mkdir -p #{AGENT_OUTPUT_DIR}" if !File.directory?(AGENT_OUTPUT_DIR)
  compile_cxx("ext/common/agent/AgentMain.cpp",
    "-o #{AGENT_OUTPUT_DIR}#{AGENT_EXE}.o " <<
    "#{EXTRA_PRE_CXXFLAGS} " <<
    "-Iext -Iext/common " <<
    "#{AGENT_CFLAGS} #{LIBEV_CFLAGS} #{LIBUV_CFLAGS} " <<
    "#{PlatformInfo.curl_flags} " <<
    "#{PlatformInfo.zlib_flags} " <<
    "#{EXTRA_CXXFLAGS}")
  create_executable("#{AGENT_OUTPUT_DIR}#{AGENT_EXE}",
    "#{AGENT_OUTPUT_DIR}#{AGENT_EXE}.o",
    "#{agent_libs.link_objects_as_string} " <<
    "#{agent_objects_as_string} " <<
    "#{LIBBOOST_OXT_LINKARG} " <<
    "#{EXTRA_PRE_CXX_LDFLAGS} " <<
    "#{libev_libs} " <<
    "#{libuv_libs} " <<
    "#{PlatformInfo.curl_libs} " <<
    "#{PlatformInfo.zlib_libs} " <<
    "#{PlatformInfo.portability_cxx_ldflags} " <<
    "#{AGENT_LDFLAGS} " <<
    "#{EXTRA_CXX_LDFLAGS}")
end

task 'common:clean' do
  sh "rm -rf #{AGENT_OUTPUT_DIR}"
end<|MERGE_RESOLUTION|>--- conflicted
+++ resolved
@@ -95,17 +95,12 @@
     'ext/common/agent/TempDirToucher/TempDirToucherMain.cpp'
   ],
   'SpawnPreparerMain.o' => [
-<<<<<<< HEAD
-    'ext/common/agent/SpawnPreparer/Main.cpp'
+    'ext/common/agent/SpawnPreparer/SpawnPreparerMain.cpp'
   ],
   'SendCloudUsageMain.o' => [
-    'ext/common/agent/SendCloudUsage/Main.cpp',
+    'ext/common/agent/SendCloudUsage/SendCloudUsageMain.cpp',
     'ext/common/CloudUsageTracker.h'
   ],
-=======
-    'ext/common/agent/SpawnPreparer/SpawnPreparerMain.cpp'
-  ]
->>>>>>> ba1e7f74
 }
 
 AGENT_OBJECTS.each_pair do |agent_object, agent_dependencies|
