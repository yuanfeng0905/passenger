Source: passenger-enterprise
Section: ruby
Priority: optional
Maintainer: John Leach <john@brightbox.co.uk>
Uploaders: Phusion <info@phusion.nl>, Hongli Lai <hongli@phusion.nl>
Build-Depends: debhelper (>= 7.0.50~), rake,
 ruby1.8, ruby1.8-dev, rubygems1.8,
 ruby1.9.1, ruby1.9.1-dev,
#if is_distribution?('<= lucid')
     rubygems1.9,
#endif
 apache2-mpm-worker | apache2-mpm, apache2-threaded-dev,
#if is_distribution?('>= precise') || is_distribution?('>= wheezy')
     libev-dev (>= 1:4.0.0),
#endif
 libapr1-dev, libcurl4-openssl-dev
Standards-Version: 3.9.3
Homepage: https://www.phusionpassenger.com/
Vcs-Git: git://github.com/phusion/passenger.git
Vcs-Browser: https://github.com/phusion/passenger
XS-Ruby-Versions: all

Package: passenger-enterprise
Architecture: any
Depends: ${shlibs:Depends}, ${misc:Depends},
 ruby2.0 | ruby1.9.1 | ruby1.8 | ruby-interpreter,
 rubygems2.0 | rubygems1.9.1 | rubygems1.9 | rubygems (>= 1.2),
#if is_distribution?('<= lucid') || is_distribution?('<= squeeze')
     librack-ruby,
#else
     ruby-rack,
#endif
<<<<<<< HEAD
 ruby-daemon-controller
Recommends: passenger-enterprise-doc (= ${binary:Version}), passenger-enterprise-dev (= ${binary:Version}),
=======
 ruby-daemon-controller (>= 1.2.0)
Recommends: passenger-doc (= ${binary:Version}), passenger-dev (= ${binary:Version}),
>>>>>>> b918d12e
 crash-watch
Suggests: python
Breaks: libapache2-mod-passenger (<< <%= DEBIAN_EPOCH %>:<%= PACKAGE_VERSION %>), passenger-common,
 passenger-common1.8, passenger-common1.9.1, ruby-passenger, passenger
Replaces: libapache2-mod-passenger (<< <%= DEBIAN_EPOCH %>:<%= PACKAGE_VERSION %>), passenger-common,
 passenger-common1.8, passenger-common1.9.1, ruby-passenger, passenger
Conflicts: ruby-passenger, ruby-passenger-dev, passenger, passenger-dev, libapache2-mod-passenger
Description: Rails and Rack support for Apache2 and Nginx
 Phusion Passenger — a.k.a. mod_rails or mod_rack — makes
 deployment of Ruby web applications, such as those built on the
 revolutionary Ruby on Rails web framework, a breeze.

Package: passenger-enterprise-dev
Architecture: any
Depends: ${shlibs:Depends}, ${misc:Depends},
 ruby2.0 | ruby1.9.1 | ruby1.8 | ruby-interpreter,
 passenger-enterprise (= ${binary:Version})
Suggests: python
Replaces: ruby-passenger-dev, passenger-dev
Conflicts: ruby-passenger-dev, passenger-dev
Description: Rails and Rack support for Apache2 and Nginx
 Phusion Passenger — a.k.a. mod_rails or mod_rack — makes
 deployment of Ruby web applications, such as those built on the
 revolutionary Ruby on Rails web framework, a breeze.
 .
 This package provides the development dependencies, for building the NGINX module

Package: libapache2-mod-passenger-enterprise
Architecture: any
Section: web
Depends: ${shlibs:Depends}, ${misc:Depends}, apache2-mpm-worker (>= 2.2.9-9) |
 apache2-mpm-prefork (>= 2.2.9-9) | apache2-mpm-itk (>= 2.2.9-9) | apache2-mpm-event (>= 2.2.9-9),
 passenger-enterprise (= ${binary:Version})
Replaces: libapache2-mod-passenger
Conflicts: libapache2-mod-passenger
Description: Rails and Rack support for Apache2
 Phusion Passenger — a.k.a. mod_rails or mod_rack — makes
 deployment of Ruby web applications, such as those built on the
 revolutionary Ruby on Rails web framework, a breeze.
 .
 This package contains the Apache 2 module required by Phusion Passenger.

Package: passenger-enterprise-doc
Section: doc
Architecture: all
Depends: ${misc:Depends}
Suggests: www-browser
Conflicts: ruby-passenger-doc, passenger-doc
Replaces: ruby-passenger-doc, passenger-doc
Description: Rails and Rack support for Apache2 - Documentation
 Phusion Passenger — a.k.a. mod_rails or mod_rack — makes
 deployment of Ruby web applications, such as those built on the
 revolutionary Ruby on Rails web framework, a breeze.
 .
 This package provides the documentation for Phusion Passenger.
<|MERGE_RESOLUTION|>--- conflicted
+++ resolved
@@ -30,13 +30,8 @@
 #else
      ruby-rack,
 #endif
-<<<<<<< HEAD
- ruby-daemon-controller
+ ruby-daemon-controller (>= 1.2.0)
 Recommends: passenger-enterprise-doc (= ${binary:Version}), passenger-enterprise-dev (= ${binary:Version}),
-=======
- ruby-daemon-controller (>= 1.2.0)
-Recommends: passenger-doc (= ${binary:Version}), passenger-dev (= ${binary:Version}),
->>>>>>> b918d12e
  crash-watch
 Suggests: python
 Breaks: libapache2-mod-passenger (<< <%= DEBIAN_EPOCH %>:<%= PACKAGE_VERSION %>), passenger-common,
