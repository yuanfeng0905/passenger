<<<<<<< HEAD
Release 3.1.0
-------------

 * Rewritten evented request handler.
 * Rewritten application pool.
 * Rewritten spawner.
 * More stable Union Station support.
 * More stable Python WSGI support.
 * Many internal robustness improvements.
 * Better relocatability without wasting space.
 * Support multiple Ruby versions.
 * [Apache] Environment variables can now be set with SetEnv. Wrapper scripts are no longer necessary.
 * Apps are now started through bash so that environment variable settings in bashrc are respected.
 * [Standalone] Automatic asset pipeline expiry headers support.
=======
Release 3.0.13
--------------

 * [Nginx] Preferred Nginx version upgraded to 1.2.1.
 * Fixed compilation problems on FreeBSD 6.4. Fixes issue #766.
 * Fixed compilation problems on GCC >= 4.6.
 * Fixed compilation problems on OpenIndiana and Solaris 11. Fixes issue #742.
 * Union Station-related bug fixes.
 * Sending the soft termination signal twice to application processes no longer makes them crash. Patch contributed by Ian Ehlert.
>>>>>>> 33003ea3


Release 3.0.12
--------------

 * [Apache] Support Apache 2.4. The event MPM is now also supported.
 * [Nginx] Preferred Nginx version upgraded to 1.0.15.
 * [Nginx] Preferred PCRE version upgraded to 8.30.
 * [Nginx] Fixed compatibility with Nginx < 1.0.10.
 * [Nginx] Nginx is now installed with http_gzip_static_module by default.
 * [Nginx] Fixed a memory disclosure security problem.
   The issue is documented at http://www.nginx.org/en/security_advisories.html
   and affects more modules than just Phusion Passenger. Users are advised
   to upgrade as soon as possible. Patch submitted by Gregory Potamianos.
 * [Nginx] passenger_show_version_in_header now hides the Phusion Passenger version number from the 'Server:' header too.
   Patch submitted by Gregory Potamianos.
 * Fixed a /proc deprecation warning on Linux kernel >= 3.0.


Release 3.0.11
--------------

 * Fixed a compilation problem on platforms without alloca.h, such as FreeBSD 7.
 * Improved performance and solved some warnings on Xen systems by compiling
   with `-mno-tls-direct-seg-refs`. Patch contributed by Michał Pokrywka.


Release 3.0.10
--------------

 * [Nginx] Dropped support for Nginx versions older than 1.0.0
 * [Nginx] Fixed support for Nginx 1.1.4+
 * [Nginx, Standalone] Upgraded default Nginx version to 1.0.10
   The previously default version was 1.0.5.
 * [Nginx] New option passenger_max_requests
   This is equivalent to the PassengerMaxRequests option in the Apache
   version: Phusion Passenger will automatically shutdown a worker process
   once it has processed the specified number of requests.
   Contributed by Paul Kmiec.
 * [Apache] New option PassengerBufferResponse
   The Apache version did not buffer responses. This could block the Ruby
   worker process in case of slow clients. We now enable response buffering
   by default. It can be turned off through this option. Feature contributed
   by Ryo Onodera.
 * Fixed remaining Ruby 1.9.3 compatibility problems
   We already supported Ruby 1.9.3 since 3.0.8, but due to bugs in Ruby
   1.9.3's build system Phusion Passenger would fail to detect Ruby 1.9.3
   features on some systems. Fixes issue #714.
 * Fixed a bug in PassengerPreStart
   A regression was introduced in 3.0.8, causing the prespawn script to
   connect to the host name instead of to 127.0.0.1. Fix contributed by
   Andy Allan.
 * Fixed compatibility with GCC 4.6
   Affected systems include Ubuntu 11.10.
 * Fixed various compilation problems.
 * Fixed some Ruby 1.9 encoding problems.
 * Fixed some Ruby 1.9.3 deprecation warnings.


Release 3.0.9
-------------

 * [Nginx] Fixed a NULL pointer crash that occurs on HTTP/1.0 requests
   when the Host header isn't given.
 * Fixed deprecation warnings on RubyGems >= 1.6.
 * Improved Union Station support stability.


Release 3.0.8
-------------

 * [Nginx] Upgraded preferred Nginx version to 1.0.5.
 * [Nginx] Fixed various compilation problems on various platforms.
 * [Nginx] We now ensure that SERVER_NAME is equal to HTTP_HOST without the port part.
   This is needed for Rack compliance. By default Nginx sets SERVER_NAME to
   whatever is specified in the server_name directive, but that's not necessarily
   the correct value. This fixes, for example, the use of the 'map' statement
   in config.ru.
 * [Nginx] Added the options passenger_buffer_size, passenger_buffers and passenger_busy_buffers_size.
   These options are similar to proxy_module's similarly named options. You can
   use these to e.g. increase the maximum header size limit.
 * [Nginx] passenger_pre_start now supports virtual hosts that listen on Unix domain sockets.
 * [Apache] Fixed the pcre.h compilation problem.
 * [Standalone] Fixed 'passenger stop'.
   It didn't work properly because it kept waiting for 'tail' to exit.
   We now properly terminate 'tail' as well.
 * Fixed compatibility with Rake 0.9.
 * Fixed various Ruby 1.9 compatibility issues.
 * Various documentation improvements.
 * New Union Station filter language features.
   It now supports status codes and response times.
   Please refer to https://engage.unionstationapp.com/help#filtering
   for more information.


Release 3.0.7
-------------

 * Fixed a bug passenger-install-apache2-module. It could crash on
   some systems due to a typo in the code.
 * Upgraded preferred Nginx version to 1.0.0.
 * Phusion Passenger Standalone now pre-starts application processes
   at startup instead of doing that at the first request.
 * When sending data to Union Station, the HTTP status code is now also
   logged.
 * Various Union Station-related stability improvements.
 * The Linux OOM killer was previously erroneously disabled for all
   Phusion Passenger processes, including application processes. The
   intention was to only disable it for the Watchdog. This has been
   fixed, and the Watchdog is now the only process for which the OOM
   killer is disabled.
 * Fixed some compilation problems on OpenBSD.
 * Due to a typo, the dependency on file-tail was not entirely removed
   in 3.0.6. This has now been fixed.


Release 3.0.6
-------------

 * Fixed various compilation problems such as XCode 4 support and OpenBSD support.
 * Fixed various Union Station-related stability issues.
 * Fixed an issue with host name detection on certain platforms.
 * Improved error logging in various parts.
 * The dependency on the file-tail library has been removed.
 * During installation, check whether /tmp is mounted with 'noexec'.
   Phusion Passenger's installer relies on /tmp *not* being mounted
   with 'noexec'. If it is then the installer will now show a helpful
   error message instead of bailing out in a confusing manner. Users
   can now tell the installer to use a different directory for storing
   temporary files by customizing the $TMPDIR environment variable.
 * Phusion Passenger Standalone can now run Rackup files that are not named 'config.ru'.
   The filename can be passed through the command line using the -R option.


Release 3.0.5
-------------

 * [Apache] Fixed Union Station process statistics collection
   Union Station users that are using Apache may notice that no process
   information show up in Union Station. This is because of a bug in
   Phusion Passenger's Apache version, which has now been fixed.
 * [Apache] PassengerAnalytics has been renamed to UnionStationSupport
   This option has been renamed for consistency reasons.
 * [Nginx] passenger_analytics has been renamed to union_station_support
   This option has been renamed for consistency reasons.
 * Fixed Union Station data sending on older libcurl versions
   Some Union Station users have reported that their data don't show up.
   Upon investigation this turned out to be a compatibility with older
   libcurl versions. Affected systems include all RHEL 5 based systems,
   such as RHEL 5.5 and CentOS 5.5. We've now fixed compatibility
   with older libcurl versions.
 * Added support for the Union Station filter language
   This language can be used to limit the kind of data that's sent to
   Union Station. Please read
   https://engage.unionstationapp.com/help#filtering for details.
 * Fixed a PassengerMaxPoolSize/passenger_max_pool_size violation bug
   People who host a lot of different applications on Phusion Passenger
   may notice that it sometimes spawns more processes than is allowed
   by PassengerMaxPoolSize/passenger_max_pool_size. This has been fixed.


Release 3.0.4
-------------

 * [Apache] Changed mod_dir workaround hook priority
   Phusion Passenger temporarily disables mod_dir on all Phusion
   Passenger-handled requests in order to avoid conflicts. In order to do this
   it registers some Apache hooks with the APR_HOOK_MIDDLE priority, but it
   turned out that this breaks some other modules like mod_python. The hook
   priority has been changed to APR_HOOK_LAST to match mod_dir's hook
   priorities. Issue reported by Jay Freeman.
 * Added support for Union Station: http://www.unionstationapp.com/
 * Some error messages have been improved.


Release 3.0.3
-------------

 * [Nginx] Preferred Nginx version upgraded to 0.8.54
   The previous preferred version was 0.8.53.
 * PATH_INFO and REQUEST_URI now contain the original escaped URI
   Phusion Passenger passes the URI, as reported by Apache/Nginx, to
   application processes through the PATH_INFO and REQUEST_URI variables.
   These variables are supposed to contain the original, unescaped URI, e.g.
   /clubs/%C3%BC. Both Apache and Nginx thought that it would be a good idea
   to unescape the URI before passing it to modules like Phusion Passenger,
   thereby causing PATH_INFO and REQUEST_URI to contain the unescaped URI,
   e.g. /clubs/ü. This causes all sorts of encoding problems. We now manually
   re-escape the URI when setting PATH_INFO and REQUEST_URI. Issue #404.
 * The installer no longer detects directories as potential commands
   Previously the installer would look in $PATH for everything that's
   executable, including directories. If one has /usr/lib in $PATH
   and a directory /usr/lib/gcc exists then the installer would recognize
   /usr/lib/gcc as the compiler. We now explicitly check whether the item
   is also a file.
 * PseudoIO now responds to #to_io
   Phusion Passenger sets STDERR to a PseudoIO object in order to capture
   anything written to STDERR during application startup. This breaks
   some libraries which expect STDERR to respond to #to_io. This has now
   been fixed. Issue #607.
 * Fixed various other minor bugs
   See the git commit log for details.


Release 3.0.2
-------------

 * [Nginx] Fixed compilation problems
   The Nginx compilation process was broken due to not correctly reverting
   the working directory of the Nginx configure script. This has been fixed:
   issue #595.
 * [Nginx] Fixed crash if passenger_root refers to a nonexistant directory
   Issue #599.
 * Fixed compilation problems on NetBSD
   There was a typo in a NetBSD-specific fcntl() call. It also turns out that
   NetBSD doesn't support some ISO C99 math functions like llroundl(); this
   has been worked around by using other functions. Issue #593.
 * Fixed file descriptor closing issues on FreeBSD
   Phusion Passenger child processes didn't correct close file descriptors
   on FreeBSD because it queries /dev/fd to do that. On FreeBSD /dev/fd
   only returns meaningful results if fdescfs is mounted, which it isn't
   by default. Issue #597.


Release 3.0.1
-------------

 * MUCH faster compilation
   We've applied code aggregation techniques, allowing Phusion Passenger
   to be compiled much quicker now. For example, compiling the Nginx
   component (not Nginx itself) on a MacBook Pro now takes only 29
   seconds instead of 51 seconds, an improvement of 75%! Compiling the
   Apache module on a slower Dell Inspiron now takes 39 seconds instead of
   1 minute 22 seconds, or 110% faster!
 * Fixed malfunction after web server restart
   On Linux systems that have a non-standard filesystem on /tmp, Phusion
   Passenger could malfunction after restarting the web server because of
   a bug that's only triggered on certain filesystems. Issue #569.
 * Boost upgraded to version 1.44.0.
   We were on 1.42.0.
 * Much improved startup error messages
   Phusion Passenger performs many extensive checks during startup to ensure
   integrity. However the error message in some situation could be vague.
   These startup error messages have now been improved dramatically, so that
   if something goes wrong during startup you will now more likely know why.
 * Curl < 7.12.1 is now supported
   The previous version fails to compile with Curl versions earlier than
   7.12.1. Issue #556.
 * passenger-make-enterprisey fixed
   This is the command that people can run after donating. It allows people
   to slightly modify Phusion Passenger's display name as a joke. In 3.0.0 it
   was broken because of a typo. This has been fixed.
 * Removed passenger-stress-test
   This tool was used during the early life of Phusion Passenger for stress
   testing websites. Its performance has never been very good and there are
   much better tools for stress testing, so this tool has now been removed.
 * [Apache] RailsEnv and RackEnv configuration options are now equivalent
   In previous versions, RailsEnv only had effect on Rails 1 and Rails 2 apps
   while RackEnv only had effect on Rack apps. Because Rails 3 apps are
   considered Rack apps, setting RailsEnv had no effect on Rails 3 apps.
   Because this is confusing to users, we've now made RailsEnv and RackEnv
   equivalent. Issue #579.
 * [Nginx] Fixed compilation problems on systems with unpowerful shells
   Most notably Solaris. Its default shell does not support some basic
   constructs that we used in the Nginx configure script.
 * [Nginx] Upgraded default Nginx version to to 0.8.53
   The previous default was 0.8.52.
 * [Nginx] passenger_enabled now only accepts 'on' or 'off' values
   Previously it would recognize any value not equal to 'on' as meaning
   'off'. This caused confusion among users who thought they could also
   specify 'true', so we now throw a proper error if the value is
   unrecognized. Fixes issue #583.


Release 3.0.0
-------------

This is a major release with many changes. Please read our blog for details.


Release 2.2.15
--------------

 * [Apache] Fixed incorrect temp dir cleanup by passenger-status
   On some systems, running passenger-status could print the following
   message:
   
      *** Cleaning stale folder /tmp/passenger.1234
   
   ...after which Phusion Passenger breaks because that directory is
   necessary for it to function properly. The cause of this problem
   has been found and has been fixed.
 * [Apache] Fixed some upload handling problems
   Previous versions of Phusion Passenger check whether the size of
   the received upload data matches the contents of the Content-Length
   header as received by the client. It turns out that there could
   be a mismatch e.g. because of mod_deflate input compression, so
   we can't trust Content-Length anyway and we're being too strict.
   The check has now been removed.
 * [Nginx] Fixed compilation issues with Nginx >= 0.7.66
   Thanks to Potamianos Gregory for reporting this issue. Issue #500.
 * [Nginx] Default Nginx version changed to 0.7.67
   The previous default version was 0.7.65.
 * Fixed more Bundler problems
   Previous versions of Phusion Passenger would preload some popular
   libraries such as mysql and sqlite3 in order to utilize copy-on-write
   optimizations better. However this behavior conflicts with Bundler
   so we've removed it.


Release 2.2.14
--------------

 * Added support for Rubinius
   Patch contributed by Evan Phoenix.
 * Fixed a mistake in the SIGQUIT backtrace message.
   Patch contributed by Christoffer Sawicki.
 * [Nginx] Fix a localtime() crash on FreeBSD
   This was caused by insufficient stack space for threads. Issue #499.


Release 2.2.13
--------------

 * Fixed some Rails 3 compatibility issues that were recently introduced.
 * Fixed a typo that causes config/setup_load_paths.rb not to be loaded
   correctly.


Release 2.2.12
--------------

 * Improved Bundler support.
   Previous versions might not be able to correctly load gems bundled
   by Bundler. We've also documented how our Bundler support works and
   how to override our support if you need special behavior.
   Please refer to the Phusion Passenger Users Guide, section
   "Bundler support".
 * Worked around some user account handling bugs in Ruby. Issue #192.
 * Fixed some Ruby 1.9 tempfile.rb compatibility problems.
 * Fixed some compilation problems on some ARM Linux platforms.
 * [Apache] Suppress bogus mod_xsendfile-related error messages.
   When mod_xsendfile is being used, Phusion Passenger might print
   bogus error messages like "EPIPE" or "Apache stopped forwarding
   the backend's response" to the log file. These messages are
   normal, are harmless and can be safely ignored, but they pollute
   the log file. So in this release we've added code to suppress
   these messages when mod_xsendfile is being used. Issue #474.
 * [Nginx] Fixed "passenger_user_switching off" permission problems
   If Nginx is running as root and passenger_user_switching is turned
   off, then Phusion Passenger would fail to initialize because of
   a permission problem. This has been fixed. Issue #458.
 * [Nginx] Nginx >= 0.8.38 is now supported.
   Thanks to Sergey A. Osokin for reporting the problem.
 * [Nginx] passenger-install-nginx-module upgraded
    It now defaults to installing Nginx 0.7.65 instead of 0.7.64.


Release 2.2.11
--------------

 * This release fixes a regression that appeared in 2.2.10 which only
   affects Apache. When under high load, Apache might freeze and stop
   responding to requests. It is caused by a race condition which is
   why it escaped our last release testing.
   
   This problem does not affect Nginx; you only have to upgrade if
   you're using Apache.
   
   http://groups.google.com/group/phusion-passenger/t/d5bb2f17c8446ea0


Release 2.2.10
--------------

 * Fixed some Bundler compatibility problems.
 * Fixed some file descriptor passing problems, which previously
   could lead to mysterious crashes.
 * Fixed some compilation problems on newer GCC versions. Issue #430.
 * Support #size method in rack.input.



Release 2.2.9
-------------

 * Fixed compatibility with Rails 3.
   Actually, previous Phusion Passenger releases were already compatible
   with Rails 3, depending on the spawn method that would be invoked. Here's
   the story:
   
   Since Phusion Passenger 2.2.8, when the file config.ru exists, Phusion
   Passenger will treat the app as a Rack app, not as a Rails app. This is
   in contrast to earlier versions which gave Rails detection more priority
   than Rack detection. Phusion Passenger loads Rack apps and Rails apps in
   different ways. The Rails loader was not compatible with Rails 3, which
   is what we've fixed in this release.
   
   That said, a Rails 3 app would have worked out-of-the-box on Phusion
   Passenger 2.2.8 as well because Rails 3 apps include a config.ru file
   by default, causing Phusion Passenger 2.2.8 to use the Rack loader.
   Earlier versions of Phusion Passenger would just completely bail out
   because they'd use the Rails loader.
   
   That said, with 2.2.9 there are still some caveats:
   - Smart spawning (the mechanism with which REE's 33% memory reduction
     is implemented) is *not* supported for Rack apps. This means that if
     you want to utilize smart spawning with Rails 3, then you should
     remove your config.ru file.
   - Rails 3 depends on Rack 1.1.0. You must have Rack 1.1.0 installed as
     a gem, even if you've bundled it with the gem bundler. This is because
     Phusion Passenger itself depends on Rack.
   
   Both of these caveats are temporary. We have plans to solve both of these
   properly in the future.
 * What's up with the Gem Bundler?
   There has been some reports that Phusion Passenger is not compatible with
   Yehuda Katz's gem bundler (http://github.com/wycats/bundler). This might
   have been true for an earlier version of the gem bundler, but the latest
   version seems to work fine. Please note that you need to insert the
   following snippet in config/preinitializer.rb, as instructed by the gem
   bundler's README:
   
     require "#{RAILS_ROOT}/vendor/gems/environment"
   
   The Rails::Boot monkey patching code as posted at
   http://yehudakatz.com/2009/11/03/using-the-new-gem-bundler-today/
   does not seem to be required anymore.
 * Fixed support for ActiveRecord subclasses that connect to another database.
   ActiveRecord subclasses that connect to a database other than the default
   one did not have their connection correctly cleared after forking.
   This can result in weird errors along the lines of "Lost connection to
   MySQL server during query". Issue #429.
 * [Nginx] Fixed PCRE URL.
   passenger-install-nginx-module downloads PCRE 7.8 if PCRE is not already
   installed. However PCRE 7.8 has been removed from their FTP server,
   so we've updated the URL to point to the latest version, 8.0.


Release 2.2.8
-------------

 * [Nginx] Fixed some signal handling problems.
   Restarting Nginx on OS X with SIGHUP can sometimes take a long time or
   even fail completely. This is because of some signal handling problems,
   which have now been fixed.
 * [Nginx] Added OpenSSL as dependency.
   OpenSSL is required in order to install Nginx, but this was not checked
   by passenger-install-nginx-module. As a result,
   passenger-install-nginx-module fails on e.g. out-of-the-box Ubuntu
   installations until the user manually installs OpenSSL. Issue #422.
 * [Nginx] Fixed support for internal redirects and subrequests.
   It is now possible to, for example, point X-Accel-Redirects to Phusion
   Passenger-served URLs. Patch contributed by W. Andrew Loe III: issue #433.
 * [Apache] Fixed a GnuTLS compatibility issue.
   mod_gnutls can cause Phusion Passenger to crash because of an unchecked
   NULL pointer. This problem has now been fixed: issue #391.
 * Fixed thread creation issue on Intel Itanium platforms.
   This fixes issue #427.
 * Fixed compilation problems on Linux running on the Renesas SH4 CPU.
   Patch contributed by iwamatsu: issue #428.
 * The Rack library has been unvendored.
   The original reason for vendoring was to work around broken Rails
   applications that explicitly specify Rack as a gem dependency. We've
   found a better workaround that does not require vendoring Rack.
   This also fixes a compatibility problem with Rails 3, because Rails
   3 depends on a newer Rack version than the one we had vendored.
   Issue #432.
 * Fixed compatibility with Ruby 1.9.1 patchlevel >= 152
   Ruby 1.9.1 patchlevel >= 152 has a bug in its tempfile library. If you've
   seen an error message along the lines of

      *** Exception IOError in Passenger RequestHandler (closed stream)
   
   then this is a Ruby bug at work. This bug has been fixed in Ruby 1.9.2,
   but Ruby 1.9.1 still contains this bug. We've added a workaround so that
   the bug is not triggered with this Ruby version. Issue #432.


Release 2.2.7
-------------

 * Removed forgotten debugging code in passenger-install-apache2-module,
   which caused it not to compile anything.


Release 2.2.6
-------------

 * Some /tmp cleaner programs such as tmpwatch try to remove subdirectories
   in /tmp/passenger.xxx after a while because they think those
   subdirectories are unused. This could cause Phusion Passenger to
   malfunction, requiring a web server restart. Measures have now been
   taken to prevent those tmp cleaner programs from removing anything
   in /tmp/passenger.xxx. Issue #365.
 * When autodetecting the application type, Rack is now given more priority
   than Rails. This allows one to drop a config.ru file in a Rails directory
   and have it detected as a Rack application instead of a Rails application.
   Patch contributed by Sam Pohlenz: issue #338.
 * The default socket backlog has been increased from 'SOMAXCONN' (which
   is 128 on most platforms) to 1024. This should fix most
   'helper_server.sock failed: Resource temporarily unavailable'
   errors.
 * Fixed compilation problems on Solaris. Issue #369 and issue #379.
 * Fixed crashes on PowerPC.
 * Some Ruby 1.9 compatibility fixes. Issue #398.
 * The installer now displays correct dependency installation instructions
   for Mandriva Linux.
 * [Apache] The location of the 'apxs' and 'apr-config' commands can now
   also be passed to the installer through the --apxs-path and
   --apr-config-path parameters, in addition to the $APXS2 and $APR_CONFIG
   environment variables. Issue #3.
 * [Nginx] Various problems that only occur on 64-bit platforms have been fixed.
 * [Nginx] The installer now installs Nginx 0.7.64 by default.


Release 2.2.5
-------------

 * [Apache] Small file uploads are now buffered; fixes potential DoS attack
   Phusion Passenger buffers large file uploads to temp files so that it
   doesn't block applications while an upload is in progress, but it sent
   small uploads directly to the application without buffering it. This could
   result in a potential DoS attack: the client can send many small, incomplete
   file uploads to the server, and this would block all application processes
   until a timeout occurs. In order to solve this problem, Phusion Passenger
   now buffers small file uploads in memory. Bug #356.

 * [Apache] Fixed support for mod_rewrite passthrough rules
   Mod_rewrite passthrough rules were not properly supported because of a bug
   fix for supporting encoded slashes (%2f) in URLs. Unfortunately, due to
   bugs/limitations in Apache, we can support either encoded slashes or
   mod_rewrite passthrough rules, but not both; supporting one will break the
   other.

   Support for mod_rewrite passthrough rules is now enabled by default; that
   is, support for encoded slashes is disabled by default. A new configuration
   option, "PassengerAllowEncodedSlashes", has been added. Turning this option
   on will enable support for encoded slashes and disable support for
   mod_rewrite passthrough rules.

   Issue #113 and issue #230.

 * [Apache] Added a configuration option for resolving symlinks in the document root path
   Phusion Passenger 2.2.0 and higher no longer resolves symlinks in
   the document root path in order to properly support Capistrano-style
   directory structures. The exact behavior is documented in the Users Guide,
   section "How Phusion Passenger detects whether a virtual host is a web
   application".

   However, some people relied on the old behavior. A new configuration option,
   PassengerResolveSymlinksInDocumentRoot, has been added to allow reverting
   back to the old behavior.

   Patch contributed by Locaweb (http://www.locaweb.com.br/).

 * [Apache] mod_env variables are now also passed through CGI environment headers
   Prior to version 2.2.3, environment variables set by mod_env are passed to
   the application as CGI environment headers, not through Ruby's ENV variable.
   In the last release we introduced support for setting ENV environment
   variables with mod_env, and got rid of the code for setting CGI environment
   headers. It turns out that some people relied on the old behavior, we so now
   environment variables set with mod_env are set in both ENV and in the CGI
   environment.
   
   Fixes bug #335.

 * [Apache] Fixed compilation problems on some Linux systems with older versions of Apache
   If you used to see compilation errors like this:

       ext/apache2/Configuration.cpp:554: error: expected primary-expression before '.' token

   then this version should compile properly.

 * [Apache] Fixed I/O timeouts for communication with backend processes
   Got rid of the code for enforcing I/O timeouts when reading from or writing to
   a backend process. This caused more problems than it solved.

 * [Nginx] Support for streaming responses (e.g. Comet or HTTP push)
   Buffering of backend responses is now disabled. This fixes support for
   streaming responses, something which the Apache version has supported
   for a while now. One can generate streaming responses in Ruby on Rails
   like this:

       render :text => lambda { |response, output|
           10_000.times do |i|
               output.write("hello #{i}!\n")
           end
       }

 * [Nginx] Installer now installs Nginx 0.7.61 by default
   Previously it installed 0.6.37 by default.

 * [Nginx] Fixed the installer's --extra-configure-flags flag when combined with --auto-download
   Arguments passed to --extra-configure-flags were not being passed to the
   Nginx configure script when --auto-download is given. This has been
   fixed: bug #349.

 * [Nginx] Fixed unnecessary download of PCRE
   The installer now checks whether PCRE is installed in /opt/local (e.g.
   MacPorts) as well before concluding that it isn't installed and going ahead
   with downloading PCRE.

 * Fixed STDERR capturing
   While spawning an application, Phusion Passenger captures any output written
   to STDERR so that it can show them later if the application failed to start.
   This turns out to be much more difficult than expected, with all kinds of
   corner cases that can mess up this feature.

   For example, if the Rails log file is not writable, then this can cause
   Rails to crash with a bizarre and unhelpful error message whenever it tries
   to write to STDERR:

       /!\ FAILSAFE /!\  Thu Aug 20 14:58:39 +1000 2009
       Status: 500 Internal Server Error
       undefined method `[]' for nil:NilClass

   Some applications reopen STDERR to a log file. This didn't work.

   Of all of these problems have been fixed now. (Bug #332)

 * Fixed some bugs in application sources preloading
   Rails >= 2.2 already preloads the application sources, in which case Phusion
   Passenger wasn't supposed to perform it's own preloading, but the Rails
   >= 2.2 detection code was bugged. This has been fixed.

   Rails < 2.2 doesn't preload the application sources by itself, but there
   should be a certain order with which the sources are preloaded, otherwise
   preloading could fail in some applications. We now enforce a specific load
   order: first models, then controllers, then helpers.

   Bug #359.
 
 * Fixed a few bugs in WSGI compliance
   PATH_INFO is supposed to be set to the request URI, but without the query
   string and without the base URI. This has been fixed: bug #360.

 * Fixed some Ruby 1.9-specific crashes caused by encoding issues. Bug #354.
 * Fixed loading of config/environment.rb on Ruby 1.9.2, because Ruby 1.9.2
   no longer has "." in the default load path. Patch by metaljastix, issue #368.
 * The Users Guide for Apache now mentions something about correct permissions
   for application directories.
 * Fixed compilation problems on IA-64 (bug #118). We also reduced the stack
   sizes for the threads by half, so Phusion Passenger should use even less
   virtual memory now.
 * Fixed compilation problems on Linux systems with ARM CPU.
 * Fixed a few compatibility problems with 64-bit OpenBSD.
 * Fixed a few typos and minor bugs.


Older releases
--------------
Please consult the blog posts on http://blog.phusion.nl/ for the information about older releases.<|MERGE_RESOLUTION|>--- conflicted
+++ resolved
@@ -1,4 +1,3 @@
-<<<<<<< HEAD
 Release 3.1.0
 -------------
 
@@ -13,7 +12,8 @@
  * [Apache] Environment variables can now be set with SetEnv. Wrapper scripts are no longer necessary.
  * Apps are now started through bash so that environment variable settings in bashrc are respected.
  * [Standalone] Automatic asset pipeline expiry headers support.
-=======
+
+
 Release 3.0.13
 --------------
 
@@ -23,7 +23,6 @@
  * Fixed compilation problems on OpenIndiana and Solaris 11. Fixes issue #742.
  * Union Station-related bug fixes.
  * Sending the soft termination signal twice to application processes no longer makes them crash. Patch contributed by Ian Ehlert.
->>>>>>> 33003ea3
 
 
 Release 3.0.12
