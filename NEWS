<<<<<<< HEAD
Release 2.9.2
-------------

 * [Nginx] passenger_app_rights
 * [Nginx] Now installs Nginx 0.7.65 by default.
 * passenger-status -v displays individual processes' HTTP addresses.
 * Passenger Lite allows customization of domain names via passenger.conf.
 * Touches files in the server instance dir every 6 hours. Fixes bug #365.
 * PassengerPreStart/passenger_pre_start, for prestarting apps.
 * [Nginx] Nginx can now be compiled no noexec /tmp filesystems. Fixes
   issue #380.
 * [Nginx] Allow multiple concurrent instances of
   passenger-install-nginx-module.
 * PassengerUser/PassengerGroup and passenger_user/passenger_group.
 * PassengerDefaultGroup/passenger_default_group.
 * #at_exit blocks are called during app shutdown.
 * PassengerAppGroupName/passenger_app_group_name
 * Packaging guidelines and revamped fakeroot task.


Release 2.9.1
-------------

 * Auto-compilation of native_support.so.
 * passenger-install-*-module only cleans its own files so that e.g. running
   passenger-install-nginx-module won't delete the Apache module.
 * passenger-install-nginx-module: compile with SSL support by default.
 * Support for Nginx 0.8
 * 100% Ruby 1.9 support, passes entire unit test suite
 * [Nginx] passenger_set_cgi_param


Release 2.9.0
-------------

 * Caveat: command line tools are not compatible with earlier Phusion
   Passenger versions, so do not attempt this!
 * [Nginx] Dropped support for Nginx 0.6.
 * Much improved fault-tolerance: HelperServer is restarted by watchdog
   when it crashes. Processes reconnect to each other when connection lost.
   During shutdown if child processes don't exit quickly enough then they'll
   be killed.
 * Better ApplicationPool multicore performance: critical section made smaller.
 * OS X kernel bug workaround; we now use Unix sockets again.
 * Ruby RequestHandler optimizations.
 * Ruby MessageChannel optimizations.
 * [Apache] Fix some compatibility problems with mod_autoindex: it no longer
   interferes with our own reporting of filesystem errors.
 * Zero-copy I/O architecture.
 * PassengerMinInstances
 * File descriptor passing fixes: more robust now.
 * Multicorn.
    * Mongrel-like interface
    * Serving multiple apps
    * Production ready
 * PassengerFriendlyErrorPages/passenger_friendly_error_pages
   Issue #132.
 * [Nginx] More options are now valid in a wider scope (e.g.
   passenger_enabled can now be specified in http block)
 * App processes are now individually addressable via HTTP, for
   debugging purposes.
 * Killing an app with SIGUSR1 now ensures that no connections are dropped
   through race conditions, even on high volume websites.
 * [Nginx] passenger_ignore_client_abort
 * [Nginx] passenger_pass_header
 * Smart spawning for Rack apps. RailsSpawnMethod renamed to
   PassengerSpawnMethod.
 * Unit tests now test with multiple Rails versions.
 * More Ruby 1.9 compatibility fixes.
 * FileDescriptor::close() ignores ENOTCONN.
 * We support negative UIDs now because we override Ruby's setuid
   implementation.

=======
Release 2.2.10
--------------

 * Fixed some Bundler compatibility problems.
 * Fixed some file descriptor passing problems, which previously
   could lead to mysterious crashes.
 * Fixed some compilation problems on newer GCC versions. Issue #430.
>>>>>>> e07dfa0a

Release 2.2.9
-------------

 * Fixed compatibility with Rails 3.
   Actually, previous Phusion Passenger releases were already compatible
   with Rails 3, depending on the spawn method that would be invoked. Here's
   the story:
   
   Since Phusion Passenger 2.2.8, when the file config.ru exists, Phusion
   Passenger will treat the app as a Rack app, not as a Rails app. This is
   in contrast to earlier versions which gave Rails detection more priority
   than Rack detection. Phusion Passenger loads Rack apps and Rails apps in
   different ways. The Rails loader was not compatible with Rails 3, which
   is what we've fixed in this release.
   
   That said, a Rails 3 app would have worked out-of-the-box on Phusion
   Passenger 2.2.8 as well because Rails 3 apps include a config.ru file
   by default, causing Phusion Passenger 2.2.8 to use the Rack loader.
   Earlier versions of Phusion Passenger would just completely bail out
   because they'd use the Rails loader.
   
   That said, with 2.2.9 there are still some caveats:
   - Smart spawning (the mechanism with which REE's 33% memory reduction
     is implemented) is *not* supported for Rack apps. This means that if
     you want to utilize smart spawning with Rails 3, then you should
     remove your config.ru file.
   - Rails 3 depends on Rack 1.1.0. You must have Rack 1.1.0 installed as
     a gem, even if you've bundled it with the gem bundler. This is because
     Phusion Passenger itself depends on Rack.
   
   Both of these caveats are temporary. We have plans to solve both of these
   properly in the future.
 * What's up with the Gem Bundler?
   There has been some reports that Phusion Passenger is not compatible with
   Yehuda Katz's gem bundler (http://github.com/wycats/bundler). This might
   have been true for an earlier version of the gem bundler, but the latest
   version seems to work fine. Please note that you need to insert the
   following snippet in config/preinitializer.rb, as instructed by the gem
   bundler's README:
   
     require "#{RAILS_ROOT}/vendor/gems/environment"
   
   The Rails::Boot monkey patching code as posted at
   http://yehudakatz.com/2009/11/03/using-the-new-gem-bundler-today/
   does not seem to be required anymore.
 * Fixed support for ActiveRecord subclasses that connect to another database.
   ActiveRecord subclasses that connect to a database other than the default
   one did not have their connection correctly cleared after forking.
   This can result in weird errors along the lines of "Lost connection to
   MySQL server during query". Issue #429.
 * [Nginx] Fixed PCRE URL.
   passenger-install-nginx-module downloads PCRE 7.8 if PCRE is not already
   installed. However PCRE 7.8 has been removed from their FTP server,
   so we've updated the URL to point to the latest version, 8.0.


Release 2.2.8
-------------

 * [Nginx] Fixed some signal handling problems.
   Restarting Nginx on OS X with SIGHUP can sometimes take a long time or
   even fail completely. This is because of some signal handling problems,
   which have now been fixed.
 * [Nginx] Added OpenSSL as dependency.
   OpenSSL is required in order to install Nginx, but this was not checked
   by passenger-install-nginx-module. As a result,
   passenger-install-nginx-module fails on e.g. out-of-the-box Ubuntu
   installations until the user manually installs OpenSSL. Issue #422.
 * [Nginx] Fixed support for internal redirects and subrequests.
   It is now possible to, for example, point X-Accel-Redirects to Phusion
   Passenger-served URLs. Patch contributed by W. Andrew Loe III: issue #433.
 * [Apache] Fixed a GnuTLS compatibility issue.
   mod_gnutls can cause Phusion Passenger to crash because of an unchecked
   NULL pointer. This problem has now been fixed: issue #391.
 * Fixed thread creation issue on Intel Itanium platforms.
   This fixes issue #427.
 * Fixed compilation problems on Linux running on the Renesas SH4 CPU.
   Patch contributed by iwamatsu: issue #428.
 * The Rack library has been unvendored.
   The original reason for vendoring was to work around broken Rails
   applications that explicitly specify Rack as a gem dependency. We've
   found a better workaround that does not require vendoring Rack.
   This also fixes a compatibility problem with Rails 3, because Rails
   3 depends on a newer Rack version than the one we had vendored.
   Issue #432.
 * Fixed compatibility with Ruby 1.9.1 patchlevel >= 152
   Ruby 1.9.1 patchlevel >= 152 has a bug in its tempfile library. If you've
   seen an error message along the lines of

      *** Exception IOError in Passenger RequestHandler (closed stream)
   
   then this is a Ruby bug at work. This bug has been fixed in Ruby 1.9.2,
   but Ruby 1.9.1 still contains this bug. We've added a workaround so that
   the bug is not triggered with this Ruby version. Issue #432.


Release 2.2.7
-------------

 * Removed forgotten debugging code in passenger-install-apache2-module,
   which caused it not to compile anything.


Release 2.2.6
-------------

 * Some /tmp cleaner programs such as tmpwatch try to remove subdirectories
   in /tmp/passenger.xxx after a while because they think those
   subdirectories are unused. This could cause Phusion Passenger to
   malfunction, requiring a web server restart. Measures have now been
   taken to prevent those tmp cleaner programs from removing anything
   in /tmp/passenger.xxx. Issue #365.
 * When autodetecting the application type, Rack is now given more priority
   than Rails. This allows one to drop a config.ru file in a Rails directory
   and have it detected as a Rack application instead of a Rails application.
   Patch contributed by Sam Pohlenz: issue #338.
 * The default socket backlog has been increased from 'SOMAXCONN' (which
   is 128 on most platforms) to 1024. This should fix most
   'helper_server.sock failed: Resource temporarily unavailable'
   errors.
 * Fixed compilation problems on Solaris. Issue #369 and issue #379.
 * Fixed crashes on PowerPC.
 * Some Ruby 1.9 compatibility fixes. Issue #398.
 * The installer now displays correct dependency installation instructions
   for Mandriva Linux.
 * [Apache] The location of the 'apxs' and 'apr-config' commands can now
   also be passed to the installer through the --apxs-path and
   --apr-config-path parameters, in addition to the $APXS2 and $APR_CONFIG
   environment variables. Issue #3.
 * [Nginx] Various problems that only occur on 64-bit platforms have been fixed.
 * [Nginx] The installer now installs Nginx 0.7.64 by default.


Release 2.2.5
-------------

 * [Apache] Small file uploads are now buffered; fixes potential DoS attack
   Phusion Passenger buffers large file uploads to temp files so that it
   doesn't block applications while an upload is in progress, but it sent
   small uploads directly to the application without buffering it. This could
   result in a potential DoS attack: the client can send many small, incomplete
   file uploads to the server, and this would block all application processes
   until a timeout occurs. In order to solve this problem, Phusion Passenger
   now buffers small file uploads in memory. Bug #356.

 * [Apache] Fixed support for mod_rewrite passthrough rules
   Mod_rewrite passthrough rules were not properly supported because of a bug
   fix for supporting encoded slashes (%2f) in URLs. Unfortunately, due to
   bugs/limitations in Apache, we can support either encoded slashes or
   mod_rewrite passthrough rules, but not both; supporting one will break the
   other.

   Support for mod_rewrite passthrough rules is now enabled by default; that
   is, support for encoded slashes is disabled by default. A new configuration
   option, "PassengerAllowEncodedSlashes", has been added. Turning this option
   on will enable support for encoded slashes and disable support for
   mod_rewrite passthrough rules.

   Issue #113 and issue #230.

 * [Apache] Added a configuration option for resolving symlinks in the document root path
   Phusion Passenger 2.2.0 and higher no longer resolves symlinks in
   the document root path in order to properly support Capistrano-style
   directory structures. The exact behavior is documented in the Users Guide,
   section "How Phusion Passenger detects whether a virtual host is a web
   application".

   However, some people relied on the old behavior. A new configuration option,
   PassengerResolveSymlinksInDocumentRoot, has been added to allow reverting
   back to the old behavior.

   Patch contributed by Locaweb (http://www.locaweb.com.br/).

 * [Apache] mod_env variables are now also passed through CGI environment headers
   Prior to version 2.2.3, environment variables set by mod_env are passed to
   the application as CGI environment headers, not through Ruby's ENV variable.
   In the last release we introduced support for setting ENV environment
   variables with mod_env, and got rid of the code for setting CGI environment
   headers. It turns out that some people relied on the old behavior, we so now
   environment variables set with mod_env are set in both ENV and in the CGI
   environment.
   
   Fixes bug #335.

 * [Apache] Fixed compilation problems on some Linux systems with older versions of Apache
   If you used to see compilation errors like this:

       ext/apache2/Configuration.cpp:554: error: expected primary-expression before '.' token

   then this version should compile properly.

 * [Apache] Fixed I/O timeouts for communication with backend processes
   Got rid of the code for enforcing I/O timeouts when reading from or writing to
   a backend process. This caused more problems than it solved.

 * [Nginx] Support for streaming responses (e.g. Comet or HTTP push)
   Buffering of backend responses is now disabled. This fixes support for
   streaming responses, something which the Apache version has supported
   for a while now. One can generate streaming responses in Ruby on Rails
   like this:

       render :text => lambda { |response, output|
           10_000.times do |i|
               output.write("hello #{i}!\n")
           end
       }

 * [Nginx] Installer now installs Nginx 0.7.61 by default
   Previously it installed 0.6.37 by default.

 * [Nginx] Fixed the installer's --extra-configure-flags flag when combined with --auto-download
   Arguments passed to --extra-configure-flags were not being passed to the
   Nginx configure script when --auto-download is given. This has been
   fixed: bug #349.

 * [Nginx] Fixed unnecessary download of PCRE
   The installer now checks whether PCRE is installed in /opt/local (e.g.
   MacPorts) as well before concluding that it isn't installed and going ahead
   with downloading PCRE.

 * Fixed STDERR capturing
   While spawning an application, Phusion Passenger captures any output written
   to STDERR so that it can show them later if the application failed to start.
   This turns out to be much more difficult than expected, with all kinds of
   corner cases that can mess up this feature.

   For example, if the Rails log file is not writable, then this can cause
   Rails to crash with a bizarre and unhelpful error message whenever it tries
   to write to STDERR:

       /!\ FAILSAFE /!\  Thu Aug 20 14:58:39 +1000 2009
       Status: 500 Internal Server Error
       undefined method `[]' for nil:NilClass

   Some applications reopen STDERR to a log file. This didn't work.

   Of all of these problems have been fixed now. (Bug #332)

 * Fixed some bugs in application sources preloading
   Rails >= 2.2 already preloads the application sources, in which case Phusion
   Passenger wasn't supposed to perform it's own preloading, but the Rails
   >= 2.2 detection code was bugged. This has been fixed.

   Rails < 2.2 doesn't preload the application sources by itself, but there
   should be a certain order with which the sources are preloaded, otherwise
   preloading could fail in some applications. We now enforce a specific load
   order: first models, then controllers, then helpers.

   Bug #359.
 
 * Fixed a few bugs in WSGI compliance
   PATH_INFO is supposed to be set to the request URI, but without the query
   string and without the base URI. This has been fixed: bug #360.

 * Fixed some Ruby 1.9-specific crashes caused by encoding issues. Bug #354.
 * Fixed loading of config/environment.rb on Ruby 1.9.2, because Ruby 1.9.2
   no longer has "." in the default load path. Patch by metaljastix, issue #368.
 * The Users Guide for Apache now mentions something about correct permissions
   for application directories.
 * Fixed compilation problems on IA-64 (bug #118). We also reduced the stack
   sizes for the threads by half, so Phusion Passenger should use even less
   virtual memory now.
 * Fixed compilation problems on Linux systems with ARM CPU.
 * Fixed a few compatibility problems with 64-bit OpenBSD.
 * Fixed a few typos and minor bugs.


Older releases
--------------
Please consult the blog posts on http://blog.phusion.nl/ for the information about older releases.<|MERGE_RESOLUTION|>--- conflicted
+++ resolved
@@ -1,4 +1,3 @@
-<<<<<<< HEAD
 Release 2.9.2
 -------------
 
@@ -72,7 +71,7 @@
  * We support negative UIDs now because we override Ruby's setuid
    implementation.
 
-=======
+
 Release 2.2.10
 --------------
 
@@ -80,7 +79,7 @@
  * Fixed some file descriptor passing problems, which previously
    could lead to mysterious crashes.
  * Fixed some compilation problems on newer GCC versions. Issue #430.
->>>>>>> e07dfa0a
+
 
 Release 2.2.9
 -------------
