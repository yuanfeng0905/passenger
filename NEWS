--- conflicted
+++ resolved
@@ -1,4 +1,3 @@
-<<<<<<< HEAD
 Release 3.0.0
 -------------
 
@@ -27,7 +26,8 @@
    debugging purposes.
  * Killing an app with SIGUSR1 now ensures that no connections are dropped
    through race conditions, even on high volume websites.
-=======
+
+
 Release 2.2.9
 -------------
 
@@ -77,7 +77,6 @@
    passenger-install-nginx-module downloads PCRE 7.8 if PCRE is not already
    installed. However PCRE 7.8 has been removed from their FTP server,
    so we've updated the URL to point to the latest version, 8.0.
->>>>>>> 97db5072
 
 
 Release 2.2.8
