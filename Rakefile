--- conflicted
+++ resolved
@@ -139,7 +139,6 @@
 end
 
 
-<<<<<<< HEAD
 ##### Static library for Passenger source files that are shared between
 ##### the Apache module and the Nginx helper server.
 
@@ -158,7 +157,9 @@
 		'ext/common/Utils.h',
 		'ext/common/Utils.cpp',
 		'ext/common/Logging.h',
-		'ext/common/Logging.cpp'
+		'ext/common/Logging.cpp',
+		'ext/common/SystemTime.h',
+		'ext/common/SystemTime.c'
 	]) do
 		sh "mkdir -p #{objects_output_dir}"
 		
@@ -170,6 +171,7 @@
 			
 			compile_cxx("#{ext_dir}/common/Utils.cpp", flags)
 			compile_cxx("#{ext_dir}/common/Logging.cpp", flags)
+			compile_cxx("#{ext_dir}/common/SystemTime.c", flags)
 			
 			puts
 		end
@@ -212,23 +214,6 @@
 	end
 	
 	return targets
-=======
-##### Apache module
-
-class APACHE2
-	CXXFLAGS = "-I.. -fPIC #{OPTIMIZATION_FLAGS} #{APR_FLAGS} #{APU_FLAGS} #{APXS2_FLAGS} #{CXXFLAGS}"
-	OBJECTS = {
-		'Configuration.o' => %w(Configuration.cpp Configuration.h),
-		'Bucket.o' => %w(Bucket.cpp Bucket.h),
-		'Hooks.o' => %w(Hooks.cpp Hooks.h
-				Configuration.h ApplicationPool.h ApplicationPoolServer.h
-				SpawnManager.h Exceptions.h Application.h MessageChannel.h
-				PoolOptions.h Utils.h DirectoryMapper.h FileChecker.h),
-		'Utils.o'   => %w(Utils.cpp Utils.h),
-		'Logging.o' => %w(Logging.cpp Logging.h),
-		'SystemTime.o' => %w(SystemTime.c SystemTime.h)
-	}
->>>>>>> a5ae7b22
 end
 
 
@@ -255,7 +240,6 @@
 			ext/common/Application.h
 			ext/common/MessageChannel.h
 			ext/common/PoolOptions.h
-			ext/common/FileChecker.h
 			ext/common/Utils.h)
 	}
 	APACHE2_OBJECTS = APACHE2_INPUT_FILES.keys
@@ -301,35 +285,11 @@
 			' ext/apache2/mod_passenger.o',
 			linkflags
 	end
-<<<<<<< HEAD
 
 	file 'ext/apache2/mod_passenger.o' => ['ext/apache2/mod_passenger.c'] do
 		compile_c('ext/apache2/mod_passenger.c',
 			APACHE2_CXXFLAGS +
 			" -o ext/apache2/mod_passenger.o")
-=======
-	
-	file 'ApplicationPoolServerExecutable' => [
-		'../libboost_oxt.a',
-		'ApplicationPoolServerExecutable.cpp',
-		'ApplicationPool.h',
-		'Application.h',
-		'StandardApplicationPool.h',
-		'FileChecker.h',
-		'MessageChannel.h',
-		'SpawnManager.h',
-		'PoolOptions.h',
-		'Utils.o',
-		'Logging.o',
-		'SystemTime.o'
-	] do
-		create_executable "ApplicationPoolServerExecutable",
-			'ApplicationPoolServerExecutable.cpp Utils.o Logging.o ' <<
-			'SystemTime.o',
-			"-I.. #{CXXFLAGS} #{LDFLAGS} " <<
-			"../libboost_oxt.a " <<
-			"-lpthread"
->>>>>>> a5ae7b22
 	end
 
 	APACHE2_INPUT_FILES.each_pair do |target, sources|
@@ -389,50 +349,7 @@
 
 ##### Unit tests
 
-<<<<<<< HEAD
 	TEST_FLAGS = "#{CXXFLAGS} -DTESTING_SPAWN_MANAGER -DTESTING_APPLICATION_POOL "
-=======
-class TEST
-	CXXFLAGS = "#{::CXXFLAGS} -DTESTING_SPAWN_MANAGER -DTESTING_APPLICATION_POOL "
-
-	AP2_FLAGS = "-I../ext/apache2 -I../ext -Isupport #{APR_FLAGS} #{APU_FLAGS}"
-	AP2_OBJECTS = {
-		'CxxTestMain.o' => %w(CxxTestMain.cpp),
-		'MessageChannelTest.o' => %w(MessageChannelTest.cpp
-			../ext/apache2/MessageChannel.h),
-		'SpawnManagerTest.o' => %w(SpawnManagerTest.cpp
-			../ext/apache2/SpawnManager.h
-			../ext/apache2/PoolOptions.h
-			../ext/apache2/Application.h
-			../ext/apache2/MessageChannel.h),
-		'ApplicationPoolServerTest.o' => %w(ApplicationPoolServerTest.cpp
-			../ext/apache2/ApplicationPoolServer.h
-			../ext/apache2/PoolOptions.h
-			../ext/apache2/MessageChannel.h),
-		'ApplicationPoolServer_ApplicationPoolTest.o' => %w(ApplicationPoolServer_ApplicationPoolTest.cpp
-			ApplicationPoolTest.cpp
-			../ext/apache2/ApplicationPoolServer.h
-			../ext/apache2/ApplicationPool.h
-			../ext/apache2/SpawnManager.h
-			../ext/apache2/PoolOptions.h
-			../ext/apache2/Application.h
-			../ext/apache2/MessageChannel.h),
-		'StandardApplicationPoolTest.o' => %w(StandardApplicationPoolTest.cpp
-			ApplicationPoolTest.cpp
-			../ext/apache2/ApplicationPool.h
-			../ext/apache2/StandardApplicationPool.h
-			../ext/apache2/SpawnManager.h
-			../ext/apache2/PoolOptions.h
-			../ext/apache2/Application.h
-			../ext/apache2/FileChecker.h),
-		'PoolOptionsTest.o' => %w(PoolOptionsTest.cpp ../ext/apache2/PoolOptions.h),
-		'FileCheckerTest.o' => %w(FileCheckerTest.cpp ../ext/apache2/FileChecker.h),
-		'SystemTimeTest.o' => %w(SystemTimeTest.cpp
-			../ext/apache2/SystemTime.h
-			../ext/apache2/SystemTime.c),
-		'UtilsTest.o' => %w(UtilsTest.cpp ../ext/apache2/Utils.h)
-	}
->>>>>>> a5ae7b22
 	
 	TEST_OXT_FLAGS = "-I../../ext -I../support #{TEST_FLAGS}"
 	TEST_OXT_OBJECTS = {
@@ -494,6 +411,10 @@
 		'test/FileCheckerTest.o' => %w(
 			test/FileCheckerTest.cpp
 			ext/common/FileChecker.h),
+		'test/SystemTimeTest.o' => %w(
+			test/SystemTimeTest.cpp
+			ext/common/SystemTime.h
+			ext/common/SystemTime.c),
 		'test/UtilsTest.o' => %w(
 			test/UtilsTest.cpp
 			ext/common/Utils.h)
@@ -560,7 +481,6 @@
 		end
 	end
 
-<<<<<<< HEAD
 	cxx_tests_dependencies = [TEST_CXX_OBJECTS.keys,
 		TEST_BOOST_OXT_LIBRARY, TEST_COMMON_LIBRARY]
 	file 'test/CxxTests' => cxx_tests_dependencies.flatten do
@@ -569,20 +489,6 @@
 			"#{LDFLAGS} #{APR_LIBS} " <<
 			"#{TEST_BOOST_OXT_LIBRARY} " <<
 			"#{TEST_COMMON_LIBRARY[0]} " <<
-=======
-	file 'Apache2ModuleTests' => TEST::AP2_OBJECTS.keys +
-	  ['../ext/libboost_oxt.a',
-	   '../ext/apache2/Utils.o',
-	   '../ext/apache2/Logging.o',
-	   '../ext/apache2/SystemTime.o'] do
-		objects = TEST::AP2_OBJECTS.keys.join(' ') <<
-			" ../ext/apache2/Utils.o" <<
-			" ../ext/apache2/Logging.o" <<
-			" ../ext/apache2/SystemTime.o"
-		create_executable "Apache2ModuleTests", objects,
-			"#{LDFLAGS} #{APR_LIBS} #{MULTI_ARCH_FLAGS} " <<
-			"../ext/libboost_oxt.a " <<
->>>>>>> a5ae7b22
 			"-lpthread"
 	end
 	
