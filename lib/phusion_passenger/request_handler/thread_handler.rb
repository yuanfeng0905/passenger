--- conflicted
+++ resolved
@@ -27,12 +27,9 @@
 	PING           = 'PING'.freeze
 	OOBW           = 'OOBW'.freeze
 	PASSENGER_CONNECT_PASSWORD  = 'PASSENGER_CONNECT_PASSWORD'.freeze
-<<<<<<< HEAD
 	MAX_REQUEST_TIME            = 'PASSENGER_MAX_REQUEST_TIME'.freeze
-=======
 	CONTENT_LENGTH = 'CONTENT_LENGTH'.freeze
 	TRANSFER_ENCODING = 'TRANSFER_ENCODING'.freeze
->>>>>>> 1adbd39f
 
 	MAX_HEADER_SIZE = 128 * 1024
 
