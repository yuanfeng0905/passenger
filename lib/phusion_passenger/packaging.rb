#  Phusion Passenger - http://www.modrails.com/
#  Copyright (c) 2010 Phusion
#
#  "Phusion Passenger" is a trademark of Hongli Lai & Ninh Bui.
#
#  See LICENSE file for license information.

module PhusionPassenger

module Packaging
	# A list of HTML files that are generated with Asciidoc.
	ASCII_DOCS = [
		'doc/Users guide Apache.html',
		'doc/Users guide Nginx.html',
		'doc/Users guide Standalone.html',
		'doc/Security of user switching support.html',
		'doc/Architectural overview.html'
	]
	
	USER_EXECUTABLES = [
		'passenger',
		'passenger-install-apache2-module',
		'passenger-install-nginx-module',
<<<<<<< HEAD
		'passenger-config',
		'passenger-stress-test',
		'passenger-find-frozen-apps',
		'passenger-show-backtrace',
		'passenger-archive-server'
=======
		'passenger-config'
>>>>>>> c5d3ed0f
	]
	
	SUPER_USER_EXECUTABLES = [
		'passenger-status',
		'passenger-memory-stats',
		'passenger-make-enterprisey',
		'passenger-irb'
	]
	
	# A list of globs which match all files that should be packaged
	# in the Phusion Passenger gem or tarball.
	GLOB = [
		'Rakefile',
		'README',
		'DEVELOPERS.TXT',
		'PACKAGING.TXT',
		'LICENSE',
		'INSTALL',
		'NEWS',
		'build/*.rb',
		'lib/*.rb',
		'lib/**/*.rb',
		'lib/**/*.py',
		'lib/phusion_passenger/templates/*',
		'lib/phusion_passenger/templates/apache2/*',
		'lib/phusion_passenger/templates/nginx/*',
		'lib/phusion_passenger/templates/standalone/*',
		'lib/phusion_passenger/templates/standalone_default_root/*',
		'bin/*',
		'doc/**/*',
		'man/*',
		'debian/*',
		'helper-scripts/*',
		'ext/common/**/*.{cpp,c,h,hpp}',
		'ext/apache2/*.{cpp,h,hpp,c}',
		'ext/nginx/*.{c,cpp,h}',
		'ext/nginx/config',
		'ext/boost/**/*',
		'ext/google/**/*',
		'ext/libev/{LICENSE,Changes,README,Makefile.am,Makefile.in}',
		'ext/libev/{*.m4,autogen.sh,config.guess,config.h.in,config.sub}',
		'ext/libev/{configure,configure.ac,install-sh,ltmain.sh,missing,mkinstalldirs}',
		'ext/libev/{*.h,*.c}',
		'ext/oxt/*.hpp',
		'ext/oxt/*.cpp',
		'ext/oxt/detail/*.hpp',
		'ext/ruby/*.{c,rb}',
		'dev/*',
		'resources/*',
		'test/*.example',
		'test/support/*.{c,cpp,h,rb}',
		'test/tut/*',
		'test/cxx/*.{cpp,h}',
		'test/oxt/*.{cpp,hpp}',
		'test/ruby/**/*',
		'test/integration_tests/**/*',
		'test/stub/**/*'
	
	# If you're running 'rake package' for the first time, then ASCII_DOCS
	# files don't exist yet, and so won't be matched by the glob.
	# So we add these filenames manually.
	] + ASCII_DOCS
	
	EXCLUDE_GLOB = [
		'test/stub/rails_apps/3.0/empty/help/**/*',
		'test/stub/*.dSYM'
	]
end

end # module PhusionPassenger<|MERGE_RESOLUTION|>--- conflicted
+++ resolved
@@ -21,15 +21,10 @@
 		'passenger',
 		'passenger-install-apache2-module',
 		'passenger-install-nginx-module',
-<<<<<<< HEAD
 		'passenger-config',
-		'passenger-stress-test',
 		'passenger-find-frozen-apps',
 		'passenger-show-backtrace',
 		'passenger-archive-server'
-=======
-		'passenger-config'
->>>>>>> c5d3ed0f
 	]
 	
 	SUPER_USER_EXECUTABLES = [
