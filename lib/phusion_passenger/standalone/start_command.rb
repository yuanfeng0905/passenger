--- conflicted
+++ resolved
@@ -19,858 +19,6 @@
 # checking stage of the runtime installer.
 
 module PhusionPassenger
-<<<<<<< HEAD
-module Standalone
-
-class StartCommand < Command
-	DEFAULT_OPTIONS = {
-		:environment       => ENV['RAILS_ENV'] || ENV['RACK_ENV'] || ENV['NODE_ENV'] ||
-			ENV['PASSENGER_APP_ENV'] || 'development',
-		:spawn_method      => Kernel.respond_to?(:fork) ? DEFAULT_SPAWN_METHOD : 'direct',
-		:engine            => "nginx",
-		:nginx_version     => PREFERRED_NGINX_VERSION,
-		:log_level         => DEFAULT_LOG_LEVEL,
-		:ctls              => []
-	}.freeze
-
-	def run
-		parse_options
-		load_local_config_file
-		remerge_all_options
-		sanity_check_options_and_set_defaults
-
-		lookup_runtime_and_ensure_installed
-		set_stdout_stderr_binmode
-		exit if @options[:runtime_check_only]
-
-		find_apps
-		find_pid_and_log_file(@app_finder, @options)
-		create_working_dir
-		begin
-			initialize_vars
-			start_engine
-			show_intro_message
-			maybe_daemonize
-			touch_temp_dir_in_background
-			########################
-			monitor_app_directories_in_background if @app_finder.multi_mode?
-			########################
-			watch_log_files_in_background if should_watch_logs?
-			wait_until_engine_has_exited if should_wait_until_engine_has_exited?
-		rescue Interrupt
-			shutdown_and_cleanup(true)
-			exit 2
-		rescue SignalException => signal
-			shutdown_and_cleanup(true)
-			if signal.message == 'SIGINT' || signal.message == 'SIGTERM'
-				exit 2
-			else
-				raise
-			end
-		rescue Exception
-			shutdown_and_cleanup(true)
-			raise
-		else
-			shutdown_and_cleanup(false)
-		end
-	end
-
-private
-	################# Configuration loading, option parsing and initialization ###################
-
-	def self.create_option_parser(options)
-		# If you add or change an option, make sure to update the following places too:
-		# lib/phusion_passenger/standalone/start_command/builtin_engine.rb, #build_daemon_controller_options
-		# resources/templates/config/standalone.erb
-		OptionParser.new do |opts|
-			nl = "\n" + ' ' * 37
-			opts.banner = "Usage: passenger start [DIRECTORY] [OPTIONS]\n"
-			opts.separator "Starts #{PROGRAM_NAME} Standalone and serve one or more web applications."
-			opts.separator ""
-
-			opts.separator "Server options:"
-			opts.on("-a", "--address HOST", String, "Bind to the given address.#{nl}" +
-				"Default: 0.0.0.0") do |value|
-				options[:address] = value
-			end
-			opts.on("-p", "--port NUMBER", Integer,
-				"Use the given port number. Default: 3000") do |value|
-				options[:port] = value
-			end
-			opts.on("-S", "--socket FILE", String,
-				"Bind to Unix domain socket instead of TCP#{nl}" +
-				"socket") do |value|
-				options[:socket_file] = value
-			end
-			opts.on("--ssl", "Enable SSL support (Nginx#{nl}" +
-				"engine only)") do
-				options[:ssl] = true
-			end
-			opts.on("--ssl-certificate PATH", String,
-				"Specify the SSL certificate path#{nl}" +
-				"(Nginx engine only)") do |value|
-				options[:ssl_certificate] = File.absolute_path_no_resolve(value)
-			end
-			opts.on("--ssl-certificate-key PATH", String,
-				"Specify the SSL key path") do |value|
-				options[:ssl_certificate_key] = File.absolute_path_no_resolve(value)
-			end
-			opts.on("--ssl-port PORT", Integer,
-				"Listen for SSL on this port, while#{nl}" +
-				"listening for HTTP on the normal port#{nl}" +
-				"(Nginx engine only)") do |value|
-				options[:ssl_port] = value
-			end
-			opts.on("-d", "--daemonize", "Daemonize into the background") do
-				options[:daemonize] = true
-			end
-			opts.on("--user USERNAME", String, "User to run as. Ignored unless#{nl}" +
-				"running as root") do |value|
-				options[:user] = value
-			end
-			opts.on("--log-file FILENAME", String,
-				"Where to write log messages. Default:#{nl}" +
-				"console, or /dev/null when daemonized") do |value|
-				options[:log_file] = value
-			end
-			opts.on("--pid-file FILENAME", String, "Where to store the PID file") do |value|
-				options[:pid_file] = value
-			end
-			opts.on("--instance-registry-dir PATH", String,
-				"Use the given instance registry directory") do |value|
-				options[:instance_registry_dir] = value
-			end
-			opts.on("--data-buffer-dir PATH", String,
-				"Use the given data buffer directory") do |value|
-				options[:data_buffer_dir] = value
-			end
-
-			opts.separator ""
-			opts.separator "Application loading options:"
-			opts.on("-e", "--environment ENV", String,
-				"Framework environment.#{nl}" +
-				"Default: #{DEFAULT_OPTIONS[:environment]}") do |value|
-				options[:environment] = value
-			end
-			opts.on("-R", "--rackup FILE", String,
-				"Consider application a Ruby app, and use#{nl}" +
-				"the given rackup file") do |value|
-				options[:app_type] = "rack"
-				options[:startup_file] = value
-			end
-			opts.on("--app-type NAME", String,
-				"Force app to be detected as the given type") do |value|
-				options[:app_type] = value
-			end
-			opts.on("--startup-file FILENAME", String,
-				"Force given startup file to be used") do |value|
-				options[:startup_file] = value
-			end
-			opts.on("--spawn-method NAME", String,
-				"The spawn method to use. Default: #{DEFAULT_OPTIONS[:spawn_method]}") do |value|
-				options[:spawn_method] = value
-			end
-			opts.on("--static-files-dir PATH", String,
-				"Specify the static files dir (Nginx engine#{nl}" +
-				"only)") do |val|
-				options[:static_files_dir] = File.absolute_path_no_resolve(val)
-			end
-			opts.on("--restart-dir PATH", String, "Specify the restart dir") do |val|
-				options[:restart_dir] = File.absolute_path_no_resolve(val)
-			end
-			opts.on("--friendly-error-pages", "Turn on friendly error pages") do
-				options[:friendly_error_pages] = true
-			end
-			opts.on("--no-friendly-error-pages", "Turn off friendly error pages") do
-				options[:friendly_error_pages] = false
-			end
-			opts.on("--load-shell-envvars",
-				"Load shell startup files before loading#{nl}" +
-				"application") do
-				options[:load_shell_envvars] = true
-			end
-			opts.on("--debugger", "Enable debugger support") do
-				options[:debugger] = true
-			end
-
-			opts.separator ""
-			opts.separator "Process management options:"
-			opts.on("--max-pool-size NUMBER", Integer,
-				"Maximum number of application processes.#{nl}" +
-				"Default: #{DEFAULT_MAX_POOL_SIZE}") do |value|
-				if value < 1
-					abort "*** ERROR: you may only specify for --max-pool-size a number greater than or equal to 1"
-				end
-				options[:max_pool_size] = value
-			end
-			opts.on("--min-instances NUMBER", Integer,
-				"Minimum number of processes per#{nl}" +
-				"application. Default: 1") do |value|
-				options[:min_instances] = value
-			end
-			opts.on("--concurrency-model NAME", String,
-				"The concurrency model to use, either#{nl}" +
-				"'process' or 'thread' (Enterprise only).#{nl}" +
-				"Default: #{DEFAULT_CONCURRENCY_MODEL}") do |value|
-				options[:concurrency_model] = value
-			end
-			opts.on("--thread-count NAME", Integer,
-				"The number of threads to use when using#{nl}" +
-				"the 'thread' concurrency model (Enterprise#{nl}" +
-				"only). Default: #{DEFAULT_APP_THREAD_COUNT}") do |value|
-				options[:thread_count] = value
-			end
-			opts.on("--rolling-restarts", "Enable rolling restarts (Enterprise only)") do
-				options[:rolling_restarts] = true
-			end
-			opts.on("--resist-deployment-errors", "Enable deployment error resistance#{nl}" +
-				"(Enterprise only)") do
-				options[:resist_deployment_errors] = true
-			end
-
-			opts.separator ""
-			opts.separator "Request handling options:"
-			opts.on("--sticky-sessions", "Enable sticky sessions") do
-				options[:sticky_sessions] = true
-			end
-			opts.on("--sticky-sessions-cookie-name NAME", String,
-				"Cookie name to use for sticky sessions.#{nl}" +
-				"Default: #{DEFAULT_STICKY_SESSIONS_COOKIE_NAME}") do |value|
-				options[:sticky_sessions_cookie_name] = value
-			end
-			opts.on("--vary-turbocache-by-cookie NAME", String,
-				"Vary the turbocache by the cookie of the given name") do |value|
-				options[:vary_turbocache_by_cookie] = value
-			end
-			opts.on("--disable-turbocaching", "Disable turbocaching") do
-				options[:turbocaching] = false
-			end
-
-			opts.separator ""
-			opts.separator "Union Station options:"
-			opts.on("--union-station-gateway HOST:PORT", String,
-				"Specify Union Station Gateway host and port") do |value|
-				host, port = value.split(":", 2)
-				port = port.to_i
-				port = 443 if port == 0
-				options[:union_station_gateway_address] = host
-				options[:union_station_gateway_port] = port.to_i
-			end
-			opts.on("--union-station-key KEY", String, "Specify Union Station key") do |value|
-				options[:union_station_key] = value
-			end
-
-			opts.separator ""
-			opts.separator "Nginx engine options:"
-			opts.on("--nginx-bin FILENAME", String, "Nginx binary to use as core") do |value|
-				options[:nginx_bin] = value
-			end
-			opts.on("--nginx-version VERSION", String,
-				"Nginx version to use as core.#{nl}" +
-				"Default: #{PREFERRED_NGINX_VERSION}") do |value|
-				options[:nginx_version] = value
-			end
-			opts.on("--nginx-tarball FILENAME", String,
-				"If Nginx needs to be installed, then the#{nl}" +
-				"given tarball will be used instead of#{nl}" +
-				"downloading from the Internet") do |value|
-				options[:nginx_tarball] = File.absolute_path_no_resolve(value)
-			end
-			opts.on("--nginx-config-template FILENAME", String,
-				"The template to use for generating the#{nl}" +
-				"Nginx config file") do |value|
-				options[:nginx_config_template] = File.absolute_path_no_resolve(value)
-			end
-
-			opts.separator ""
-			opts.separator "Advanced options:"
-			opts.on("--engine NAME", String,
-				"Underlying HTTP engine to use. Available#{nl}" +
-				"options: builtin (default), nginx") do |value|
-				options[:engine] = value
-			end
-			opts.on("--log-level NUMBER", Integer, "Log level to use. Default: #{DEFAULT_LOG_LEVEL}") do |value|
-				options[:log_level] = value
-			end
-			opts.on("--ctl NAME=VALUE", String) do |value|
-				if value !~ /=.+/
-					abort "*** ERROR: invalid --ctl format: #{value}"
-				end
-				options[:ctls] << value
-			end
-			opts.on("--binaries-url-root URL", String,
-				"If Nginx needs to be installed, then the#{nl}" +
-				"specified URL will be checked for binaries#{nl}" +
-				"prior to a local build") do |value|
-				options[:binaries_url_root] = value
-			end
-			opts.on("--no-download-binaries", "Never download binaries") do
-				options[:download_binaries] = false
-			end
-			opts.on("--runtime-check-only",
-				"Quit after checking whether the#{nl}" +
-				"#{PROGRAM_NAME} Standalone runtime files#{nl}" +
-				"are installed") do
-				options[:runtime_check_only] = true
-			end
-			opts.on("--no-install-runtime", "Abort if runtime must be installed") do
-				options[:dont_install_runtime] = true
-			end
-			opts.on("--no-compile-runtime", "Abort if runtime must be compiled") do
-				options[:dont_compile_runtime] = true
-			end
-		end
-	end
-
-	def load_local_config_file
-		if @argv.empty?
-			app_dir = File.absolute_path_no_resolve(".")
-		elsif @argv.size == 1
-			app_dir = @argv[0]
-		end
-		@local_options = {}
-		if app_dir
-			begin
-				ConfigUtils.load_local_config_file!(app_dir, @local_options)
-			rescue ConfigLoadError => e
-				abort "*** ERROR: #{e.message}"
-			end
-		end
-	end
-
-	# We want the command line options to override the options in the local config
-	# file, but the local config file could only be parsed when the command line
-	# options have been parsed. In this method we remerge all the config options
-	# from different sources so that options are overriden according to the following
-	# order:
-	#
-	# - DEFAULT_OPTIONS
-	# - global config file
-	# - local config file
-	# - command line options
-	def remerge_all_options
-		@options = DEFAULT_OPTIONS.
-			merge(@global_options).
-			merge(@local_options).
-			merge(@parsed_options)
-	end
-
-	def sanity_check_options_and_set_defaults
-		if (@options[:address] || @options[:port]) && @options[:socket_file]
-			abort "You cannot specify both --address/--port and --socket. Please choose either one."
-		end
-		if @options[:ssl] && !@options[:ssl_certificate]
-			abort "You specified --ssl. Please specify --ssl-certificate as well."
-		end
-		if @options[:ssl] && !@options[:ssl_certificate_key]
-			abort "You specified --ssl. Please specify --ssl-certificate-key as well."
-		end
-		if @options[:engine] != "builtin" && @options[:engine] != "nginx"
-			abort "You've specified an invalid value for --engine. The only values allowed are: builtin, nginx."
-		end
-
-		if !@options[:socket_file]
-			@options[:address] ||= "0.0.0.0"
-			@options[:port] ||= 3000
-		end
-
-		if @options[:engine] == "builtin"
-			# We explicitly check for some options are set and warn the user about this,
-			# in case they forget to pass --engine=nginx. We don't warn about options
-			# that begin with --nginx- because that should be obvious.
-			check_nginx_option_used_with_builtin_engine(:ssl, "--ssl")
-			check_nginx_option_used_with_builtin_engine(:ssl_certificate, "--ssl-certificate")
-			check_nginx_option_used_with_builtin_engine(:ssl_certificate_key, "--ssl-certificate-key")
-			check_nginx_option_used_with_builtin_engine(:ssl_port, "--ssl-port")
-			check_nginx_option_used_with_builtin_engine(:static_files_dir, "--static-files-dir")
-		end
-
-		#############
-	end
-
-	def check_nginx_option_used_with_builtin_engine(option, argument)
-		if @options.has_key?(option)
-			STDERR.puts "*** Warning: the #{argument} option is only allowed if you use " +
-				"the 'nginx' engine. You are currently using the 'builtin' engine, so " +
-				"this option has been ignored. To switch to the Nginx engine, please " +
-				"pass --engine=nginx."
-		end
-	end
-
-	def lookup_runtime_and_ensure_installed
-		@agent_exe = PhusionPassenger.find_support_binary(AGENT_EXE)
-		if @options[:nginx_bin]
-			@nginx_binary = @options[:nginx_bin]
-			if !@nginx_binary
-				abort "*** ERROR: Nginx binary #{@options[:nginx_bin]} does not exist"
-			end
-			if !@agent_exe
-				install_runtime
-				@agent_exe = PhusionPassenger.find_support_binary(AGENT_EXE)
-			end
-		else
-			nginx_name = "nginx-#{@options[:nginx_version]}"
-			@nginx_binary = PhusionPassenger.find_support_binary(nginx_name)
-			if !@agent_exe || !@nginx_binary
-				install_runtime
-				@agent_exe = PhusionPassenger.find_support_binary(AGENT_EXE)
-				@nginx_binary = PhusionPassenger.find_support_binary(nginx_name)
-			end
-		end
-	end
-
-	def install_runtime
-		if @options[:dont_install_runtime]
-			abort "*** ERROR: Refusing to install the #{PROGRAM_NAME} Standalone runtime " +
-				"because --no-install-runtime is given."
-		end
-
-		args = ["--brief", "--no-force-tip"]
-		if @options[:binaries_url_root]
-			args << "--url-root"
-			args << @options[:binaries_url_root]
-		end
-		if @options[:nginx_version]
-			args << "--nginx-version"
-			args << @options[:nginx_version]
-		end
-		if @options[:nginx_tarball]
-			args << "--nginx-tarball"
-			args << @options[:nginx_tarball]
-		end
-		if @options[:dont_compile_runtime]
-			args << "--no-compile"
-		end
-		PhusionPassenger.require_passenger_lib 'config/install_standalone_runtime_command'
-		PhusionPassenger::Config::InstallStandaloneRuntimeCommand.new(args).run
-		puts
-		puts "--------------------------"
-		puts
-	end
-
-	def set_stdout_stderr_binmode
-		# We already set STDOUT and STDERR to binmode in bin/passenger, which
-		# fixes https://github.com/phusion/passenger-ruby-heroku-demo/issues/11.
-		# However RuntimeInstaller sets them to UTF-8, so here we set them back.
-		STDOUT.binmode
-		STDERR.binmode
-	end
-
-
-	################## Core logic ##################
-
-	def find_apps
-		PhusionPassenger.require_passenger_lib 'standalone/app_finder'
-		@app_finder = AppFinder.new(@argv, @options)
-		@apps = @app_finder.scan
-		if @app_finder.multi_mode? && @options[:engine] != 'nginx'
-			puts "Mass deployment enabled, so forcing engine to 'nginx'."
-			@options[:engine] = 'nginx'
-		end
-	end
-
-	def find_pid_and_log_file(app_finder, options)
-		exec_root = app_finder.execution_root
-		if options[:socket_file]
-			pid_basename = "passenger.pid"
-			log_basename = "passenger.log"
-		else
-			pid_basename = "passenger.#{options[:port]}.pid"
-			log_basename = "passenger.#{options[:port]}.log"
-		end
-		if File.directory?("#{exec_root}/tmp/pids")
-			options[:pid_file] ||= "#{exec_root}/tmp/pids/#{pid_basename}"
-		else
-			options[:pid_file] ||= "#{exec_root}/#{pid_basename}"
-		end
-		if File.directory?("log")
-			options[:log_file] ||= "#{exec_root}/log/#{log_basename}"
-		else
-			options[:log_file] ||= "#{exec_root}/#{log_basename}"
-		end
-	end
-
-	def create_working_dir
-		# We don't remove the working dir in 'passenger start'. In daemon
-		# mode 'passenger start' just quits and lets background processes
-		# running. A specific background process, temp-dir-toucher, is
-		# responsible for cleaning up the working dir.
-		@working_dir = PhusionPassenger::Utils.mktmpdir("passenger-standalone.")
-		File.chmod(0755, @working_dir)
-		Dir.mkdir("#{@working_dir}/logs")
-		@can_remove_working_dir = true
-	end
-
-	def initialize_vars
-		@console_mutex = Mutex.new
-		@termination_pipe = IO.pipe
-		@threads = []
-		@interruptable_threads = []
-	end
-
-	def start_engine
-		metaclass = class << self; self; end
-		if @options[:engine] == 'nginx'
-			PhusionPassenger.require_passenger_lib 'standalone/start_command/nginx_engine'
-			metaclass.send(:include, PhusionPassenger::Standalone::StartCommand::NginxEngine)
-		else
-			PhusionPassenger.require_passenger_lib 'standalone/start_command/builtin_engine'
-			metaclass.send(:include, PhusionPassenger::Standalone::StartCommand::BuiltinEngine)
-		end
-		start_engine_real
-	end
-
-	# Returns the URL that the server will be listening on.
-	def listen_url
-		if @options[:socket_file]
-			return @options[:socket_file]
-		else
-			if @options[:ssl] && !@options[:ssl_port]
-				scheme = "https"
-			else
-				scheme = "http"
-			end
-			result = "#{scheme}://"
-			if @options[:port] == 80
-				result << @options[:address]
-			else
-				result << compose_ip_and_port(@options[:address], @options[:port])
-			end
-			result << "/"
-			return result
-		end
-	end
-
-	def compose_ip_and_port(ip, port)
-		if ip =~ /:/
-			# IPv6
-			return "[#{ip}]:#{port}"
-		else
-			return "#{ip}:#{port}"
-		end
-	end
-
-	def show_intro_message
-		puts "=============== Phusion Passenger Standalone web server started ==============="
-		puts "PID file: #{@options[:pid_file]}"
-		puts "Log file: #{@options[:log_file]}"
-		puts "Environment: #{@options[:environment]}"
-
-		if @app_finder.multi_mode?
-			puts
-			if @apps.empty?
-				puts "No web applications detected. Waiting until you create one..."
-			else
-				require_hosts_file_parser
-				begin
-					if should_check_hosts_file?
-						hosts_file = PhusionPassenger::Utils::HostsFileParser.new
-					end
-				rescue Errno::EACCES, Errno::ENOENT
-					hosts_file = nil
-				end
-				warnings = 0
-
-				if listening_on_unix_domain_socket?
-					puts "Serving these applications:"
-				else
-					puts "Serving these applications on #{@options[:address]} port #{@options[:port]}:"
-				end
-				puts " Host name                     Directory"
-				puts "------------------------------------------------------------"
-				@apps.each do |app|
-					host_name = app[:server_names][0]
-					if hosts_file && !hosts_file.resolves_to_localhost?(host_name)
-						host_name += " [!]"
-						warnings += 1
-					end
-					printf " %-26s    %s\n", host_name, app[:root]
-				end
-				if warnings > 0
-					puts
-					puts "[!] = This host name does not resolve to localhost. You should add it to"
-					puts "      /etc/hosts if you want to access it locally"
-				end
-			end
-		else
-			puts "Accessible via: #{listen_url}"
-		end
-
-		puts
-		if @options[:daemonize]
-			puts "Serving in the background as a daemon."
-		else
-			puts "You can stop #{PROGRAM_NAME} Standalone by pressing Ctrl-C."
-		end
-		puts "Problems? Check #{STANDALONE_DOC_URL}#troubleshooting"
-		puts "==============================================================================="
-	end
-
-	def maybe_daemonize
-		if @options[:daemonize]
-			PhusionPassenger.require_passenger_lib 'platform_info/ruby'
-			if PlatformInfo.ruby_supports_fork?
-				daemonize
-			else
-				abort "Unable to daemonize using the current Ruby interpreter " +
-					"(#{PlatformInfo.ruby_command}) because it does not support forking."
-			end
-		end
-	end
-
-	def daemonize
-		pid = fork
-		if pid
-			# Parent
-			exit!(0)
-		else
-			# Child
-			trap "HUP", "IGNORE"
-			STDIN.reopen("/dev/null", "r")
-			STDOUT.reopen(@options[:log_file], "a")
-			STDERR.reopen(@options[:log_file], "a")
-			STDOUT.sync = true
-			STDERR.sync = true
-			Process.setsid
-			@threads.clear
-		end
-	end
-
-	def touch_temp_dir_in_background
-		result = system(@agent_exe,
-			"temp-dir-toucher",
-			@working_dir,
-			"--cleanup",
-			"--daemonize",
-			"--pid-file", "#{@working_dir}/temp_dir_toucher.pid",
-			"--log-file", @options[:log_file])
-		if !result
-			abort "Cannot start #{@agent_exe} temp-dir-toucher"
-		end
-		@can_remove_working_dir = false
-	end
-
-	def watch_log_file(log_file)
-		if File.exist?(log_file)
-			backward = 0
-		else
-			# tail bails out if the file doesn't exist, so wait until it exists.
-			while !File.exist?(log_file)
-				sleep 1
-			end
-			backward = 10
-		end
-
-		IO.popen("tail -f -n #{backward} \"#{log_file}\"", "rb") do |f|
-			begin
-				while true
-					begin
-						line = f.readline
-						@console_mutex.synchronize do
-							STDOUT.write(line)
-							STDOUT.flush
-						end
-					rescue EOFError
-						break
-					end
-				end
-			ensure
-				Process.kill('TERM', f.pid) rescue nil
-			end
-		end
-	end
-
-	def watch_log_files_in_background
-		@apps.each do |app|
-			thread = Utils.create_thread_and_abort_on_exception do
-				watch_log_file("#{app[:root]}/log/#{@options[:environment]}.log")
-			end
-			@threads << thread
-			@interruptable_threads << thread
-		end
-		thread = Utils.create_thread_and_abort_on_exception do
-			watch_log_file(@options[:log_file])
-		end
-		@threads << thread
-		@interruptable_threads << thread
-	end
-
-	def should_watch_logs?
-		return !@options[:daemonize] && @options[:log_file] != "/dev/null"
-	end
-
-	def wait_until_engine_has_exited
-		# Since the engine is not our child process (it daemonizes)
-		# we cannot use Process.waitpid to wait for it. A busy-sleep-loop with
-		# Process.kill(0, pid) isn't very efficient. Instead we do this:
-		#
-		# Connect to the engine's server and wait until it disconnects the socket
-		# because of timeout. Keep doing this until we can no longer connect.
-		while true
-			if @options[:socket_file]
-				socket = UNIXSocket.new(@options[:socket_file])
-			else
-				socket = TCPSocket.new(@options[:address], @options[:port])
-			end
-			begin
-				socket.read rescue nil
-			ensure
-				socket.close rescue nil
-			end
-		end
-	rescue Errno::ECONNREFUSED, Errno::ECONNRESET
-	end
-
-	def should_wait_until_engine_has_exited?
-		return !@options[:daemonize] || @app_finder.multi_mode?
-	end
-
-
-	################## Shut down and cleanup ##################
-
-	def shutdown_and_cleanup(error_occurred)
-		# Stop engine
-		if @engine && (error_occurred || should_wait_until_engine_has_exited?)
-			@console_mutex.synchronize do
-				STDOUT.write("Stopping web server...")
-				STDOUT.flush
-				@engine.stop
-				STDOUT.puts " done"
-				STDOUT.flush
-			end
-			@engine = nil
-		end
-
-		# Stop threads
-		if @threads
-			if !@termination_pipe[1].closed?
-				@termination_pipe[1].write("x")
-				@termination_pipe[1].close
-			end
-			@interruptable_threads.each do |thread|
-				thread.terminate
-			end
-			@interruptable_threads = []
-			@threads.each do |thread|
-				thread.join
-			end
-			@threads = nil
-		end
-
-		if @can_remove_working_dir
-			FileUtils.remove_entry_secure(@working_dir)
-			@can_remove_working_dir = false
-		end
-	end
-
-	def default_group_for(username)
-		user = Etc.getpwnam(username)
-		group = Etc.getgrgid(user.gid)
-		return group.name
-	end
-
-	#################
-
-	def listening_on_unix_domain_socket?
-		return !!@options[:socket_file]
-	end
-
-	def should_check_hosts_file?
-		require_platform_info_operating_system
-		return PlatformInfo.os_name == "macosx"
-	end
-
-	def require_platform_info_operating_system
-		PhusionPassenger.require_passenger_lib 'platform_info/operating_system' \
-			if !defined?(PhusionPassenger::PlatformInfo) || !PlatformInfo.respond_to?(:os_name)
-	end
-
-	def require_hosts_file_parser
-		PhusionPassenger.require_passenger_lib 'utils/hosts_file_parser' \
-			if !defined?(PhusionPassenger::Utils::HostsFileParser)
-	end
-
-	def monitor_app_directories_in_background
-		@threads << Thread.new do
-			Thread.current.abort_on_exception = true
-			@app_finder.monitor(@termination_pipe[0]) do |apps|
-				puts "*** #{Time.now}: redeploying applications ***"
-				ok = true
-				begin
-					pid = @engine.pid
-				rescue SystemCallError, IOError => e
-					# Failing to read the PID file most likely means that the
-					# web server's no longer running, in which case we're supposed
-					# to quit anyway. Only print an error if the web server's still
-					# running.
-					if !wait_on_termination_pipe(3)
-						@console_mutex.synchronize do
-							error "Unable to retrieve the web server's PID (#{e})."
-						end
-						ok = false
-					end
-				end
-				if ok
-					# Tell the temp dir toucher that we're restarting Nginx,
-					# so that it should ignore the SIGTERM that the old Watchdog
-					# sends it.
-					begin
-						temp_dir_toucher_pid = File.open("#{@working_dir}/temp_dir_toucher.pid", "r") do |f|
-							f.read.to_i
-						end
-						Process.kill('HUP', temp_dir_toucher_pid)
-						sleep 0.01
-					rescue Errno::ENOENT, Errno::EACCES, Errno::ESRCH
-					end
-
-					# Now reload the engine.
-					@apps = apps
-					reload_engine(pid)
-					@console_mutex.synchronize do
-						show_new_app_list(apps)
-					end
-				end
-			end
-		end
-	end
-
-	def show_new_app_list(apps)
-		if apps.empty?
-			puts "No web applications detected. Waiting until you create one..."
-		else
-			require_hosts_file_parser
-			begin
-				if should_check_hosts_file?
-					hosts_file = PhusionPassenger::Utils::HostsFileParser.new
-				end
-			rescue Errno::EACCES, Errno::ENOENT
-				hosts_file = nil
-			end
-			warnings = 0
-
-			puts "Now serving these applications:"
-			puts " Host name                     Directory"
-			puts "------------------------------------------------------------"
-			apps.each do |app|
-				host_name = app[:server_names][0]
-				if hosts_file && !hosts_file.resolves_to_localhost?(host_name)
-					host_name += " [!]"
-					warnings += 1
-				end
-				printf " %-26s    %s\n", host_name, app[:root]
-			end
-			if warnings > 0
-				puts
-				puts "[!] = This host name does not resolve to localhost. You should add it to"
-				puts "      /etc/hosts if you want to access it locally"
-			end
-			puts "------------------------------------------------------------"
-		end
-	end
-end
-
-end # module Standalone
-=======
   module Standalone
 
     class StartCommand < Command
@@ -904,6 +52,7 @@
           maybe_daemonize
           touch_temp_dir_in_background
           ########################
+          monitor_app_directories_in_background if @app_finder.multi_mode?
           ########################
           watch_log_files_in_background if should_watch_logs?
           wait_until_engine_has_exited if should_wait_until_engine_has_exited?
@@ -1405,7 +554,46 @@
         puts "PID file: #{@options[:pid_file]}"
         puts "Log file: #{@options[:log_file]}"
         puts "Environment: #{@options[:environment]}"
-        puts "Accessible via: #{listen_url}"
+
+        if @app_finder.multi_mode?
+          puts
+          if @apps.empty?
+            puts "No web applications detected. Waiting until you create one..."
+          else
+            require_hosts_file_parser
+            begin
+              if should_check_hosts_file?
+                hosts_file = PhusionPassenger::Utils::HostsFileParser.new
+              end
+            rescue Errno::EACCES, Errno::ENOENT
+              hosts_file = nil
+            end
+            warnings = 0
+
+            if listening_on_unix_domain_socket?
+              puts "Serving these applications:"
+            else
+              puts "Serving these applications on #{@options[:address]} port #{@options[:port]}:"
+            end
+            puts " Host name                     Directory"
+            puts "------------------------------------------------------------"
+            @apps.each do |app|
+              host_name = app[:server_names][0]
+              if hosts_file && !hosts_file.resolves_to_localhost?(host_name)
+                host_name += " [!]"
+                warnings += 1
+              end
+              printf " %-26s    %s\n", host_name, app[:root]
+            end
+            if warnings > 0
+              puts
+              puts "[!] = This host name does not resolve to localhost. You should add it to"
+              puts "      /etc/hosts if you want to access it locally"
+            end
+          end
+        else
+          puts "Accessible via: #{listen_url}"
+        end
 
         puts
         if @options[:daemonize]
@@ -1575,6 +763,110 @@
       end
     end
 
+    #################
+
+    def default_group_for(username)
+      user = Etc.getpwnam(username)
+      group = Etc.getgrgid(user.gid)
+      return group.name
+    end
+
+    def listening_on_unix_domain_socket?
+      return !!@options[:socket_file]
+    end
+
+    def should_check_hosts_file?
+      require_platform_info_operating_system
+      return PlatformInfo.os_name == "macosx"
+    end
+
+    def require_platform_info_operating_system
+      PhusionPassenger.require_passenger_lib 'platform_info/operating_system' \
+        if !defined?(PhusionPassenger::PlatformInfo) || !PlatformInfo.respond_to?(:os_name)
+    end
+
+    def require_hosts_file_parser
+      PhusionPassenger.require_passenger_lib 'utils/hosts_file_parser' \
+        if !defined?(PhusionPassenger::Utils::HostsFileParser)
+    end
+
+    def monitor_app_directories_in_background
+      @threads << Thread.new do
+        Thread.current.abort_on_exception = true
+        @app_finder.monitor(@termination_pipe[0]) do |apps|
+          puts "*** #{Time.now}: redeploying applications ***"
+          ok = true
+          begin
+            pid = @engine.pid
+          rescue SystemCallError, IOError => e
+            # Failing to read the PID file most likely means that the
+            # web server's no longer running, in which case we're supposed
+            # to quit anyway. Only print an error if the web server's still
+            # running.
+            if !wait_on_termination_pipe(3)
+              @console_mutex.synchronize do
+                error "Unable to retrieve the web server's PID (#{e})."
+              end
+              ok = false
+            end
+          end
+          if ok
+            # Tell the temp dir toucher that we're restarting Nginx,
+            # so that it should ignore the SIGTERM that the old Watchdog
+            # sends it.
+            begin
+              temp_dir_toucher_pid = File.open("#{@working_dir}/temp_dir_toucher.pid", "r") do |f|
+                f.read.to_i
+              end
+              Process.kill('HUP', temp_dir_toucher_pid)
+              sleep 0.01
+            rescue Errno::ENOENT, Errno::EACCES, Errno::ESRCH
+            end
+
+            # Now reload the engine.
+            @apps = apps
+            reload_engine(pid)
+            @console_mutex.synchronize do
+              show_new_app_list(apps)
+            end
+          end
+        end
+      end
+    end
+
+    def show_new_app_list(apps)
+      if apps.empty?
+        puts "No web applications detected. Waiting until you create one..."
+      else
+        require_hosts_file_parser
+        begin
+          if should_check_hosts_file?
+            hosts_file = PhusionPassenger::Utils::HostsFileParser.new
+          end
+        rescue Errno::EACCES, Errno::ENOENT
+          hosts_file = nil
+        end
+        warnings = 0
+
+        puts "Now serving these applications:"
+        puts " Host name                     Directory"
+        puts "------------------------------------------------------------"
+        apps.each do |app|
+          host_name = app[:server_names][0]
+          if hosts_file && !hosts_file.resolves_to_localhost?(host_name)
+            host_name += " [!]"
+            warnings += 1
+          end
+          printf " %-26s    %s\n", host_name, app[:root]
+        end
+        if warnings > 0
+          puts
+          puts "[!] = This host name does not resolve to localhost. You should add it to"
+          puts "      /etc/hosts if you want to access it locally"
+        end
+        puts "------------------------------------------------------------"
+      end
+    end
+
   end # module Standalone
->>>>>>> 92cd18e2
 end # module PhusionPassenger