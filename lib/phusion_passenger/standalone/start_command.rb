#  Phusion Passenger - https://www.phusionpassenger.com/
#  Copyright (c) 2010-2014 Phusion
#
#  "Phusion Passenger" is a trademark of Hongli Lai & Ninh Bui.
#
<<<<<<< HEAD
#  See LICENSE file for license information.
require 'socket'
=======
#  Permission is hereby granted, free of charge, to any person obtaining a copy
#  of this software and associated documentation files (the "Software"), to deal
#  in the Software without restriction, including without limitation the rights
#  to use, copy, modify, merge, publish, distribute, sublicense, and/or sell
#  copies of the Software, and to permit persons to whom the Software is
#  furnished to do so, subject to the following conditions:
#
#  The above copyright notice and this permission notice shall be included in
#  all copies or substantial portions of the Software.
#
#  THE SOFTWARE IS PROVIDED "AS IS", WITHOUT WARRANTY OF ANY KIND, EXPRESS OR
#  IMPLIED, INCLUDING BUT NOT LIMITED TO THE WARRANTIES OF MERCHANTABILITY,
#  FITNESS FOR A PARTICULAR PURPOSE AND NONINFRINGEMENT. IN NO EVENT SHALL THE
#  AUTHORS OR COPYRIGHT HOLDERS BE LIABLE FOR ANY CLAIM, DAMAGES OR OTHER
#  LIABILITY, WHETHER IN AN ACTION OF CONTRACT, TORT OR OTHERWISE, ARISING FROM,
#  OUT OF OR IN CONNECTION WITH THE SOFTWARE OR THE USE OR OTHER DEALINGS IN
#  THE SOFTWARE.

require 'optparse'
>>>>>>> 93d9c403
require 'thread'
PhusionPassenger.require_passenger_lib 'constants'
PhusionPassenger.require_passenger_lib 'ruby_core_enhancements'
PhusionPassenger.require_passenger_lib 'standalone/command'
PhusionPassenger.require_passenger_lib 'standalone/config_utils'
PhusionPassenger.require_passenger_lib 'utils/tmpio'

# We lazy load as many libraries as possible not only to improve startup performance,
# but also to ensure that we don't require libraries before we've passed the dependency
# checking stage of the runtime installer.

module PhusionPassenger
module Standalone

class StartCommand < Command
	def self.create_default_options
		return {
			:environment       => ENV['RAILS_ENV'] || ENV['RACK_ENV'] || ENV['NODE_ENV'] ||
				ENV['PASSENGER_APP_ENV'] || 'development',
			:spawn_method      => Kernel.respond_to?(:fork) ? DEFAULT_SPAWN_METHOD : 'direct',
			:engine            => "builtin",
			:nginx_version     => PREFERRED_NGINX_VERSION,
			:log_level         => DEFAULT_LOG_LEVEL
		}
	end

	def run
		load_local_config_file
		parse_options
		sanity_check_options_and_set_defaults

		lookup_runtime_and_ensure_installed
		set_stdout_stderr_binmode
		exit if @options[:runtime_check_only]

		find_apps
		find_pid_and_log_file(@app_finder, @apps, @options)
		create_working_dir
		begin
			initialize_vars
			start_engine
			show_intro_message
			maybe_daemonize
			touch_temp_dir_in_background
			########################
			monitor_app_directories_in_background if @app_finder.multi_mode?
			########################
			watch_log_files_in_background if should_watch_logs?
			wait_until_engine_has_exited if should_wait_until_engine_has_exited?
		rescue Interrupt
			shutdown_and_cleanup
			exit 2
		rescue SignalException => signal
			shutdown_and_cleanup
			if signal.message == 'SIGINT' || signal.message == 'SIGTERM'
				exit 2
			else
				raise
			end
		ensure
			shutdown_and_cleanup
		end
	end

private
	################# Configuration loading, option parsing and initialization ###################

	def self.create_option_parser(options)
		# If you add or change an option, make sure to update the following places too:
		# lib/phusion_passenger/standalone/start_command/builtin_engine.rb, #build_daemon_controller_options
		# resources/templates/config/standalone.erb
		OptionParser.new do |opts|
			nl = "\n" + ' ' * 37
			opts.banner = "Usage: passenger start [DIRECTORY] [OPTIONS]\n"
			opts.separator "Starts #{PROGRAM_NAME} Standalone and serve one or more web applications."
			opts.separator ""

			opts.separator "Server options:"
			opts.on("-a", "--address HOST", String, "Bind to the given address.#{nl}" +
				"Default: 0.0.0.0") do |value|
				options[:address] = value
			end
			opts.on("-p", "--port NUMBER", Integer,
				"Use the given port number. Default: 3000") do |value|
				options[:port] = value
			end
			opts.on("-S", "--socket FILE", String,
				"Bind to Unix domain socket instead of TCP#{nl}" +
				"socket") do |value|
				options[:socket_file] = value
			end
			opts.on("--ssl", "Enable SSL support (Nginx#{nl}" +
				"engine only)") do
				options[:ssl] = true
			end
			opts.on("--ssl-certificate PATH", String,
				"Specify the SSL certificate path#{nl}" +
				"(Nginx engine only)") do |value|
				options[:ssl_certificate] = File.absolute_path_no_resolve(value)
			end
			opts.on("--ssl-certificate-key PATH", String,
				"Specify the SSL key path") do |value|
				options[:ssl_certificate_key] = File.absolute_path_no_resolve(value)
			end
			opts.on("--ssl-port PORT", Integer,
				"Listen for SSL on this port, while#{nl}" +
				"listening for HTTP on the normal port#{nl}" +
				"(Nginx engine only)") do |value|
				options[:ssl_port] = value
			end
			opts.on("-d", "--daemonize", "Daemonize into the background") do
				options[:daemonize] = true
			end
			opts.on("--user USERNAME", String, "User to run as. Ignored unless#{nl}" +
				"running as root") do |value|
				options[:user] = value
			end
			opts.on("--log-file FILENAME", String,
				"Where to write log messages. Default:#{nl}" +
				"console, or /dev/null when daemonized") do |value|
				options[:log_file] = value
			end
			opts.on("--pid-file FILENAME", String, "Where to store the PID file") do |value|
				options[:pid_file] = value
			end
			opts.on("--instance-registry-dir PATH", String,
				"Use the given instance registry directory") do |value|
				options[:instance_registry_dir] = value
			end
			opts.on("--data-buffer-dir PATH", String,
				"Use the given data buffer directory") do |value|
				options[:data_buffer_dir] = value
			end

			opts.separator ""
			opts.separator "Application loading options:"
			opts.on("-e", "--environment ENV", String,
				"Framework environment.#{nl}" +
				"Default: #{options[:environment]}") do |value|
				options[:environment] = value
			end
			opts.on("-R", "--rackup FILE", String,
				"Consider application a Ruby app, and use#{nl}" +
				"the given rackup file") do |value|
				options[:app_type] = "rack"
				options[:startup_file] = value
			end
			opts.on("--app-type NAME", String,
				"Force app to be detected as the given type") do |value|
				options[:app_type] = value
			end
			opts.on("--startup-file FILENAME", String,
				"Force given startup file to be used") do |value|
				options[:startup_file] = value
			end
			opts.on("--spawn-method NAME", String,
				"The spawn method to use. Default: #{options[:spawn_method]}") do |value|
				options[:spawn_method] = value
			end
			opts.on("--static-files-dir PATH", String,
				"Specify the static files dir (Nginx engine#{nl}" +
				"only)") do |val|
				options[:static_files_dir] = File.absolute_path_no_resolve(val)
			end
			opts.on("--restart-dir PATH", String, "Specify the restart dir") do |val|
				options[:restart_dir] = File.absolute_path_no_resolve(val)
			end
			opts.on("--friendly-error-pages", "Turn on friendly error pages") do
				options[:friendly_error_pages] = true
			end
			opts.on("--no-friendly-error-pages", "Turn off friendly error pages") do
				options[:friendly_error_pages] = false
			end
			opts.on("--load-shell-envvars",
				"Load shell startup files before loading#{nl}" +
				"application") do
				options[:load_shell_envvars] = true
			end

			opts.separator ""
			opts.separator "Process management options:"
			opts.on("--max-pool-size NUMBER", Integer,
				"Maximum number of application processes.#{nl}" +
				"Default: #{DEFAULT_MAX_POOL_SIZE}") do |value|
				options[:max_pool_size] = value
			end
			opts.on("--min-instances NUMBER", Integer,
				"Minimum number of processes per#{nl}" +
				"application. Default: 1") do |value|
				options[:min_instances] = value
			end
			opts.on("--concurrency-model NAME", String,
				"The concurrency model to use, either#{nl}" +
				"'process' or 'thread' (Enterprise only).#{nl}" +
				"Default: #{DEFAULT_CONCURRENCY_MODEL}") do |value|
				options[:concurrency_model] = value
			end
			opts.on("--thread-count NAME", Integer,
				"The number of threads to use when using#{nl}" +
				"the 'thread' concurrency model (Enterprise#{nl}" +
				"only). Default: #{DEFAULT_APP_THREAD_COUNT}") do |value|
				options[:thread_count] = value
			end
			opts.on("--rolling-restarts", "Enable rolling restarts (Enterprise only)") do
				options[:rolling_restarts] = true
			end
			opts.on("--resist-deployment-errors", "Enable deployment error resistance#{nl}" +
				"(Enterprise only)") do
				options[:resist_deployment_errors] = true
			end

			opts.separator ""
			opts.separator "Request handling options:"
			opts.on("--sticky-sessions", "Enable sticky sessions") do
				options[:sticky_sessions] = true
			end
			opts.on("--sticky-sessions-cookie-name", String,
				"Cookie name to use for sticky sessions.#{nl}" +
				"Default: #{DEFAULT_STICKY_SESSIONS_COOKIE_NAME}") do |value|
				options[:sticky_sessions_cookie_name] = value
			end

			opts.separator ""
			opts.separator "Union Station options:"
			opts.on("--union-station-gateway HOST:PORT", String,
				"Specify Union Station Gateway host and port") do |value|
				host, port = value.split(":", 2)
				port = port.to_i
				port = 443 if port == 0
				options[:union_station_gateway_address] = host
				options[:union_station_gateway_port] = port.to_i
			end
			opts.on("--union-station-key KEY", String, "Specify Union Station key") do |value|
				options[:union_station_key] = value
			end
			opts.on("--debugger",
				wrap_desc("Enable debugger support")) do
				@options[:debugger] = true
			end

			opts.separator ""
			opts.separator "Nginx engine options:"
			opts.on("--nginx-bin FILENAME", String, "Nginx binary to use as core") do |value|
				options[:nginx_bin] = value
			end
			opts.on("--nginx-version VERSION", String,
				"Nginx version to use as core.#{nl}" +
				"Default: #{PREFERRED_NGINX_VERSION}") do |value|
				options[:nginx_version] = value
			end
			opts.on("--nginx-tarball FILENAME", String,
				"If Nginx needs to be installed, then the#{nl}" +
				"given tarball will be used instead of#{nl}" +
				"downloading from the Internet") do |value|
				options[:nginx_tarball] = File.absolute_path_no_resolve(value)
			end
			opts.on("--nginx-config-template FILENAME", String,
				"The template to use for generating the#{nl}" +
				"Nginx config file") do |value|
				options[:nginx_config_template] = File.absolute_path_no_resolve(value)
			end

			opts.separator ""
			opts.separator "Advanced options:"
			opts.on("--engine NAME", String,
				"Underlying HTTP engine to use. Available#{nl}" +
				"options: builtin (default), nginx") do |value|
				options[:engine] = value
			end
			opts.on("--log-level NUMBER", Integer, "Log level to use. Default: #{DEFAULT_LOG_LEVEL}") do |value|
				options[:log_level] = value
			end
			opts.on("--binaries-url-root URL", String,
				"If Nginx needs to be installed, then the#{nl}" +
				"specified URL will be checked for binaries#{nl}" +
				"prior to a local build") do |value|
				options[:binaries_url_root] = value
			end
			opts.on("--no-download-binaries", "Never download binaries") do
				options[:download_binaries] = false
			end
			opts.on("--runtime-check-only",
				"Quit after checking whether the#{nl}" +
				"#{PROGRAM_NAME} Standalone runtime files#{nl}" +
				"are installed") do
				options[:runtime_check_only] = true
			end
			opts.on("--no-install-runtime", "Abort if runtime must be installed") do
				options[:dont_install_runtime] = true
			end
			opts.on("--no-compile-runtime", "Abort if runtime must be compiled") do
				options[:dont_compile_runtime] = true
			end
		end
	end

	def load_local_config_file
		if @argv.empty?
			app_dir = File.absolute_path_no_resolve(".")
		elsif @argv.size == 1
			app_dir = @argv[0]
		end
		if app_dir
			ConfigUtils.load_local_config_file!(app_dir, @options)
		end
	end

	def sanity_check_options_and_set_defaults
		if (@options[:address] || @options[:port]) && @options[:socket_file]
			abort "You cannot specify both --address/--port and --socket. Please choose either one."
		end
		if @options[:ssl] && !@options[:ssl_certificate]
			abort "You specified --ssl. Please specify --ssl-certificate as well."
		end
		if @options[:ssl] && !@options[:ssl_certificate_key]
			abort "You specified --ssl. Please specify --ssl-certificate-key as well."
		end
		if @options[:engine] != "builtin" && @options[:engine] != "nginx"
			abort "You've specified an invalid value for --engine. The only values allowed are: builtin, nginx."
		end

		if !@options[:socket_file]
			@options[:address] ||= "0.0.0.0"
			@options[:port] ||= 3000
		end

		if @options[:engine] == "builtin"
			# We explicitly check for some options are set and warn the user about this,
			# in case they forget to pass --engine=nginx. We don't warn about options
			# that begin with --nginx- because that should be obvious.
			check_nginx_option_used_with_builtin_engine(:ssl, "--ssl")
			check_nginx_option_used_with_builtin_engine(:ssl_certificate, "--ssl-certificate")
			check_nginx_option_used_with_builtin_engine(:ssl_certificate_key, "--ssl-certificate-key")
			check_nginx_option_used_with_builtin_engine(:ssl_port, "--ssl-port")
			check_nginx_option_used_with_builtin_engine(:static_files_dir, "--static-files-dir")
		end

		#############
	end

	def check_nginx_option_used_with_builtin_engine(option, argument)
		if @options.has_key?(option)
			STDERR.puts "*** Warning: the #{argument} option is only allowed if you use " +
				"the 'nginx' engine. You are currently using the 'builtin' engine, so " +
				"this option has been ignored. To switch to the Nginx engine, please " +
				"pass --engine=nginx."
		end
	end

	def lookup_runtime_and_ensure_installed
		@agent_exe = PhusionPassenger.find_support_binary(AGENT_EXE)
		if @options[:nginx_bin]
			@nginx_binary = @options[:nginx_bin]
			if !@nginx_binary
				abort "*** ERROR: Nginx binary #{@options[:nginx_bin]} does not exist"
			end
			if !@agent_exe
				install_runtime
				@agent_exe = PhusionPassenger.find_support_binary(AGENT_EXE)
			end
		else
			nginx_name = "nginx-#{@options[:nginx_version]}"
			@nginx_binary = PhusionPassenger.find_support_binary(nginx_name)
			if !@agent_exe || !@nginx_binary
				install_runtime
				@agent_exe = PhusionPassenger.find_support_binary(AGENT_EXE)
				@nginx_binary = PhusionPassenger.find_support_binary(nginx_name)
			end
		end
	end

	def install_runtime
		if @options[:dont_install_runtime]
			abort "*** ERROR: Refusing to install the #{PROGRAM_NAME} Standalone runtime " +
				"because --no-install-runtime is given."
		end

		args = ["--brief", "--no-force-tip"]
		if @options[:binaries_url_root]
			args << "--url-root"
			args << @options[:binaries_url_root]
		end
		if @options[:nginx_version]
			args << "--nginx-version"
			args << @options[:nginx_version]
		end
		if @options[:nginx_tarball]
			args << "--nginx-tarball"
			args << @options[:nginx_tarball]
		end
		if @options[:dont_compile_runtime]
			args << "--no-compile"
		end
		PhusionPassenger.require_passenger_lib 'config/install_standalone_runtime_command'
		PhusionPassenger::Config::InstallStandaloneRuntimeCommand.new(args).run
		puts
		puts "--------------------------"
		puts
	end

	def set_stdout_stderr_binmode
		# We already set STDOUT and STDERR to binmode in bin/passenger, which
		# fixes https://github.com/phusion/passenger-ruby-heroku-demo/issues/11.
		# However RuntimeInstaller sets them to UTF-8, so here we set them back.
		STDOUT.binmode
		STDERR.binmode
	end


	################## Core logic ##################

	def find_apps
		PhusionPassenger.require_passenger_lib 'standalone/app_finder'
		@app_finder = AppFinder.new(@argv, @options)
		@apps = @app_finder.scan
		if @app_finder.multi_mode? && @options[:engine] != 'gninx'
			puts "Mass deployment enabled, so forcing engine to 'nginx'."
			@options[:engine] = 'nginx'
		end
	end

	def find_pid_and_log_file(app_finder, apps, options)
		if app_finder.single_mode?
			app_root = apps[0][:root]
			if options[:socket_file]
				pid_basename = "passenger.pid"
				log_basename = "passenger.log"
			else
				pid_basename = "passenger.#{options[:port]}.pid"
				log_basename = "passenger.#{options[:port]}.log"
			end
			if File.directory?("#{app_root}/tmp/pids")
				options[:pid_file] ||= "#{app_root}/tmp/pids/#{pid_basename}"
			else
				options[:pid_file] ||= "#{app_root}/#{pid_basename}"
			end
			if File.directory?("log")
				options[:log_file] ||= "#{app_root}/log/#{log_basename}"
			else
				options[:log_file] ||= "#{app_root}/#{log_basename}"
			end
		else
			raise "Not implemented"
		end
	end

	def create_working_dir
		# We don't remove the working dir in 'passenger start'. In daemon
		# mode 'passenger start' just quits and lets background processes
		# running. A specific background process, temp-dir-toucher, is
		# responsible for cleaning up the working dir.
		@working_dir = PhusionPassenger::Utils.mktmpdir("passenger-standalone.")
		File.chmod(0755, @working_dir)
		Dir.mkdir("#{@working_dir}/logs")
		@can_remove_working_dir = true
	end

	def require_daemon_controller
		return if defined?(DaemonController)
		begin
			require 'daemon_controller'
			begin
				require 'daemon_controller/version'
				too_old = DaemonController::VERSION_STRING < '1.1.0'
			rescue LoadError
				too_old = true
			end
			if too_old
				PhusionPassenger.require_passenger_lib 'platform_info/ruby'
				gem_command = PlatformInfo.gem_command(:sudo => true)
				abort "Your version of daemon_controller is too old. " +
					"You must install 1.1.0 or later. Please upgrade:\n\n" +
					" #{gem_command} uninstall FooBarWidget-daemon_controller\n" +
					" #{gem_command} install daemon_controller"
			end
		rescue LoadError
			PhusionPassenger.require_passenger_lib 'platform_info/ruby'
			gem_command = PlatformInfo.gem_command(:sudo => true)
			abort "Please install daemon_controller first:\n\n" +
				" #{gem_command} install daemon_controller"
		end
	end

	def initialize_vars
		@console_mutex = Mutex.new
		@termination_pipe = IO.pipe
		@threads = []
		@interruptable_threads = []
	end

	def start_engine
		metaclass = class << self; self; end
		if @options[:engine] == 'nginx'
			PhusionPassenger.require_passenger_lib 'standalone/start_command/nginx_engine'
			metaclass.send(:include, PhusionPassenger::Standalone::StartCommand::NginxEngine)
		else
			PhusionPassenger.require_passenger_lib 'standalone/start_command/builtin_engine'
			metaclass.send(:include, PhusionPassenger::Standalone::StartCommand::BuiltinEngine)
		end
		start_engine_real
	end

	# Returns the URL that the server will be listening on.
	def listen_url
		if @options[:socket_file]
			return @options[:socket_file]
		else
			if @options[:ssl] && !@options[:ssl_port]
				scheme = "https"
			else
				scheme = "http"
			end
			result = "#{scheme}://"
			if @options[:port] == 80
				result << @options[:address]
			else
				result << compose_ip_and_port(@options[:address], @options[:port])
			end
			result << "/"
			return result
		end
	end

	def compose_ip_and_port(ip, port)
		if ip =~ /:/
			# IPv6
			return "[#{ip}]:#{port}"
		else
			return "#{ip}:#{port}"
		end
	end

	def show_intro_message
		puts "=============== Phusion Passenger Standalone web server started ==============="
		puts "PID file: #{@options[:pid_file]}"
		puts "Log file: #{@options[:log_file]}"
		puts "Environment: #{@options[:environment]}"

		if @app_finder.multi_mode?
			puts
			if @apps.empty?
				puts "No web applications detected. Waiting until you create one..."
			else
				require_hosts_file_parser
				begin
					if should_check_hosts_file?
						hosts_file = PhusionPassenger::Utils::HostsFileParser.new
					end
				rescue Errno::EACCES, Errno::ENOENT
					hosts_file = nil
				end
				warnings = 0

				if listening_on_unix_domain_socket?
					puts "Serving these applications:"
				else
					puts "Serving these applications on #{@options[:address]} port #{@options[:port]}:"
				end
				puts " Host name                     Directory"
				puts "------------------------------------------------------------"
				@apps.each do |app|
					host_name = app[:server_names][0]
					if hosts_file && !hosts_file.resolves_to_localhost?(host_name)
						host_name += " [!]"
						warnings += 1
					end
					printf " %-26s    %s\n", host_name, app[:root]
				end
				if warnings > 0
					puts
					puts "[!] = This host name does not resolve to localhost. You should add it to"
					puts "      /etc/hosts if you want to access it locally"
				end
			end
		else
			puts "Accessible via: #{listen_url}"
		end

		puts
		if @options[:daemonize]
			puts "Serving in the background as a daemon."
		else
			puts "You can stop #{PROGRAM_NAME} Standalone by pressing Ctrl-C."
		end
		puts "Problems? Check #{STANDALONE_DOC_URL}#troubleshooting"
		puts "==============================================================================="
	end

<<<<<<< HEAD
	def listening_on_unix_domain_socket?
		return !!@options[:socket_file]
	end

	def daemonize_without_fork
		STDERR.puts "Unable to daemonize using the current Ruby interpreter " +
			"(#{PlatformInfo.ruby_command}) because it does not support forking."
		exit 1
=======
	def maybe_daemonize
		if @options[:daemonize]
			PhusionPassenger.require_passenger_lib 'platform_info/ruby'
			if PlatformInfo.ruby_supports_fork?
				daemonize
			else
				abort "Unable to daemonize using the current Ruby interpreter " +
					"(#{PlatformInfo.ruby_command}) because it does not support forking."
			end
		end
>>>>>>> 93d9c403
	end

	def daemonize
		pid = fork
		if pid
			# Parent
			exit!(0)
		else
			# Child
			trap "HUP", "IGNORE"
			STDIN.reopen("/dev/null", "r")
			STDOUT.reopen(@options[:log_file], "a")
			STDERR.reopen(@options[:log_file], "a")
			STDOUT.sync = true
			STDERR.sync = true
			Process.setsid
		end
	end

	def touch_temp_dir_in_background
		result = system(@agent_exe,
			"temp-dir-toucher",
			@working_dir,
			"--cleanup",
			"--daemonize",
			"--pid-file", "#{@working_dir}/temp_dir_toucher.pid",
			"--log-file", @options[:log_file])
		if !result
			abort "Cannot start #{@agent_exe} temp-dir-toucher"
		end
		@can_remove_working_dir = false
	end

	def watch_log_file(log_file)
		if File.exist?(log_file)
			backward = 0
		else
			# tail bails out if the file doesn't exist, so wait until it exists.
			while !File.exist?(log_file)
				sleep 1
			end
			backward = 10
		end

		IO.popen("tail -f -n #{backward} \"#{log_file}\"", "rb") do |f|
			begin
				while true
					begin
						line = f.readline
						@console_mutex.synchronize do
							STDOUT.write(line)
							STDOUT.flush
						end
					rescue EOFError
						break
					end
				end
			ensure
				Process.kill('TERM', f.pid) rescue nil
			end
		end
	end

	def watch_log_files_in_background
		@apps.each do |app|
			thread = Thread.new do
				Thread.current.abort_on_exception = true
				watch_log_file("#{app[:root]}/log/#{@options[:environment]}.log")
			end
			@threads << thread
			@interruptable_threads << thread
		end
		thread = Thread.new do
			Thread.current.abort_on_exception = true
			watch_log_file(@options[:log_file])
		end
		@threads << thread
		@interruptable_threads << thread
	end

	def should_watch_logs?
		return !@options[:daemonize] && @options[:log_file] != "/dev/null"
	end

	def wait_until_engine_has_exited
		# Since the engine is not our child process (it daemonizes)
		# we cannot use Process.waitpid to wait for it. A busy-sleep-loop with
		# Process.kill(0, pid) isn't very efficient. Instead we do this:
		#
		# Connect to the engine's server and wait until it disconnects the socket
		# because of timeout. Keep doing this until we can no longer connect.
		while true
			if @options[:socket_file]
				socket = UNIXSocket.new(@options[:socket_file])
			else
				socket = TCPSocket.new(@options[:address], @options[:port])
			end
			begin
				socket.read rescue nil
			ensure
				socket.close rescue nil
			end
		end
	rescue Errno::ECONNREFUSED, Errno::ECONNRESET
	end

	def should_wait_until_engine_has_exited?
		return !@options[:daemonize] || @app_finder.multi_mode?
	end


	################## Shut down and cleanup ##################

	def shutdown_and_cleanup
		# Stop engine
		if @engine
			@console_mutex.synchronize do
				STDOUT.write("Stopping web server...")
				STDOUT.flush
				@engine.stop
				STDOUT.puts " done"
				STDOUT.flush
			end
			@engine = nil
		end

		# Stop threads
		if @threads
			if !@termination_pipe[1].closed?
				@termination_pipe[1].write("x")
				@termination_pipe[1].close
			end
			@interruptable_threads.each do |thread|
				thread.terminate
			end
			@interruptable_threads = []
			@threads.each do |thread|
				thread.join
			end
			@threads = nil
		end

		if @can_remove_working_dir
			FileUtils.remove_entry_secure(@working_dir)
			@can_remove_working_dir = false
		end
	end
<<<<<<< HEAD

	def default_group_for(username)
		user = Etc.getpwnam(username)
		group = Etc.getgrgid(user.gid)
		return group.name
	end

	#################

	def should_check_hosts_file?
		require_platform_info_operating_system
		return PlatformInfo.os_name == "macosx"
	end

	def require_platform_info_operating_system
		require 'phusion_passenger/platform_info/operating_system' \
			if !defined?(PlatformInfo) || !PlatformInfo.respond_to?(:os_name)
	end

	def require_hosts_file_parser
		require 'phusion_passenger/utils/hosts_file_parser' \
			if !defined?(PhusionPassenger::Utils::HostsFileParser)
	end

	def monitor_app_directories_in_background
		@threads << Thread.new do
			Thread.current.abort_on_exception = true
			@app_finder.monitor(@termination_pipe[0]) do |apps|
				puts "*** #{Time.now}: redeploying applications ***"
				ok = true
				begin
					pid = @nginx.pid
				rescue SystemCallError, IOError => e
					# Failing to read the PID file most likely means that the
					# web server's no longer running, in which case we're supposed
					# to quit anyway. Only print an error if the web server's still
					# running.
					if !wait_on_termination_pipe(3)
						@console_mutex.synchronize do
							error "Unable to retrieve the web server's PID (#{e})."
						end
						ok = false
					end
				end
				if ok
					# Tell the temp dir toucher that we're restarting Nginx,
					# so that it should ignore the SIGTERM that the old Watchdog
					# sends it.
					begin
						temp_dir_toucher_pid = File.open("#{@temp_dir}/temp_dir_toucher.pid", "r") do |f|
							f.read.to_i
						end
						Process.kill('HUP', temp_dir_toucher_pid)
						sleep 0.01
					rescue Errno::ENOENT, Errno::EACCES, Errno::ESRCH
					end

					# Now restart Nginx.
					@apps = apps
					write_nginx_config_file
					Process.kill('HUP', pid) rescue nil
					@console_mutex.synchronize do
						show_new_app_list(apps)
					end
					@plugin.call_hook(:found_apps_again, apps)
				end
			end
		end
	end

	def show_new_app_list(apps)
		if apps.empty?
			puts "No web applications detected. Waiting until you create one..."
		else
			require_hosts_file_parser
			begin
				if should_check_hosts_file?
					hosts_file = PhusionPassenger::Utils::HostsFileParser.new
				end
			rescue Errno::EACCES, Errno::ENOENT
				hosts_file = nil
			end
			warnings = 0

			puts "Now serving these applications:"
			puts " Host name                     Directory"
			puts "------------------------------------------------------------"
			apps.each do |app|
				host_name = app[:server_names][0]
				if hosts_file && !hosts_file.resolves_to_localhost?(host_name)
					host_name += " [!]"
					warnings += 1
				end
				printf " %-26s    %s\n", host_name, app[:root]
			end
			if warnings > 0
				puts
				puts "[!] = This host name does not resolve to localhost. You should add it to"
				puts "      /etc/hosts if you want to access it locally"
			end
			puts "------------------------------------------------------------"
		end
	end
=======
>>>>>>> 93d9c403
end

end # module Standalone
end # module PhusionPassenger<|MERGE_RESOLUTION|>--- conflicted
+++ resolved
@@ -3,30 +3,9 @@
 #
 #  "Phusion Passenger" is a trademark of Hongli Lai & Ninh Bui.
 #
-<<<<<<< HEAD
 #  See LICENSE file for license information.
-require 'socket'
-=======
-#  Permission is hereby granted, free of charge, to any person obtaining a copy
-#  of this software and associated documentation files (the "Software"), to deal
-#  in the Software without restriction, including without limitation the rights
-#  to use, copy, modify, merge, publish, distribute, sublicense, and/or sell
-#  copies of the Software, and to permit persons to whom the Software is
-#  furnished to do so, subject to the following conditions:
-#
-#  The above copyright notice and this permission notice shall be included in
-#  all copies or substantial portions of the Software.
-#
-#  THE SOFTWARE IS PROVIDED "AS IS", WITHOUT WARRANTY OF ANY KIND, EXPRESS OR
-#  IMPLIED, INCLUDING BUT NOT LIMITED TO THE WARRANTIES OF MERCHANTABILITY,
-#  FITNESS FOR A PARTICULAR PURPOSE AND NONINFRINGEMENT. IN NO EVENT SHALL THE
-#  AUTHORS OR COPYRIGHT HOLDERS BE LIABLE FOR ANY CLAIM, DAMAGES OR OTHER
-#  LIABILITY, WHETHER IN AN ACTION OF CONTRACT, TORT OR OTHERWISE, ARISING FROM,
-#  OUT OF OR IN CONNECTION WITH THE SOFTWARE OR THE USE OR OTHER DEALINGS IN
-#  THE SOFTWARE.
 
 require 'optparse'
->>>>>>> 93d9c403
 require 'thread'
 PhusionPassenger.require_passenger_lib 'constants'
 PhusionPassenger.require_passenger_lib 'ruby_core_enhancements'
@@ -262,9 +241,8 @@
 			opts.on("--union-station-key KEY", String, "Specify Union Station key") do |value|
 				options[:union_station_key] = value
 			end
-			opts.on("--debugger",
-				wrap_desc("Enable debugger support")) do
-				@options[:debugger] = true
+			opts.on("--debugger", "Enable debugger support") do
+				options[:debugger] = true
 			end
 
 			opts.separator ""
@@ -615,16 +593,6 @@
 		puts "==============================================================================="
 	end
 
-<<<<<<< HEAD
-	def listening_on_unix_domain_socket?
-		return !!@options[:socket_file]
-	end
-
-	def daemonize_without_fork
-		STDERR.puts "Unable to daemonize using the current Ruby interpreter " +
-			"(#{PlatformInfo.ruby_command}) because it does not support forking."
-		exit 1
-=======
 	def maybe_daemonize
 		if @options[:daemonize]
 			PhusionPassenger.require_passenger_lib 'platform_info/ruby'
@@ -635,7 +603,6 @@
 					"(#{PlatformInfo.ruby_command}) because it does not support forking."
 			end
 		end
->>>>>>> 93d9c403
 	end
 
 	def daemonize
@@ -783,7 +750,6 @@
 			@can_remove_working_dir = false
 		end
 	end
-<<<<<<< HEAD
 
 	def default_group_for(username)
 		user = Etc.getpwnam(username)
@@ -793,18 +759,22 @@
 
 	#################
 
+	def listening_on_unix_domain_socket?
+		return !!@options[:socket_file]
+	end
+
 	def should_check_hosts_file?
 		require_platform_info_operating_system
 		return PlatformInfo.os_name == "macosx"
 	end
 
 	def require_platform_info_operating_system
-		require 'phusion_passenger/platform_info/operating_system' \
-			if !defined?(PlatformInfo) || !PlatformInfo.respond_to?(:os_name)
+		PhusionPassenger.require_passenger_lib 'platform_info/operating_system' \
+			if !defined?(PhusionPassenger::PlatformInfo) || !PlatformInfo.respond_to?(:os_name)
 	end
 
 	def require_hosts_file_parser
-		require 'phusion_passenger/utils/hosts_file_parser' \
+		PhusionPassenger.require_passenger_lib 'utils/hosts_file_parser' \
 			if !defined?(PhusionPassenger::Utils::HostsFileParser)
 	end
 
@@ -815,7 +785,7 @@
 				puts "*** #{Time.now}: redeploying applications ***"
 				ok = true
 				begin
-					pid = @nginx.pid
+					pid = @engine.pid
 				rescue SystemCallError, IOError => e
 					# Failing to read the PID file most likely means that the
 					# web server's no longer running, in which case we're supposed
@@ -841,10 +811,9 @@
 					rescue Errno::ENOENT, Errno::EACCES, Errno::ESRCH
 					end
 
-					# Now restart Nginx.
+					# Now reload the engine.
 					@apps = apps
-					write_nginx_config_file
-					Process.kill('HUP', pid) rescue nil
+					reload_engine(pid)
 					@console_mutex.synchronize do
 						show_new_app_list(apps)
 					end
@@ -887,8 +856,6 @@
 			puts "------------------------------------------------------------"
 		end
 	end
-=======
->>>>>>> 93d9c403
 end
 
 end # module Standalone
