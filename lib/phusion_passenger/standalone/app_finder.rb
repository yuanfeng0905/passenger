--- conflicted
+++ resolved
@@ -10,210 +10,6 @@
 PhusionPassenger.require_passenger_lib 'utils/file_system_watcher'
 
 module PhusionPassenger
-<<<<<<< HEAD
-module Standalone
-
-class AppFinder
-	STARTUP_FILES = [
-		"config.ru",
-		"passenger_wsgi.py",
-		"app.js",
-		".meteor"
-	]
-	WATCH_ENTRIES = [
-		"config", "Passengerfile.json", "passenger-standalone.json"
-	]
-
-	attr_accessor :dirs
-	attr_reader :apps
-	attr_reader :execution_root
-
-	def self.looks_like_app_directory?(dir, options = {})
-		options = options.dup
-		ConfigUtils.load_local_config_file!(dir, options)
-		return options[:app_type] ||
-			STARTUP_FILES.any? do |file|
-				File.exist?("#{dir}/#{file}")
-			end
-	end
-
-	def initialize(dirs, options = {})
-		@dirs = dirs
-		@options = options.dup
-		determine_mode_and_execution_root(options)
-	end
-
-	def scan
-		apps = []
-		watchlist = []
-
-		if single_mode?
-			app_root = find_app_root
-			apps << {
-				:server_names => ["_"],
-				:root => app_root
-			}
-			watchlist << app_root
-			WATCH_ENTRIES.each do |entry|
-				if File.exist?("#{app_root}/#{entry}")
-					watchlist << "#{app_root}/#{entry}"
-				end
-			end
-
-			apps.map! do |app|
-				@options.merge(app)
-			end
-		else
-			dirs = @dirs.empty? ? [File.absolute_path_no_resolve(".")] : @dirs
-			dirs.each do |dir|
-				if looks_like_app_directory?(dir, @options)
-					app_root = File.absolute_path_no_resolve(dir)
-					server_names = filename_to_server_names(dir)
-					apps << {
-						:server_names => server_names,
-						:root => app_root
-					}
-					watchlist << app_root
-					WATCH_ENTRIES.each do |entry|
-						if File.exist?("#{app_root}/#{entry}")
-							watchlist << "#{app_root}/#{entry}"
-						end
-					end
-				else
-					full_dir = File.absolute_path_no_resolve(dir)
-					watchlist << full_dir
-					Dir["#{full_dir}/*"].each do |subdir|
-						if looks_like_app_directory?(subdir, @options)
-							server_names = filename_to_server_names(subdir)
-							apps << {
-								:server_names => server_names,
-								:root => subdir
-							}
-						end
-						watchlist << subdir
-						WATCH_ENTRIES.each do |entry|
-							if File.exist?("#{subdir}/#{entry}")
-								watchlist << "#{subdir}/#{entry}"
-							end
-						end
-					end
-				end
-			end
-
-			apps.sort! do |a, b|
-				a[:root] <=> b[:root]
-			end
-			apps.map! do |app|
-				ConfigUtils.load_local_config_file!(app[:root], app)
-				@options.merge(app)
-			end
-		end
-
-		@apps = apps
-		@watchlist = watchlist
-		return apps
-	end
-
-	def monitor(termination_pipe)
-		raise "You must call #scan first" if !@apps
-
-		watcher = PhusionPassenger::Utils::FileSystemWatcher.new(@watchlist, termination_pipe)
-		if wait_on_io(termination_pipe, 3)
-			return
-		end
-
-		while true
-			changed = watcher.wait_for_change
-			watcher.close
-			if changed
-				old_apps = @apps
-				# The change could be caused by a write to some Passengerfile.json file.
-				# Wait for a short period so that the write has a chance to finish.
-				if wait_on_io(termination_pipe, 0.25)
-					return
-				end
-
-				begin
-					new_apps = scan
-				rescue AppFinder::ConfigLoadError => e
-					STDERR.puts " *** ERROR: #{e}"
-					new_apps = old_apps
-				end
-				watcher = PhusionPassenger::Utils::FileSystemWatcher.new(@watchlist, termination_pipe)
-				if old_apps != new_apps
-					yield(new_apps)
-				end
-
-				# Don't process change events again for a short while,
-				# but do detect changes while waiting.
-				if wait_on_io(termination_pipe, 3)
-					return
-				end
-			else
-				return
-			end
-		end
-	ensure
-		watcher.close if watcher
-	end
-
-	def single_mode?
-		return @mode == :single
-	end
-
-	def multi_mode?
-		return !single_mode?
-	end
-
-	##################
-private
-	class ConfigLoadError < StandardError
-	end
-
-	def find_app_root
-		if @dirs.empty?
-			return File.absolute_path_no_resolve(".")
-		else
-			return File.absolute_path_no_resolve(@dirs[0])
-		end
-	end
-
-	def looks_like_app_directory?(dir, options = {})
-		return AppFinder.looks_like_app_directory?(dir, options)
-	end
-
-	def filename_to_server_names(filename)
-		basename = File.basename(filename)
-		names = [basename]
-		if basename !~ /^www\.$/i
-			names << "www.#{basename}"
-		end
-		return names
-	end
-
-	# Wait until the given IO becomes readable, or until the timeout has
-	# been reached. Returns true if the IO became readable, false if the
-	# timeout has been reached.
-	def wait_on_io(io, timeout)
-		return !!select([io], nil, nil, timeout)
-	end
-
-	def determine_mode_and_execution_root(options)
-		single = (@dirs.empty? && looks_like_app_directory?(".", options)) ||
-			(@dirs.size == 1 && looks_like_app_directory?(@dirs[0], options))
-		@mode = single ? :single : :multi
-		if @dirs.empty?
-			@execution_root = File.absolute_path_no_resolve(".")
-		else
-			@execution_root = File.absolute_path_no_resolve(@dirs[0])
-		end
-	end
-
-	##################
-end
-
-end # module Standalone
-=======
   module Standalone
 
     class AppFinder
@@ -266,6 +62,42 @@
           apps.map! do |app|
             @options.merge(app)
           end
+        else
+          dirs = @dirs.empty? ? [File.absolute_path_no_resolve(".")] : @dirs
+          dirs.each do |dir|
+            if looks_like_app_directory?(dir, @options)
+              app_root = File.absolute_path_no_resolve(dir)
+              server_names = filename_to_server_names(dir)
+              apps << {
+                :server_names => server_names,
+                :root => app_root
+              }
+              watchlist << app_root
+              WATCH_ENTRIES.each do |entry|
+                if File.exist?("#{app_root}/#{entry}")
+                  watchlist << "#{app_root}/#{entry}"
+                end
+              end
+            else
+              full_dir = File.absolute_path_no_resolve(dir)
+              watchlist << full_dir
+              Dir["#{full_dir}/*"].each do |subdir|
+                if looks_like_app_directory?(subdir, @options)
+                  server_names = filename_to_server_names(subdir)
+                  apps << {
+                    :server_names => server_names,
+                    :root => subdir
+                  }
+                end
+                watchlist << subdir
+                WATCH_ENTRIES.each do |entry|
+                  if File.exist?("#{subdir}/#{entry}")
+                    watchlist << "#{subdir}/#{entry}"
+                  end
+                end
+              end
+            end
+          end
         end
 
         @apps = apps
@@ -292,7 +124,12 @@
               return
             end
 
-            new_apps = scan
+            begin
+              new_apps = scan
+            rescue AppFinder::ConfigLoadError => e
+              STDERR.puts " *** ERROR: #{e}"
+              new_apps = old_apps
+            end
             watcher = PhusionPassenger::Utils::FileSystemWatcher.new(@watchlist, termination_pipe)
             if old_apps != new_apps
               yield(new_apps)
@@ -354,7 +191,9 @@
       end
 
       def determine_mode_and_execution_root(options)
-        @mode = :single
+        single = (@dirs.empty? && looks_like_app_directory?(".", options)) ||
+          (@dirs.size == 1 && looks_like_app_directory?(@dirs[0], options))
+        @mode = single ? :single : :multi
         if @dirs.empty?
           @execution_root = File.absolute_path_no_resolve(".")
         else
@@ -366,5 +205,4 @@
     end
 
   end # module Standalone
->>>>>>> 92cd18e2
 end # module PhusionPassenger