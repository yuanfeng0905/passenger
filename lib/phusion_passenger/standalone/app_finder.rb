--- conflicted
+++ resolved
@@ -30,7 +30,6 @@
 		apps = []
 		watchlist = []
 		
-<<<<<<< HEAD
 		if single_mode?
 			app_root = find_app_root
 			apps << {
@@ -39,7 +38,7 @@
 			}
 			watchlist << app_root
 			watchlist << "#{app_root}/config" if File.exist?("#{app_root}/config")
-			watchlist << "#{app_root}/passenger.conf" if File.exist?("#{app_root}/passenger.conf")
+			watchlist << "#{app_root}/passenger-standalone.json" if File.exist?("#{app_root}/passenger-standalone.json")
 		else
 			dirs = @dirs.empty? ? ["."] : @dirs
 			dirs.each do |dir|
@@ -52,7 +51,7 @@
 					}
 					watchlist << app_root
 					watchlist << "#{app_root}/config" if File.exist?("#{app_root}/config")
-					watchlist << "#{app_root}/passenger.conf" if File.exist?("#{app_root}/passenger.conf")
+					watchlist << "#{app_root}/passenger-standalone.json" if File.exist?("#{app_root}/passenger-standalone.json")
 				else
 					full_dir = File.expand_path(dir)
 					watchlist << full_dir
@@ -66,21 +65,11 @@
 						end
 						watchlist << subdir
 						watchlist << "#{subdir}/config" if File.exist?("#{subdir}/config")
-						watchlist << "#{subdir}/passenger.conf" if File.exist?("#{subdir}/passenger.conf")
+						watchlist << "#{subdir}/passenger-standalone.json" if File.exist?("#{subdir}/passenger-standalone.json")
 					end
 				end
 			end
 		end
-=======
-		app_root = find_app_root
-		apps << {
-			:server_names => ["_"],
-			:root => app_root
-		}
-		watchlist << app_root
-		watchlist << "#{app_root}/config" if File.exist?("#{app_root}/config")
-		watchlist << "#{app_root}/passenger-standalone.json" if File.exist?("#{app_root}/passenger-standalone.json")
->>>>>>> 071ffa0a
 		
 		apps.sort! do |a, b|
 			a[:root] <=> b[:root]
@@ -115,7 +104,7 @@
 			watcher.close
 			if changed
 				old_apps = @apps
-				# The change could be caused by a write to some passenger.conf file.
+				# The change could be caused by a write to some passenger-standalone.json file.
 				# Wait for a short period so that the write has a chance to finish.
 				if wait_on_io(termination_pipe, 0.25)
 					return
