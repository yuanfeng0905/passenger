--- conflicted
+++ resolved
@@ -9,164 +9,6 @@
 
 module PhusionPassenger
 
-<<<<<<< HEAD
-# Core of the `passenger-config` command. Dispatches a subcommand to a specific class.
-module Config
-	KNOWN_COMMANDS = [
-		["detach-process", "DetachProcessCommand"],
-		["restart-app", "RestartAppCommand"],
-		["list-instances", "ListInstancesCommand"],
-		["reopen-logs", "ReopenLogsCommand"],
-		["admin-command", "AdminCommandCommand"],
-		["validate-install", "ValidateInstallCommand"],
-		["build-native-support", "BuildNativeSupportCommand"],
-
-		["install-agent", "InstallAgentCommand"],
-		["install-standalone-runtime", "InstallStandaloneRuntimeCommand"],
-		["download-agent", "DownloadAgentCommand"],
-		["download-nginx-engine", "DownloadNginxEngineCommand"],
-		["compile-agent", "CompileAgentCommand"],
-		["compile-nginx-engine", "CompileNginxEngineCommand"],
-
-		["system-metrics", "SystemMetricsCommand"],
-		["send-cloud-usage", "SendCloudUsageCommand"],
-		["package-cloud-usage", "PackageCloudUsageCommand"],
-		["about", "AboutCommand"]
-	]
-
-	ABOUT_OPTIONS = [
-		"root",
-		"includedir",
-		"nginx-addon-dir",
-		"nginx-libs",
-		"compiled",
-		"custom-packaged",
-		"installed-from-release-package",
-		"make-locations-ini",
-		"detect-apache2",
-		"ruby-command",
-		"ruby-libdir",
-		"rubyext-compat-id",
-		"cxx-compat-id",
-		"version"
-	]
-
-	def self.run!(argv)
-		command_class, new_argv = lookup_command_class_by_argv(argv)
-		if help_requested?(argv)
-			help
-		elsif help_all_requested?(argv)
-			help(true)
-		elsif command_class
-			command = command_class.new(new_argv)
-			command.run
-		else
-			help
-			abort
-		end
-	end
-
-	def self.help(all = false)
-		puts "Usage: passenger-config <COMMAND> [OPTIONS...]"
-		puts
-		puts "  Tool for managing, controlling and configuring a #{PROGRAM_NAME} instance"
-		puts "  or installation."
-		puts
-		puts "Management commands:"
-		puts "  detach-process         Detach an application process from the process pool"
-		puts "  restart-app            Restart an application"
-		puts "  reopen-logs            Instruct #{PROGRAM_NAME} agents to reopen their log"
-		puts "                         files"
-		if all
-			puts "  admin-command          Invoke an internal #{PROGRAM_NAME} admin command."
-		end
-		puts
-		puts "Informational commands:"
-		puts "  list-instances         List running #{PROGRAM_NAME} instances"
-		puts "  about                  Show information about #{PROGRAM_NAME}"
-		puts
-		puts "#{PROGRAM_NAME} installation management:"
-		puts "  validate-install       Validate this #{PROGRAM_NAME} installation"
-		puts "  build-native-support   Ensure that the native_support library for the current"
-		puts "                         Ruby interpreter is built"
-		puts "  install-agent          Install the #{PROGRAM_NAME} agent binary"
-		puts "  install-standalone-runtime"
-		puts "                         Install the #{PROGRAM_NAME} Standalone"
-		puts "                         runtime"
-		if all
-			puts "  download-agent         Download the #{PROGRAM_NAME} agent binary"
-			puts "  download-nginx-engine  Download the Nginx engine for use with"
-			puts "                         #{PROGRAM_NAME} Standalone"
-			puts "  compile-agent          Compile the #{PROGRAM_NAME} agent binary"
-			puts "  compile-nginx-engine   Compile an Nginx engine for use with #{PROGRAM_NAME}"
-			puts "                         Standalone"
-		end
-		puts
-		puts "Miscellaneous commands:"
-		puts "  system-metrics        Display system metrics"
-		puts "  send-cloud-usage      Send cloud license usage data"
-		puts "  package-cloud-usage   Package cloud license usage data"
-		puts
-		puts "Run 'passenger-config <COMMAND> --help' for more information about each"
-		puts "command."
-		if !all
-			puts
-			puts "There are also some advanced commands not shown in this help message. Run"
-			puts "'passenger-config --help-all' to learn more about them."
-		end
-	end
-
-private
-	def self.help_requested?(argv)
-		return argv.size == 1 && (argv[0] == "--help" || argv[0] == "-h" || argv[0] == "help")
-	end
-
-	def self.help_all_requested?(argv)
-		return argv.size == 1 && (argv[0] == "--help-all" || argv[0] == "help-all")
-	end
-
-	def self.lookup_command_class_by_argv(argv)
-		return nil if argv.empty?
-
-		# Compatibility with version <= 4.0.29: try to pass all
-		# --switch invocations to AboutCommand.
-		if argv[0] =~ /^--/
-			name = argv[0].sub(/^--/, '')
-			if ABOUT_OPTIONS.include?(name)
-				command_class = lookup_command_class_by_class_name("AboutCommand")
-				return [command_class, argv]
-			else
-				return nil
-			end
-		end
-
-		# Convert "passenger-config help <COMMAND>" to "passenger-config <COMMAND> --help".
-		if argv.size == 2 && argv[0] == "help"
-			argv = [argv[1], "--help"]
-		end
-
-		KNOWN_COMMANDS.each do |props|
-			if argv[0] == props[0]
-				command_class = lookup_command_class_by_class_name(props[1])
-				new_argv = argv[1 .. -1]
-				return [command_class, new_argv]
-			end
-		end
-
-		return nil
-	end
-
-	def self.lookup_command_class_by_class_name(class_name)
-		base_name = class_name.gsub(/[A-Z]/) do |match|
-			"_" + match[0..0].downcase
-		end
-		base_name.sub!(/^_/, '')
-		base_name << ".rb"
-		PhusionPassenger.require_passenger_lib("config/#{base_name}")
-		return PhusionPassenger::Config.const_get(class_name)
-	end
-end
-=======
   # Core of the `passenger-config` command. Dispatches a subcommand to a specific class.
   module Config
     KNOWN_COMMANDS = [
@@ -186,6 +28,8 @@
       ["compile-nginx-engine", "CompileNginxEngineCommand"],
 
       ["system-metrics", "SystemMetricsCommand"],
+      ["send-cloud-usage", "SendCloudUsageCommand"],
+      ["package-cloud-usage", "PackageCloudUsageCommand"],
       ["about", "AboutCommand"]
     ]
 
@@ -259,6 +103,8 @@
       puts
       puts "Miscellaneous commands:"
       puts "  system-metrics        Display system metrics"
+      puts "  send-cloud-usage      Send cloud license usage data"
+      puts "  package-cloud-usage   Package cloud license usage data"
       puts
       puts "Run 'passenger-config <COMMAND> --help' for more information about each"
       puts "command."
@@ -319,6 +165,5 @@
       return PhusionPassenger::Config.const_get(class_name)
     end
   end
->>>>>>> 92cd18e2
 
 end # module PhusionPassenger