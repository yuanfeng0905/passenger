--- conflicted
+++ resolved
@@ -12,13 +12,8 @@
 	
 	###### Version numbers ######
 	
-<<<<<<< HEAD
-	PACKAGE_NAME = 'passenger-enterprise-server'	
-	VERSION_STRING = '4.0.3'
-=======
-	PACKAGE_NAME = 'passenger'
+	PACKAGE_NAME = 'passenger-enterprise-server'
 	VERSION_STRING = '4.0.4'
->>>>>>> f0047089
 	
 	PREFERRED_NGINX_VERSION = '1.4.1'
 	NGINX_SHA256_CHECKSUM = 'bca5d1e89751ba29406185e1736c390412603a7e6b604f5b4575281f6565d119'
