# encoding: utf-8
#  Phusion Passenger - http://www.modrails.com/
#  Copyright (c) 2010, 2011, 2012 Phusion
#
#  "Phusion Passenger" is a trademark of Hongli Lai & Ninh Bui.
#
#  See LICENSE file for license information.

module PhusionPassenger
	FILE_LOCATION = File.expand_path(__FILE__)
	
	
	###### Version numbers ######
	
	# Phusion Passenger version number. Don't forget to edit ext/common/Constants.h too.
	VERSION_STRING = '3.1.0'
	
	PREFERRED_NGINX_VERSION = '1.2.1'
	PREFERRED_PCRE_VERSION  = '8.30'
	STANDALONE_INTERFACE_VERSION  = 1
	
	ENTERPRISE_SERVER = true
	
	
	###### Directories ######
	
<<<<<<< HEAD
	NAMESPACE_DIRNAME            = "phusion-passenger-enterprise"
	STANDALONE_NAMESPACE_DIRNAME = "passenger-standalone"
	
	# Subdirectory under $HOME to use for storing resource files.
	LOCAL_DIR = ".passenger"
=======
	GLOBAL_NAMESPACE_DIRNAME            = "phusion-passenger"
	GLOBAL_STANDALONE_NAMESPACE_DIRNAME = "passenger-standalone"
	# Subdirectory under $HOME to use for storing stuff.
	USER_NAMESPACE_DIRNAME              = ".passenger"
>>>>>>> 2d0ad8fb
	
	# Directories in which to look for plugins.
	PLUGIN_DIRS = [
		"/usr/share/#{GLOBAL_NAMESPACE_DIRNAME}/plugins",
		"/usr/local/share/#{GLOBAL_NAMESPACE_DIRNAME}/plugins",
		"~/#{USER_NAMESPACE_DIRNAME}/plugins"
	]
	
	# Directory under $HOME for storing Phusion Passenger Standalone runtime files.
	LOCAL_STANDALONE_RESOURCE_DIR  = File.join(USER_NAMESPACE_DIRNAME, "standalone")
	
	# System-wide directory for storing Phusion Passenger Standalone runtime files.
	GLOBAL_STANDALONE_RESOURCE_DIR = "/var/lib/#{GLOBAL_STANDALONE_NAMESPACE_DIRNAME}".freeze
	
	NATIVELY_PACKAGED_BIN_DIR                = "/usr/bin".freeze
	NATIVELY_PACKAGED_AGENTS_DIR             = "/usr/lib/#{GLOBAL_NAMESPACE_DIRNAME}/agents".freeze
	NATIVELY_PACKAGED_HELPER_SCRIPTS_DIR     = "/usr/share/#{GLOBAL_NAMESPACE_DIRNAME}/helper-scripts".freeze
	NATIVELY_PACKAGED_RESOURCES_DIR          = "/usr/share/#{GLOBAL_NAMESPACE_DIRNAME}".freeze
	NATIVELY_PACKAGED_DOC_DIR                = "/usr/share/doc/#{GLOBAL_NAMESPACE_DIRNAME}".freeze
	NATIVELY_PACKAGED_RUNTIME_LIBDIR         = "/usr/lib/#{GLOBAL_NAMESPACE_DIRNAME}".freeze
	NATIVELY_PACKAGED_HEADER_DIR             = "/usr/include/#{GLOBAL_NAMESPACE_DIRNAME}".freeze
	NATIVELY_PACKAGED_APACHE2_MODULE         = "/usr/lib/apache2/modules/mod_passenger.so".freeze
	
	# Follows the logic of ext/common/ResourceLocator.h, so don't forget to modify that too.
	def self.locate_directories(source_root_or_location_configuration_file = nil)
		source_root_or_location_configuration_file ||= find_location_configuration_file
		root_or_file = @source_root = source_root_or_location_configuration_file
		
		if root_or_file && File.file?(root_or_file)
			filename = root_or_file
			options  = {}
			in_locations_section = false
			File.open(filename, 'r') do |f|
				while !f.eof?
					line = f.readline
					line.strip!
					next if line.empty?
					if line =~ /\A\[(.+)\]\Z/
						in_locations_section = $1 == 'locations'
					elsif in_locations_section && line =~ /=/
						key, value = line.split(/ *= */, 2)
						options[key.freeze] = value.freeze
					end
				end
			end
			
			@natively_packaged     = get_bool_option(filename, options, 'natively_packaged')
			@bin_dir               = get_option(filename, options, 'bin').freeze
			@agents_dir            = get_option(filename, options, 'agents').freeze
			@helper_scripts_dir    = get_option(filename, options, 'helper_scripts').freeze
			@resources_dir         = get_option(filename, options, 'resources').freeze
			@doc_dir               = get_option(filename, options, 'doc').freeze
			@apache2_module_path   = get_option(filename, options, 'apache2_module').freeze
			@ruby_extension_source_dir = get_option(filename, options, 'ruby_extension_source').freeze
		else
			@source_root           = File.dirname(File.dirname(FILE_LOCATION))
			@natively_packaged     = false
			@bin_dir               = "#{@source_root}/bin".freeze
			@agents_dir            = "#{@source_root}/agents".freeze
			@helper_scripts_dir    = "#{@source_root}/helper-scripts".freeze
			@resources_dir         = "#{@source_root}/resources".freeze
			@doc_dir               = "#{@source_root}/doc".freeze
			@apache2_module_path   = "#{@source_root}/ext/apache2/mod_passenger.so".freeze
			@ruby_extension_source_dir = "#{@source_root}/ext/ruby"
		end
	end
	
	# Returns whether this Phusion Passenger installation is in the 'originally packaged'
	# configuration (as opposed to the 'natively packaged' configuration.
	def self.originally_packaged?
		return !@natively_packaged
	end

	def self.natively_packaged?
		return @natively_packaged
	end

	# When originally packaged, returns the source root.
	# When natively packaged, returns the location of the location configuration file.
	def self.source_root
		return @source_root
	end
	
	def self.bin_dir
		return @bin_dir
	end
	
	def self.agents_dir
		return @agents_dir
	end
	
	def self.helper_scripts_dir
		return @helper_scripts_dir
	end
	
	def self.resources_dir
		return @resources_dir
	end
	
	def self.doc_dir
		return @doc_dir
	end
	
	def self.ruby_libdir
		@libdir ||= File.dirname(FILE_LOCATION)
	end
	
	def self.apache2_module_path
		return @apache2_module_path
	end

	def self.ruby_extension_source_dir
		return @ruby_extension_source_dir
	end
	
	
	###### Other resource locations ######
	
	STANDALONE_BINARIES_URL_ROOT  = nil
	
	
	if !$LOAD_PATH.include?(ruby_libdir)
		$LOAD_PATH.unshift(ruby_libdir)
		$LOAD_PATH.uniq!
	end


private
	def self.find_location_configuration_file
		filename = ENV['PASSENGER_LOCATION_CONFIGURATION_FILE']
		return filename if filename && !filename.empty?

		filename = File.dirname(FILE_LOCATION) + "/phusion_passenger/locations.ini"
		return filename if filename && File.exist?(filename)

		require 'etc' if !defined?(Etc)
		begin
			home_dir = Etc.getpwuid(Process.uid).dir
		rescue ArgumentError
			# Unknown user.
			home_dir = ENV['HOME']
		end
		if home_dir && !home_dir.empty?
			filename = "#{home_dir}/.passenger/locations.ini"
			return filename if File.exist?(filename)
		end

		filename = "/etc/#{GLOBAL_NAMESPACE_DIRNAME}/locations.ini"
		return filename if File.exist?(filename)

		return nil
	end

	def self.get_option(filename, options, key, required = true)
		value = options[key]
		if value
			return value
		elsif required
			raise "Option '#{key}' missing in file '#{filename}'"
		else
			return nil
		end
	end
	
	def self.get_bool_option(filename, options, key)
		value = get_option(filename, options, key)
		return value == 'yes' || value == 'true' || value == 'on' || value == '1'
	end
end if !defined?(PhusionPassenger::VERSION_STRING)<|MERGE_RESOLUTION|>--- conflicted
+++ resolved
@@ -24,18 +24,10 @@
 	
 	###### Directories ######
 	
-<<<<<<< HEAD
-	NAMESPACE_DIRNAME            = "phusion-passenger-enterprise"
-	STANDALONE_NAMESPACE_DIRNAME = "passenger-standalone"
-	
-	# Subdirectory under $HOME to use for storing resource files.
-	LOCAL_DIR = ".passenger"
-=======
-	GLOBAL_NAMESPACE_DIRNAME            = "phusion-passenger"
+	GLOBAL_NAMESPACE_DIRNAME            = "phusion-passenger-enterprise"
 	GLOBAL_STANDALONE_NAMESPACE_DIRNAME = "passenger-standalone"
 	# Subdirectory under $HOME to use for storing stuff.
 	USER_NAMESPACE_DIRNAME              = ".passenger"
->>>>>>> 2d0ad8fb
 	
 	# Directories in which to look for plugins.
 	PLUGIN_DIRS = [
