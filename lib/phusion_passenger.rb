--- conflicted
+++ resolved
@@ -30,11 +30,7 @@
 
   PACKAGE_NAME = 'passenger'
   # Run 'rake ext/common/Constants.h' after changing this number.
-<<<<<<< HEAD
-  VERSION_STRING = '5.0.9'
-=======
   VERSION_STRING = '5.0.10'
->>>>>>> 5be8d53e
 
   PREFERRED_NGINX_VERSION = '1.8.0'
   NGINX_SHA256_CHECKSUM = '23cca1239990c818d8f6da118320c4979aadf5386deda691b1b7c2c96b9df3d5'
