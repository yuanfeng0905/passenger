#  Phusion Passenger - http://www.modrails.com/
#  Copyright (c) 2010, 2011, 2012 Phusion
#
#  "Phusion Passenger" is a trademark of Hongli Lai & Ninh Bui.
#
#  See LICENSE file for license information.

module PhusionPassenger
	FILE_LOCATION = File.expand_path(__FILE__)
	
	
	###### Version numbers ######
	
	# Phusion Passenger version number. Don't forget to edit ext/common/Constants.h too.
	VERSION_STRING = '3.1.0'
	
	PREFERRED_NGINX_VERSION = '1.0.15'
	PREFERRED_PCRE_VERSION  = '8.30'
	STANDALONE_INTERFACE_VERSION  = 1
	
	ENTERPRISE_SERVER = true
	
	
	###### Directories ######
<<<<<<< HEAD
	
	NAMESPACE_DIRNAME            = "phusion-passenger-enterprise"
	STANDALONE_NAMESPACE_DIRNAME = "passenger-standalone"
	
	# Subdirectory under $HOME to use for storing resource files.
	LOCAL_DIR = ".passenger"
	
	# Directories in which to look for plugins.
	PLUGIN_DIRS = [
		"/usr/share/#{NAMESPACE_DIRNAME}/plugins",
		"/usr/local/share/#{NAMESPACE_DIRNAME}/plugins",
		"~/#{LOCAL_DIR}/plugins"
	]
	
	# Directory under $HOME for storing Phusion Passenger Standalone runtime files.
	LOCAL_STANDALONE_RESOURCE_DIR  = File.join(LOCAL_DIR, "standalone")
	
	# System-wide directory for storing Phusion Passenger Standalone runtime files.
	GLOBAL_STANDALONE_RESOURCE_DIR = "/var/lib/#{STANDALONE_NAMESPACE_DIRNAME}".freeze
	
	NATIVELY_PACKAGED_BIN_DIR                = "/usr/bin".freeze
	NATIVELY_PACKAGED_AGENTS_DIR             = "/usr/lib/#{NAMESPACE_DIRNAME}/agents".freeze
	NATIVELY_PACKAGED_HELPER_SCRIPTS_DIR     = "/usr/share/#{NAMESPACE_DIRNAME}/helper-scripts".freeze
	NATIVELY_PACKAGED_RESOURCES_DIR          = "/usr/share/#{NAMESPACE_DIRNAME}".freeze
	NATIVELY_PACKAGED_DOC_DIR                = "/usr/share/doc/#{NAMESPACE_DIRNAME}".freeze
	NATIVELY_PACKAGED_RUNTIME_LIBDIR         = "/usr/lib/#{NAMESPACE_DIRNAME}".freeze
	NATIVELY_PACKAGED_HEADER_DIR             = "/usr/include/#{NAMESPACE_DIRNAME}".freeze
	NATIVELY_PACKAGED_APACHE2_MODULE         = "/usr/lib/apache2/modules/mod_passenger.so".freeze
	
	# Follows the logic of ext/common/ResourceLocator.h, so don't forget to modify that too.
	def self.locate_directories(root_or_file = nil)
		root_or_file ||= find_root_or_locations_file
		@root = root_or_file
		
		if File.file?(root_or_file)
			filename = root_or_file
			options  = {}
			in_locations_section = false
			File.open(filename, 'r') do |f|
				while !f.eof?
					line = f.readline
					line.strip!
					next if line.empty?
					if line =~ /\A\[(.+)\]\Z/
						in_locations_section = $1 == 'locations'
					elsif in_locations_section && line =~ /=/
						key, value = line.split(/ *= */, 2)
						options[key.freeze] = value.freeze
					end
				end
			end
			
			@originally_packaged   = false
			@bin_dir               = get_option(filename, options, 'bin')
			@agents_dir            = get_option(filename, options, 'agents')
			@helper_scripts_dir    = get_option(filename, options, 'helper_scripts')
			@resources_dir         = get_option(filename, options, 'resources')
			@doc_dir               = get_option(filename, options, 'doc')
			@compilable_source_dir = get_option(filename, options, 'compilable_source')
			@runtime_libdir        = get_option(filename, options, 'runtimelib')
			@header_dir            = get_option(filename, options, 'headers')
			@apache2_module_path   = get_option(filename, options, 'apache2_module')
			@ruby_native_support_dir = get_option(filename, options, 'ruby_native_support', false)
		else
			root = root_or_file
			@originally_packaged = File.exist?("#{root}/Rakefile") &&
			                       File.exist?("#{root}/DEVELOPERS.TXT")
			if @originally_packaged
				@bin_dir               = "#{root}/bin".freeze
				@agents_dir            = "#{root}/agents".freeze
				@helper_scripts_dir    = "#{root}/helper-scripts".freeze
				@resources_dir         = "#{root}/resources".freeze
				@doc_dir               = "#{root}/doc".freeze
				@compilable_source_dir = root.dup.freeze
				@runtime_libdir        = "#{root}/libout/common".freeze
				@header_dir            = "#{root}/ext".freeze
				@apache2_module_path   = "#{root}/ext/apache2/mod_passenger.so".freeze
				@ruby_native_support_dir = nil
			else
				@bin_dir               = NATIVELY_PACKAGED_BIN_DIR
				@agents_dir            = NATIVELY_PACKAGED_AGENTS_DIR
				@helper_scripts_dir    = NATIVELY_PACKAGED_HELPER_SCRIPTS_DIR
				@resources_dir         = NATIVELY_PACKAGED_RESOURCES_DIR
				@doc_dir               = NATIVELY_PACKAGED_DOC_DIR
				@compilable_source_dir = nil
				@runtime_libdir        = NATIVELY_PACKAGED_RUNTIME_LIBDIR
				@header_dir            = NATIVELY_PACKAGED_HEADER_DIR
				@apache2_module_path   = NATIVELY_PACKAGED_APACHE2_MODULE
				@ruby_native_support_dir = nil
			end
		end
	end
	
	def self.root
		return @root
	end
	
	# Returns whether this Phusion Passenger installation's files are all
	# located within the same directory, in the same manner as the source
	# tarball or the gem. If Phusion Passenger is installed with the OS's
	# native package manager (e.g. RPM/DEB) then the result is false.
	def self.originally_packaged?
		return @originally_packaged
	end
	
	def self.bin_dir
		return @bin_dir
	end
	
	def self.agents_dir
		return @agents_dir
	end
	
	def self.helper_scripts_dir
		return @helper_scripts_dir
	end
	
	def self.resources_dir
		return @resources_dir
	end
	
	def self.doc_dir
		return @doc_dir
	end
	
	def self.ruby_libdir
		@libdir ||= File.dirname(FILE_LOCATION)
	end
	
	def self.compilable_source_dir
		return @compilable_source_dir
	end
	
	def self.runtime_libdir
		return @runtime_libdir
	end
	
	def self.header_dir
		return @header_dir
	end
	
	def self.apache2_module_path
		return @apache2_module_path
	end
	
	
	def self.nginx_module_source_dir
		return "#{compilable_source_dir}/ext/nginx"
	end
	
	def self.templates_dir
		return "#{resources_dir}/templates"
	end
	
	# Only non-nil if explicitly set in location config file.
	def self.ruby_native_support_dir
		return @ruby_native_support_dir
	end
	
	def self.runtime_libraries_compiled?
		return File.exist?("#{runtime_libdir}/libpassenger_common") &&
			File.exist?("#{runtime_libdir}/libboost_oxt.a")
	end
	
	
	###### Other resource locations ######
	
	STANDALONE_BINARIES_URL_ROOT  = nil
	
	
	if !$LOAD_PATH.include?(ruby_libdir)
		$LOAD_PATH.unshift(ruby_libdir)
		$LOAD_PATH.uniq!
	end


private
	def self.find_root_or_locations_file
		filename = ENV['PASSENGER_ROOT']
		return filename if filename
		
		filename = "#{ruby_libdir}/locations.ini"
		return filename if File.exist?(filename)
		
		require 'etc' if !defined?(Etc)
		begin
			user = Etc.getpwuid(Process.uid)
		rescue ArgumentError
			# Unknown user.
			return File.dirname(libdir)
		end
		
		home = user.dir
		
		filename = "#{home}/#{LOCAL_DIR}/locations.ini"
		return filename if File.exist?(filename)
		
		filename = "/etc/#{NAMESPACE_DIRNAME}/locations.ini"
		return filename if File.exist?(filename)
		
		return File.dirname(ruby_libdir)
=======
	
	NAMESPACE_DIRNAME            = "phusion-passenger"
	STANDALONE_NAMESPACE_DIRNAME = "passenger-standalone"
	
	# Subdirectory under $HOME to use for storing resource files.
	LOCAL_DIR = ".passenger"
	
	# Directories in which to look for plugins.
	PLUGIN_DIRS = [
		"/usr/share/#{NAMESPACE_DIRNAME}/plugins",
		"/usr/local/share/#{NAMESPACE_DIRNAME}/plugins",
		"~/#{LOCAL_DIR}/plugins"
	]
	
	# Directory under $HOME for storing Phusion Passenger Standalone runtime files.
	LOCAL_STANDALONE_RESOURCE_DIR  = File.join(LOCAL_DIR, "standalone")
	
	# System-wide directory for storing Phusion Passenger Standalone runtime files.
	GLOBAL_STANDALONE_RESOURCE_DIR = "/var/lib/#{STANDALONE_NAMESPACE_DIRNAME}".freeze
	
	NATIVELY_PACKAGED_BIN_DIR                = "/usr/bin".freeze
	NATIVELY_PACKAGED_AGENTS_DIR             = "/usr/lib/#{NAMESPACE_DIRNAME}/agents".freeze
	NATIVELY_PACKAGED_HELPER_SCRIPTS_DIR     = "/usr/share/#{NAMESPACE_DIRNAME}/helper-scripts".freeze
	NATIVELY_PACKAGED_RESOURCES_DIR          = "/usr/share/#{NAMESPACE_DIRNAME}".freeze
	NATIVELY_PACKAGED_DOC_DIR                = "/usr/share/doc/#{NAMESPACE_DIRNAME}".freeze
	NATIVELY_PACKAGED_RUNTIME_LIBDIR         = "/usr/lib/#{NAMESPACE_DIRNAME}".freeze
	NATIVELY_PACKAGED_HEADER_DIR             = "/usr/include/#{NAMESPACE_DIRNAME}".freeze
	NATIVELY_PACKAGED_APACHE2_MODULE         = "/usr/lib/apache2/modules/mod_passenger.so".freeze
	
	# Follows the logic of ext/common/ResourceLocator.h, so don't forget to modify that too.
	def self.locate_directories(root_or_file = nil)
		root_or_file ||= find_root_or_locations_file
		@root = root_or_file
		
		if File.file?(root_or_file)
			filename = root_or_file
			options  = {}
			in_locations_section = false
			File.open(filename, 'r') do |f|
				while !f.eof?
					line = f.readline
					line.strip!
					next if line.empty?
					if line =~ /\A\[(.+)\]\Z/
						in_locations_section = $1 == 'locations'
					elsif in_locations_section && line =~ /=/
						key, value = line.split(/ *= */, 2)
						options[key.freeze] = value.freeze
					end
				end
			end
			
			@originally_packaged   = false
			@bin_dir               = get_option(filename, options, 'bin')
			@agents_dir            = get_option(filename, options, 'agents')
			@helper_scripts_dir    = get_option(filename, options, 'helper_scripts')
			@resources_dir         = get_option(filename, options, 'resources')
			@doc_dir               = get_option(filename, options, 'doc')
			@compilable_source_dir = get_option(filename, options, 'compilable_source')
			@runtime_libdir        = get_option(filename, options, 'runtimelib')
			@header_dir            = get_option(filename, options, 'headers')
			@apache2_module_path   = get_option(filename, options, 'apache2_module')
			@ruby_native_support_dir = get_option(filename, options, 'ruby_native_support', false)
		else
			root = root_or_file
			@originally_packaged = File.exist?("#{root}/Rakefile") &&
			                       File.exist?("#{root}/DEVELOPERS.TXT")
			if @originally_packaged
				@bin_dir               = "#{root}/bin".freeze
				@agents_dir            = "#{root}/agents".freeze
				@helper_scripts_dir    = "#{root}/helper-scripts".freeze
				@resources_dir         = "#{root}/resources".freeze
				@doc_dir               = "#{root}/doc".freeze
				@compilable_source_dir = root.dup.freeze
				@runtime_libdir        = "#{root}/libout/common".freeze
				@header_dir            = "#{root}/ext".freeze
				@apache2_module_path   = "#{root}/ext/apache2/mod_passenger.so".freeze
				@ruby_native_support_dir = nil
			else
				@bin_dir               = NATIVELY_PACKAGED_BIN_DIR
				@agents_dir            = NATIVELY_PACKAGED_AGENTS_DIR
				@helper_scripts_dir    = NATIVELY_PACKAGED_HELPER_SCRIPTS_DIR
				@resources_dir         = NATIVELY_PACKAGED_RESOURCES_DIR
				@doc_dir               = NATIVELY_PACKAGED_DOC_DIR
				@compilable_source_dir = nil
				@runtime_libdir        = NATIVELY_PACKAGED_RUNTIME_LIBDIR
				@header_dir            = NATIVELY_PACKAGED_HEADER_DIR
				@apache2_module_path   = NATIVELY_PACKAGED_APACHE2_MODULE
				@ruby_native_support_dir = nil
			end
		end
	end
	
	def self.root
		return @root
	end
	
	# Returns whether this Phusion Passenger installation's files are all
	# located within the same directory, in the same manner as the source
	# tarball or the gem. If Phusion Passenger is installed with the OS's
	# native package manager (e.g. RPM/DEB) then the result is false.
	def self.originally_packaged?
		return @originally_packaged
	end
	
	def self.bin_dir
		return @bin_dir
	end
	
	def self.agents_dir
		return @agents_dir
	end
	
	def self.helper_scripts_dir
		return @helper_scripts_dir
	end
	
	def self.resources_dir
		return @resources_dir
	end
	
	def self.doc_dir
		return @doc_dir
	end
	
	def self.ruby_libdir
		@libdir ||= File.dirname(FILE_LOCATION)
	end
	
	def self.compilable_source_dir
		return @compilable_source_dir
	end
	
	def self.runtime_libdir
		return @runtime_libdir
	end
	
	def self.header_dir
		return @header_dir
	end
	
	def self.apache2_module_path
		return @apache2_module_path
	end
	
	
	def self.nginx_module_source_dir
		return "#{compilable_source_dir}/ext/nginx"
	end
	
	def self.templates_dir
		return "#{resources_dir}/templates"
	end
	
	# Only non-nil if explicitly set in location config file.
	def self.ruby_native_support_dir
		return @ruby_native_support_dir
	end
	
	def self.runtime_libraries_compiled?
		return File.exist?("#{runtime_libdir}/libpassenger_common") &&
			File.exist?("#{runtime_libdir}/libboost_oxt.a")
>>>>>>> 3e0338aa
	end
	
	def self.get_option(filename, options, key, required = true)
		value = options[key]
		if value
			return value
		elsif required
			raise "Option '#{key}' missing in file '#{filename}'"
		else
			return nil
		end
	end
	
<<<<<<< HEAD
	def self.get_bool_option(filename, options, key)
		value = get_option(filename, options, key)
		return value == 'yes' || value == 'true' || value == 'on' || value == '1'
	end
=======
	###### Other resource locations ######
	
	STANDALONE_BINARIES_URL_ROOT  = "http://standalone-binaries.modrails.com"
	
	
	if !$LOAD_PATH.include?(ruby_libdir)
		$LOAD_PATH.unshift(ruby_libdir)
		$LOAD_PATH.uniq!
	end


private
	def self.find_root_or_locations_file
		filename = ENV['PASSENGER_ROOT']
		return filename if filename
		
		filename = "#{ruby_libdir}/phusion_passenger/locations.ini"
		return filename if File.exist?(filename)
		
		require 'etc' if !defined?(Etc)
		begin
			user = Etc.getpwuid(Process.uid)
		rescue ArgumentError
			# Unknown user.
			return File.dirname(libdir)
		end
		
		home = user.dir
		
		filename = "#{home}/#{LOCAL_DIR}/locations.ini"
		return filename if File.exist?(filename)
		
		filename = "/etc/#{NAMESPACE_DIRNAME}/locations.ini"
		return filename if File.exist?(filename)
		
		return File.dirname(ruby_libdir)
	end
	
	def self.get_option(filename, options, key, required = true)
		value = options[key]
		if value
			return value
		elsif required
			raise "Option '#{key}' missing in file '#{filename}'"
		else
			return nil
		end
	end
	
	def self.get_bool_option(filename, options, key)
		value = get_option(filename, options, key)
		return value == 'yes' || value == 'true' || value == 'on' || value == '1'
	end
>>>>>>> 3e0338aa
end if !defined?(PhusionPassenger::VERSION_STRING)<|MERGE_RESOLUTION|>--- conflicted
+++ resolved
@@ -22,7 +22,6 @@
 	
 	
 	###### Directories ######
-<<<<<<< HEAD
 	
 	NAMESPACE_DIRNAME            = "phusion-passenger-enterprise"
 	STANDALONE_NAMESPACE_DIRNAME = "passenger-standalone"
@@ -204,7 +203,7 @@
 		filename = ENV['PASSENGER_ROOT']
 		return filename if filename
 		
-		filename = "#{ruby_libdir}/locations.ini"
+		filename = "#{ruby_libdir}/phusion_passenger/locations.ini"
 		return filename if File.exist?(filename)
 		
 		require 'etc' if !defined?(Etc)
@@ -224,170 +223,6 @@
 		return filename if File.exist?(filename)
 		
 		return File.dirname(ruby_libdir)
-=======
-	
-	NAMESPACE_DIRNAME            = "phusion-passenger"
-	STANDALONE_NAMESPACE_DIRNAME = "passenger-standalone"
-	
-	# Subdirectory under $HOME to use for storing resource files.
-	LOCAL_DIR = ".passenger"
-	
-	# Directories in which to look for plugins.
-	PLUGIN_DIRS = [
-		"/usr/share/#{NAMESPACE_DIRNAME}/plugins",
-		"/usr/local/share/#{NAMESPACE_DIRNAME}/plugins",
-		"~/#{LOCAL_DIR}/plugins"
-	]
-	
-	# Directory under $HOME for storing Phusion Passenger Standalone runtime files.
-	LOCAL_STANDALONE_RESOURCE_DIR  = File.join(LOCAL_DIR, "standalone")
-	
-	# System-wide directory for storing Phusion Passenger Standalone runtime files.
-	GLOBAL_STANDALONE_RESOURCE_DIR = "/var/lib/#{STANDALONE_NAMESPACE_DIRNAME}".freeze
-	
-	NATIVELY_PACKAGED_BIN_DIR                = "/usr/bin".freeze
-	NATIVELY_PACKAGED_AGENTS_DIR             = "/usr/lib/#{NAMESPACE_DIRNAME}/agents".freeze
-	NATIVELY_PACKAGED_HELPER_SCRIPTS_DIR     = "/usr/share/#{NAMESPACE_DIRNAME}/helper-scripts".freeze
-	NATIVELY_PACKAGED_RESOURCES_DIR          = "/usr/share/#{NAMESPACE_DIRNAME}".freeze
-	NATIVELY_PACKAGED_DOC_DIR                = "/usr/share/doc/#{NAMESPACE_DIRNAME}".freeze
-	NATIVELY_PACKAGED_RUNTIME_LIBDIR         = "/usr/lib/#{NAMESPACE_DIRNAME}".freeze
-	NATIVELY_PACKAGED_HEADER_DIR             = "/usr/include/#{NAMESPACE_DIRNAME}".freeze
-	NATIVELY_PACKAGED_APACHE2_MODULE         = "/usr/lib/apache2/modules/mod_passenger.so".freeze
-	
-	# Follows the logic of ext/common/ResourceLocator.h, so don't forget to modify that too.
-	def self.locate_directories(root_or_file = nil)
-		root_or_file ||= find_root_or_locations_file
-		@root = root_or_file
-		
-		if File.file?(root_or_file)
-			filename = root_or_file
-			options  = {}
-			in_locations_section = false
-			File.open(filename, 'r') do |f|
-				while !f.eof?
-					line = f.readline
-					line.strip!
-					next if line.empty?
-					if line =~ /\A\[(.+)\]\Z/
-						in_locations_section = $1 == 'locations'
-					elsif in_locations_section && line =~ /=/
-						key, value = line.split(/ *= */, 2)
-						options[key.freeze] = value.freeze
-					end
-				end
-			end
-			
-			@originally_packaged   = false
-			@bin_dir               = get_option(filename, options, 'bin')
-			@agents_dir            = get_option(filename, options, 'agents')
-			@helper_scripts_dir    = get_option(filename, options, 'helper_scripts')
-			@resources_dir         = get_option(filename, options, 'resources')
-			@doc_dir               = get_option(filename, options, 'doc')
-			@compilable_source_dir = get_option(filename, options, 'compilable_source')
-			@runtime_libdir        = get_option(filename, options, 'runtimelib')
-			@header_dir            = get_option(filename, options, 'headers')
-			@apache2_module_path   = get_option(filename, options, 'apache2_module')
-			@ruby_native_support_dir = get_option(filename, options, 'ruby_native_support', false)
-		else
-			root = root_or_file
-			@originally_packaged = File.exist?("#{root}/Rakefile") &&
-			                       File.exist?("#{root}/DEVELOPERS.TXT")
-			if @originally_packaged
-				@bin_dir               = "#{root}/bin".freeze
-				@agents_dir            = "#{root}/agents".freeze
-				@helper_scripts_dir    = "#{root}/helper-scripts".freeze
-				@resources_dir         = "#{root}/resources".freeze
-				@doc_dir               = "#{root}/doc".freeze
-				@compilable_source_dir = root.dup.freeze
-				@runtime_libdir        = "#{root}/libout/common".freeze
-				@header_dir            = "#{root}/ext".freeze
-				@apache2_module_path   = "#{root}/ext/apache2/mod_passenger.so".freeze
-				@ruby_native_support_dir = nil
-			else
-				@bin_dir               = NATIVELY_PACKAGED_BIN_DIR
-				@agents_dir            = NATIVELY_PACKAGED_AGENTS_DIR
-				@helper_scripts_dir    = NATIVELY_PACKAGED_HELPER_SCRIPTS_DIR
-				@resources_dir         = NATIVELY_PACKAGED_RESOURCES_DIR
-				@doc_dir               = NATIVELY_PACKAGED_DOC_DIR
-				@compilable_source_dir = nil
-				@runtime_libdir        = NATIVELY_PACKAGED_RUNTIME_LIBDIR
-				@header_dir            = NATIVELY_PACKAGED_HEADER_DIR
-				@apache2_module_path   = NATIVELY_PACKAGED_APACHE2_MODULE
-				@ruby_native_support_dir = nil
-			end
-		end
-	end
-	
-	def self.root
-		return @root
-	end
-	
-	# Returns whether this Phusion Passenger installation's files are all
-	# located within the same directory, in the same manner as the source
-	# tarball or the gem. If Phusion Passenger is installed with the OS's
-	# native package manager (e.g. RPM/DEB) then the result is false.
-	def self.originally_packaged?
-		return @originally_packaged
-	end
-	
-	def self.bin_dir
-		return @bin_dir
-	end
-	
-	def self.agents_dir
-		return @agents_dir
-	end
-	
-	def self.helper_scripts_dir
-		return @helper_scripts_dir
-	end
-	
-	def self.resources_dir
-		return @resources_dir
-	end
-	
-	def self.doc_dir
-		return @doc_dir
-	end
-	
-	def self.ruby_libdir
-		@libdir ||= File.dirname(FILE_LOCATION)
-	end
-	
-	def self.compilable_source_dir
-		return @compilable_source_dir
-	end
-	
-	def self.runtime_libdir
-		return @runtime_libdir
-	end
-	
-	def self.header_dir
-		return @header_dir
-	end
-	
-	def self.apache2_module_path
-		return @apache2_module_path
-	end
-	
-	
-	def self.nginx_module_source_dir
-		return "#{compilable_source_dir}/ext/nginx"
-	end
-	
-	def self.templates_dir
-		return "#{resources_dir}/templates"
-	end
-	
-	# Only non-nil if explicitly set in location config file.
-	def self.ruby_native_support_dir
-		return @ruby_native_support_dir
-	end
-	
-	def self.runtime_libraries_compiled?
-		return File.exist?("#{runtime_libdir}/libpassenger_common") &&
-			File.exist?("#{runtime_libdir}/libboost_oxt.a")
->>>>>>> 3e0338aa
 	end
 	
 	def self.get_option(filename, options, key, required = true)
@@ -401,64 +236,8 @@
 		end
 	end
 	
-<<<<<<< HEAD
 	def self.get_bool_option(filename, options, key)
 		value = get_option(filename, options, key)
 		return value == 'yes' || value == 'true' || value == 'on' || value == '1'
 	end
-=======
-	###### Other resource locations ######
-	
-	STANDALONE_BINARIES_URL_ROOT  = "http://standalone-binaries.modrails.com"
-	
-	
-	if !$LOAD_PATH.include?(ruby_libdir)
-		$LOAD_PATH.unshift(ruby_libdir)
-		$LOAD_PATH.uniq!
-	end
-
-
-private
-	def self.find_root_or_locations_file
-		filename = ENV['PASSENGER_ROOT']
-		return filename if filename
-		
-		filename = "#{ruby_libdir}/phusion_passenger/locations.ini"
-		return filename if File.exist?(filename)
-		
-		require 'etc' if !defined?(Etc)
-		begin
-			user = Etc.getpwuid(Process.uid)
-		rescue ArgumentError
-			# Unknown user.
-			return File.dirname(libdir)
-		end
-		
-		home = user.dir
-		
-		filename = "#{home}/#{LOCAL_DIR}/locations.ini"
-		return filename if File.exist?(filename)
-		
-		filename = "/etc/#{NAMESPACE_DIRNAME}/locations.ini"
-		return filename if File.exist?(filename)
-		
-		return File.dirname(ruby_libdir)
-	end
-	
-	def self.get_option(filename, options, key, required = true)
-		value = options[key]
-		if value
-			return value
-		elsif required
-			raise "Option '#{key}' missing in file '#{filename}'"
-		else
-			return nil
-		end
-	end
-	
-	def self.get_bool_option(filename, options, key)
-		value = get_option(filename, options, key)
-		return value == 'yes' || value == 'true' || value == 'on' || value == '1'
-	end
->>>>>>> 3e0338aa
 end if !defined?(PhusionPassenger::VERSION_STRING)