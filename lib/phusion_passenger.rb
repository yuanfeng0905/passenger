# encoding: utf-8
#  Phusion Passenger - https://www.phusionpassenger.com/
#  Copyright (c) 2010-2013 Phusion
#
#  "Phusion Passenger" is a trademark of Hongli Lai & Ninh Bui.
#
#  See LICENSE file for license information.

module PhusionPassenger
	FILE_LOCATION = File.expand_path(__FILE__)
	
	
	###### Names and version numbers ######
	
<<<<<<< HEAD
	PACKAGE_NAME = 'passenger-enterprise-server'
=======
	PACKAGE_NAME = 'passenger'
	PROGRAM_NAME = 'Phusion Passenger'
>>>>>>> 569f02f1
	# Run 'rake ext/common/Constants.h' after changing this number.
	VERSION_STRING = '4.0.20'
	
	PREFERRED_NGINX_VERSION = '1.4.3'
	NGINX_SHA256_CHECKSUM = 'ae123885c923a6c3f5bab0a8b7296ef21c4fdf6087834667ebbc16338177de84'

	PREFERRED_PCRE_VERSION  = '8.32'
	PCRE_SHA256_CHECKSUM = 'd5d8634b36baf3d08be442a627001099583b397f456bc795304a013383b6423a'

	STANDALONE_INTERFACE_VERSION  = 1
	
	
	###### Directories ######
	
	GLOBAL_NAMESPACE_DIRNAME            = "passenger-enterprise"
	# Subdirectory under $HOME to use for storing stuff.
	USER_NAMESPACE_DIRNAME              = ".passenger-enterprise"
	
	# Directories in which to look for plugins.
	PLUGIN_DIRS = [
		"/usr/share/#{GLOBAL_NAMESPACE_DIRNAME}/plugins",
		"/usr/local/share/#{GLOBAL_NAMESPACE_DIRNAME}/plugins",
		"~/#{USER_NAMESPACE_DIRNAME}/plugins"
	]
	
	REQUIRED_LOCATIONS_INI_FIELDS = [
		:bin_dir,
		:agents_dir,
		:lib_dir,
		:helper_scripts_dir,
		:resources_dir,
		:include_dir,
		:doc_dir,
		:ruby_libdir,
		:node_libdir,
		:apache2_module_path,
		:ruby_extension_source_dir,
		:nginx_module_source_dir
	].freeze
	OPTIONAL_LOCATIONS_INI_FIELDS = [
		# Directory in which downloaded Phusion Passenger binaries are stored.
		# Only available when originally packaged.
		:download_cache_dir
	].freeze
	
	# Follows the logic of ext/common/ResourceLocator.h, so don't forget to modify that too.
	def self.locate_directories(source_root_or_location_configuration_file = nil)
		source_root_or_location_configuration_file ||= find_location_configuration_file
		root_or_file = @source_root = source_root_or_location_configuration_file
		
		if root_or_file && File.file?(root_or_file)
			filename = root_or_file
			options  = parse_ini_file(filename)
			
			@natively_packaged     = get_bool_option(filename, options, 'natively_packaged')
			REQUIRED_LOCATIONS_INI_FIELDS.each do |field|
				instance_variable_set("@#{field}", get_option(filename, options, field.to_s).freeze)
			end
			OPTIONAL_LOCATIONS_INI_FIELDS.each do |field|
				instance_variable_set("@#{field}", get_option(filename, options, field.to_s, false).freeze)
			end
		else
			@source_root           = File.dirname(File.dirname(FILE_LOCATION))
			@natively_packaged     = false
			@bin_dir               = "#{@source_root}/bin".freeze
			@agents_dir            = "#{@source_root}/buildout/agents".freeze
			@lib_dir               = "#{@source_root}/buildout".freeze
			@helper_scripts_dir    = "#{@source_root}/helper-scripts".freeze
			@resources_dir         = "#{@source_root}/resources".freeze
			@include_dir           = "#{@source_root}/ext".freeze
			@doc_dir               = "#{@source_root}/doc".freeze
			@ruby_libdir           = File.dirname(FILE_LOCATION)
			@node_libdir           = "#{@source_root}/node_lib".freeze
			@apache2_module_path   = "#{@source_root}/buildout/apache2/mod_passenger.so".freeze
			@ruby_extension_source_dir = "#{@source_root}/ext/ruby"
			@nginx_module_source_dir   = "#{@source_root}/ext/nginx"
			@download_cache_dir    = "#{@source_root}/download_cache"
			REQUIRED_LOCATIONS_INI_FIELDS.each do |field|
				if instance_variable_get("@#{field}").nil?
					raise "BUG: @#{field} not set"
				end
			end
		end
	end
	
	# Returns whether this Phusion Passenger installation is in the 'originally packaged'
	# configuration (as opposed to the 'natively packaged' configuration.
	def self.originally_packaged?
		return !@natively_packaged
	end

	def self.natively_packaged?
		return @natively_packaged
	end

	# Whether the current Phusion Passenger installation is installed
	# from a release package, e.g. an official gem or official tarball.
	# Retruns false if e.g. the gem was built by the user, or if this
	# install is from a git repository.
	def self.installed_from_release_package?
		File.exist?("#{resources_dir}/release.txt")
	end

	# When originally packaged, returns the source root.
	# When natively packaged, returns the location of the location configuration file.
	def self.source_root
		return @source_root
	end

	# Generate getters for the directory types in locations.ini.
	getters_code = ""
	@ruby_libdir = File.dirname(FILE_LOCATION)
	(REQUIRED_LOCATIONS_INI_FIELDS + OPTIONAL_LOCATIONS_INI_FIELDS).each do |field|
		getters_code << %Q{
			def self.#{field}
				return @#{field}
			end
		}
	end
	eval(getters_code, binding, __FILE__, __LINE__)

	def self.index_doc_path
		return "#{doc_dir}/#{INDEX_DOC_NAME}"
	end

	def self.apache2_doc_path
		return "#{doc_dir}/#{APACHE2_DOC_NAME}"
	end

	def self.nginx_doc_path
		return "#{doc_dir}/#{NGINX_DOC_NAME}"
	end

	def self.standalone_doc_path
		return "#{doc_dir}/#{STANDALONE_DOC_NAME}"
	end
	
	
	###### Other resource locations ######
	
<<<<<<< HEAD
	BINARIES_URL_ROOT  = "https://oss-binaries.phusionpassenger.com/binaries/enterprise-NQLVwRlu10n13/by_release"
=======
	BINARIES_URL_ROOT   = "https://oss-binaries.phusionpassenger.com/binaries/passenger/by_release"
	INDEX_DOC_NAME      = "Users guide.html"
	APACHE2_DOC_NAME    = "Users guide Apache.html"
	NGINX_DOC_NAME      = "Users guide Nginx.html"
	STANDALONE_DOC_NAME = "Users guide Standalone.html"
	INDEX_DOC_URL       = "http://www.modrails.com/documentation/Users%20guide.html"
	APACHE2_DOC_URL     = "http://www.modrails.com/documentation/Users%20guide%20Apache.html"
	NGINX_DOC_URL       = "http://www.modrails.com/documentation/Users%20guide%20Nginx.html"
	STANDALONE_DOC_URL  = "http://www.modrails.com/documentation/Users%20guide%20Standalone.html"
	SUPPORT_URL         = "http://www.phusionpassenger.com/support"
>>>>>>> 569f02f1

	def self.binaries_ca_cert_path
		return "#{resources_dir}/oss-binaries.phusionpassenger.com.crt"
	end
	
	
	if !$LOAD_PATH.include?(ruby_libdir)
		$LOAD_PATH.unshift(ruby_libdir)
		$LOAD_PATH.uniq!
	end


private
	def self.find_location_configuration_file
		filename = ENV['PASSENGER_LOCATION_CONFIGURATION_FILE']
		return filename if filename && !filename.empty?

		filename = File.dirname(FILE_LOCATION) + "/phusion_passenger/locations.ini"
		return filename if filename && File.exist?(filename)

		require 'etc' if !defined?(Etc)
		begin
			home_dir = Etc.getpwuid(Process.uid).dir
		rescue ArgumentError
			# Unknown user.
			home_dir = ENV['HOME']
		end
		if home_dir && !home_dir.empty?
			filename = "#{home_dir}/#{USER_NAMESPACE_DIRNAME}/locations.ini"
			return filename if File.exist?(filename)
		end

		filename = "/etc/#{GLOBAL_NAMESPACE_DIRNAME}/locations.ini"
		return filename if File.exist?(filename)

		return nil
	end

	def self.parse_ini_file(filename)
		options  = {}
		in_locations_section = false
		File.open(filename, 'r') do |f|
			while !f.eof?
				line = f.readline
				line.strip!
				next if line.empty?
				if line =~ /\A\[(.+)\]\Z/
					in_locations_section = $1 == 'locations'
				elsif in_locations_section && line =~ /=/
					key, value = line.split(/ *= */, 2)
					options[key.freeze] = value.freeze
				end
			end
		end
		return options
	end

	def self.get_option(filename, options, key, required = true)
		value = options[key]
		if value
			return value
		elsif required
			raise "Option '#{key}' missing in file '#{filename}'"
		else
			return nil
		end
	end
	
	def self.get_bool_option(filename, options, key)
		value = get_option(filename, options, key)
		return value == 'yes' || value == 'true' || value == 'on' || value == '1'
	end
end if !defined?(PhusionPassenger::VERSION_STRING)<|MERGE_RESOLUTION|>--- conflicted
+++ resolved
@@ -12,12 +12,8 @@
 	
 	###### Names and version numbers ######
 	
-<<<<<<< HEAD
 	PACKAGE_NAME = 'passenger-enterprise-server'
-=======
-	PACKAGE_NAME = 'passenger'
 	PROGRAM_NAME = 'Phusion Passenger'
->>>>>>> 569f02f1
 	# Run 'rake ext/common/Constants.h' after changing this number.
 	VERSION_STRING = '4.0.20'
 	
@@ -158,10 +154,7 @@
 	
 	###### Other resource locations ######
 	
-<<<<<<< HEAD
 	BINARIES_URL_ROOT  = "https://oss-binaries.phusionpassenger.com/binaries/enterprise-NQLVwRlu10n13/by_release"
-=======
-	BINARIES_URL_ROOT   = "https://oss-binaries.phusionpassenger.com/binaries/passenger/by_release"
 	INDEX_DOC_NAME      = "Users guide.html"
 	APACHE2_DOC_NAME    = "Users guide Apache.html"
 	NGINX_DOC_NAME      = "Users guide Nginx.html"
@@ -171,7 +164,6 @@
 	NGINX_DOC_URL       = "http://www.modrails.com/documentation/Users%20guide%20Nginx.html"
 	STANDALONE_DOC_URL  = "http://www.modrails.com/documentation/Users%20guide%20Standalone.html"
 	SUPPORT_URL         = "http://www.phusionpassenger.com/support"
->>>>>>> 569f02f1
 
 	def self.binaries_ca_cert_path
 		return "#{resources_dir}/oss-binaries.phusionpassenger.com.crt"
