# encoding: utf-8
#  Phusion Passenger - https://www.phusionpassenger.com/
#  Copyright (c) 2010-2015 Phusion
#
#  "Phusion Passenger" is a trademark of Hongli Lai & Ninh Bui.
#
#  See LICENSE file for license information.

module PhusionPassenger
	FILE_LOCATION = File.expand_path(__FILE__)


	###### Names and version numbers ######

	PACKAGE_NAME = 'passenger-enterprise-server'
	# Run 'rake ext/common/Constants.h' after changing this number.
	VERSION_STRING = '4.0.60'

	PREFERRED_NGINX_VERSION = '1.6.3'
	NGINX_SHA256_CHECKSUM = '0a98e95b366e4d6042f331e1fa4d70e18fd1e49d8993e589008e70e742b7e757'

	PREFERRED_PCRE_VERSION  = '8.34'
	PCRE_SHA256_CHECKSUM = '1dd78994c81e44ac41cf30b2a21d4b4cc6d76ccde7fc6e77713ed51d7bddca47'

	STANDALONE_INTERFACE_VERSION  = 1


	###### Directories ######

	GLOBAL_NAMESPACE_DIRNAME            = "passenger-enterprise"
	# Subdirectory under $HOME to use for storing stuff.
	USER_NAMESPACE_DIRNAME              = ".passenger-enterprise"
	# The name for the /etc/apache2/mods-available/*.{load,conf} file.
	APACHE2_MODULE_CONF_NAME            = "passenger"

	# Directories in which to look for plugins.
	PLUGIN_DIRS = [
		"/usr/share/#{GLOBAL_NAMESPACE_DIRNAME}/plugins",
		"/usr/local/share/#{GLOBAL_NAMESPACE_DIRNAME}/plugins",
		"~/#{USER_NAMESPACE_DIRNAME}/plugins"
	]

	REQUIRED_LOCATIONS_INI_FIELDS = [
		:bin_dir,
		:agents_dir,
		:lib_dir,
		:helper_scripts_dir,
		:resources_dir,
		:include_dir,
		:doc_dir,
		:ruby_libdir,
		:node_libdir,
		:apache2_module_path,
		:ruby_extension_source_dir,
		:nginx_module_source_dir
	].freeze
	OPTIONAL_LOCATIONS_INI_FIELDS = [
		# Directory in which downloaded Phusion Passenger binaries are stored.
		# Only available when originally packaged.
		:download_cache_dir,
		# Directory which contains the main Phusion Passenger Rakefile. Only
		# available when originally packaged,
		:build_system_dir,
		# Directory in which the build system's output is stored, e.g.
		# the compiled agent executables. Only available when originally
		# packaged.
		:buildout_dir,
		# Directory in which we can run 'rake apache2'. Used by
		# passenger-install-apache2-module. Rake will save the Apache module
		# to `apache2_module_path`.
		:apache2_module_source_dir
	].freeze
	# The subset of the optional fields which are only available when
	# originally packaged.
	ORIGINALLY_PACKAGED_LOCATIONS_INI_FIELDS = [
		:download_cache_dir,
		:build_system_dir,
		:buildout_dir
	].freeze

	# Follows the logic of ext/common/ResourceLocator.h, so don't forget to modify that too.
	def self.locate_directories(source_root_or_location_configuration_file = nil)
		source_root_or_location_configuration_file ||= find_location_configuration_file
		root_or_file = @source_root = source_root_or_location_configuration_file

		if root_or_file && File.file?(root_or_file)
			filename = root_or_file
			options  = parse_ini_file(filename)

			@natively_packaged = get_bool_option(filename, options, 'natively_packaged')
			REQUIRED_LOCATIONS_INI_FIELDS.each do |field|
				value = get_option(filename, options, field.to_s)
				value.freeze unless value.nil?
				instance_variable_set("@#{field}", value)
			end
			OPTIONAL_LOCATIONS_INI_FIELDS.each do |field|
				value = get_option(filename, options, field.to_s, false)
				value.freeze unless value.nil?
				instance_variable_set("@#{field}", value)
			end
			if natively_packaged?
				@native_packaging_method = get_option(filename, options, 'native_packaging_method')
				ORIGINALLY_PACKAGED_LOCATIONS_INI_FIELDS.each do |field|
					instance_variable_set("@#{field}", nil)
				end
			end
		else
			@source_root           = File.dirname(File.dirname(FILE_LOCATION))
			@natively_packaged     = false
			@bin_dir               = "#{@source_root}/bin".freeze
			@agents_dir            = "#{@source_root}/buildout/agents".freeze
			@lib_dir               = "#{@source_root}/buildout".freeze
			@helper_scripts_dir    = "#{@source_root}/helper-scripts".freeze
			@resources_dir         = "#{@source_root}/resources".freeze
			@include_dir           = "#{@source_root}/ext".freeze
			@doc_dir               = "#{@source_root}/doc".freeze
			@ruby_libdir           = File.dirname(FILE_LOCATION).freeze
			@node_libdir           = "#{@source_root}/node_lib".freeze
			@apache2_module_path   = "#{@source_root}/buildout/apache2/mod_passenger.so".freeze
			@ruby_extension_source_dir = "#{@source_root}/ext/ruby".freeze
			@nginx_module_source_dir   = "#{@source_root}/ext/nginx".freeze
			@download_cache_dir        = "#{@source_root}/download_cache".freeze
			@build_system_dir          = @source_root.dup.freeze
			@buildout_dir              = "#{@source_root}/buildout".freeze
			@apache2_module_source_dir = @source_root.dup.freeze
			REQUIRED_LOCATIONS_INI_FIELDS.each do |field|
				if instance_variable_get("@#{field}").nil?
					raise "BUG: @#{field} not set"
				end
			end
		end
	end

	# Returns whether this Phusion Passenger installation is in the 'originally packaged'
	# configuration (as opposed to the 'natively packaged' configuration.
	def self.originally_packaged?
		return !@natively_packaged
	end

	def self.natively_packaged?
		return @natively_packaged
	end

	# If Phusion Passenger is natively packaged, returns which packaging
	# method was used. Can be 'deb', 'rpm' or 'homebrew'.
	def self.native_packaging_method
		return @native_packaging_method
	end

	# Whether the current Phusion Passenger installation is installed
	# from a release package, e.g. an official gem or official tarball.
	# Retruns false if e.g. the gem was built by the user, or if this
	# install is from a git repository.
	def self.installed_from_release_package?
		File.exist?("#{resources_dir}/release.txt")
	end

	# When originally packaged, returns the source root.
	# When natively packaged, returns the location of the location configuration file.
	def self.source_root
		return @source_root
	end

	# Generate getters for the directory types in locations.ini.
	getters_code = ""
	(REQUIRED_LOCATIONS_INI_FIELDS + OPTIONAL_LOCATIONS_INI_FIELDS).each do |field|
		getters_code << %Q{
			def self.#{field}
				return @#{field}
			end
		}
	end
	eval(getters_code, binding, __FILE__, __LINE__)

	def self.index_doc_path
		return "#{doc_dir}/#{INDEX_DOC_NAME}"
	end

	def self.apache2_doc_path
		return "#{doc_dir}/#{APACHE2_DOC_NAME}"
	end

	def self.nginx_doc_path
		return "#{doc_dir}/#{NGINX_DOC_NAME}"
	end

	def self.standalone_doc_path
		return "#{doc_dir}/#{STANDALONE_DOC_NAME}"
	end


	###### Other resource locations ######

	INDEX_DOC_NAME      = "Users guide.html"
	APACHE2_DOC_NAME    = "Users guide Apache.html"
	NGINX_DOC_NAME      = "Users guide Nginx.html"
	STANDALONE_DOC_NAME = "Users guide Standalone.html"

	def self.binaries_sites
		return [
<<<<<<< HEAD
			{ :url => "https://oss-binaries.phusionpassenger.com/binaries/enterprise-NQLVwRlu10n13/by_release",
			  :cacert => "#{resources_dir}/oss-binaries.phusionpassenger.com.crt" },
			{ :url => "https://s3.amazonaws.com/phusion-passenger/binaries/enterprise-NQLVwRlu10n13/by_release" }
=======
			{ :url => "https://oss-binaries.phusionpassenger.com/binaries/passenger/by_release" },
			{ :url => "https://s3.amazonaws.com/phusion-passenger/binaries/passenger/by_release" }
>>>>>>> 44d748d8
		]
	end


	# Instead of calling `require 'phusion_passenger/foo'`, you should call
	# `PhusionPassenger.require_passenger_lib 'foo'`. This is because when Phusion
	# Passenger is natively packaged, it may still be run with arbitrary Ruby
	# interpreters. Adding ruby_libdir to $LOAD_PATH is then dangerous because ruby_libdir
	# may be the distribution's Ruby's vendor_ruby directory, which may be incompatible
	# with the active Ruby interpreter. This method looks up the exact filename directly.
	#
	# Using this method also has two more advantages:
	#
	#  1. It is immune to Bundler's load path mangling code.
	#  2. It is faster than plan require() because it doesn't need to
	#     scan the entire load path.
	def self.require_passenger_lib(name)
		require("#{ruby_libdir}/phusion_passenger/#{name}")
	end


private
	def self.find_location_configuration_file
		filename = ENV['PASSENGER_LOCATION_CONFIGURATION_FILE']
		return filename if filename && !filename.empty?

		filename = File.dirname(FILE_LOCATION) + "/phusion_passenger/locations.ini"
		return filename if filename && File.exist?(filename)

		require 'etc' if !defined?(Etc)
		begin
			home_dir = Etc.getpwuid(Process.uid).dir
		rescue ArgumentError
			# Unknown user.
			home_dir = ENV['HOME']
		end
		if home_dir && !home_dir.empty?
			filename = "#{home_dir}/#{USER_NAMESPACE_DIRNAME}/locations.ini"
			return filename if File.exist?(filename)
		end

		filename = "/etc/#{GLOBAL_NAMESPACE_DIRNAME}/locations.ini"
		return filename if File.exist?(filename)

		return nil
	end

	def self.parse_ini_file(filename)
		options  = {}
		in_locations_section = false
		File.open(filename, 'r') do |f|
			while !f.eof?
				line = f.readline
				line.strip!
				next if line.empty?
				if line =~ /\A\[(.+)\]\Z/
					in_locations_section = $1 == 'locations'
				elsif in_locations_section && line =~ /=/
					key, value = line.split(/ *= */, 2)
					options[key.freeze] = value.freeze
				end
			end
		end
		return options
	end

	def self.get_option(filename, options, key, required = true)
		value = options[key]
		if value
			return value
		elsif required
			raise "Option '#{key}' missing in file '#{filename}'"
		else
			return nil
		end
	end

	def self.get_bool_option(filename, options, key)
		value = get_option(filename, options, key)
		return value == 'yes' || value == 'true' || value == 'on' || value == '1'
	end
end if !defined?(PhusionPassenger::VERSION_STRING)<|MERGE_RESOLUTION|>--- conflicted
+++ resolved
@@ -198,14 +198,8 @@
 
 	def self.binaries_sites
 		return [
-<<<<<<< HEAD
-			{ :url => "https://oss-binaries.phusionpassenger.com/binaries/enterprise-NQLVwRlu10n13/by_release",
-			  :cacert => "#{resources_dir}/oss-binaries.phusionpassenger.com.crt" },
+			{ :url => "https://oss-binaries.phusionpassenger.com/binaries/enterprise-NQLVwRlu10n13/by_release" },
 			{ :url => "https://s3.amazonaws.com/phusion-passenger/binaries/enterprise-NQLVwRlu10n13/by_release" }
-=======
-			{ :url => "https://oss-binaries.phusionpassenger.com/binaries/passenger/by_release" },
-			{ :url => "https://s3.amazonaws.com/phusion-passenger/binaries/passenger/by_release" }
->>>>>>> 44d748d8
 		]
 	end
 
