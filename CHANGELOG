--- conflicted
+++ resolved
@@ -1,4 +1,3 @@
-<<<<<<< HEAD
 Release 5.0.0 beta 3
 --------------------
 
@@ -51,12 +50,12 @@
  * [Standalone] The Phusion Passenger Standalone config template has changed. Users are encouraged to update it.
  * [Standalone] `passenger-standalone.json` has been renamed to `Passengerfile.json`.
  * [Standalone] `passenger-standalone.json`/`Passengerfile.json` no longer overrides command line options. Instead, command line options now have the highest priority.
-=======
+
+
 Release 4.0.57
 --------------
 
  * Fixed a native extension compatibility problem with Ruby 2.2. Closes [ruby-core:67152](https://bugs.ruby-lang.org/issues/10656).
->>>>>>> 2e7b94d4
 
 
 Release 4.0.56
