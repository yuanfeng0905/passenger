--- conflicted
+++ resolved
@@ -1,4 +1,3 @@
-<<<<<<< HEAD
 Release 5.0.0 beta 2
 --------------------
 
@@ -41,12 +40,12 @@
  * [Standalone] The Phusion Passenger Standalone config template has changed. Users are encouraged to update it.
  * [Standalone] `passenger-standalone.json` has been renamed to `Passengerfile.json`.
  * [Standalone] `passenger-standalone.json`/`Passengerfile.json` no longer overrides command line options. Instead, command line options now have the highest priority.
-=======
+
+
 Release 4.0.56
 --------------
 
  * Fixed a file descriptor leak that manifests when an error page is shown. Contributed by Paul Bonaud, closes GH-1325.
->>>>>>> 4cf69a1b
 
 
 Release 4.0.55
