Release 5.0.5
-------------

<<<<<<< HEAD
 * Fixes various crashes due to use of uninitialized memory. One such crash is documented in GH-1431.
 * Fixes a connection stall in the Apache module. Closes GH-1425.
 * Fixes a potential read-past-buffer bug in string-to-integer conversion routines. Thanks to dcb314 for spotting this. Closes GH-1441.
 * There is now an API endpoint for force disconnecting a client: `passenger-config admin-command DELETE /server/<client name>.json`. Closes GH-1246.
 * Fixes some file descriptor leaks. These leaks were caused by the fact that keep-alive connections with application processes were not being closed properly. Closes GH-1439.
 * In order to more easily debug future file descriptor leaks, we've introduced the `PassengerFileDescriptorLogFile` (Apache) and `passenger_file_descriptor_log_file` (Nginx) config options. This allows Passenger to log all file descriptor open/close activity to a specific log file.
 * The `PassengerDebugLogFile` (Apache) and `passenger_debug_log_file` (Nginx) configuration options have been renamed to `PassengerLogFile` and `passenger_log_file`, respectively. The old name is support supported for backward compatibility reasons.
 * [Enterprise] Fixes a bug in Flying Passenger's `--instance-registry-dir` command line parameter. This command line parameter didn't do anything.
 * [Enterprise] The Flying Passenger daemon no longer supports the `--max-preloader-idle-time` config option. This is because the config option never worked. The correct way to set the max preloader idle time is through the Nginx config option, but this was wrongly documented, so the documentation has been fixed.
=======
 * Workaround for Solaris compilation problem (tm_gmtoff not supported). Closes GH-1435.
>>>>>>> 8e2569c4


Release 5.0.4
-------------

 * Fixes a compilation problem introduced in 5.0.3.


Release 5.0.3
-------------

 * [Standalone] When using the builtin engine, `passenger start` may crash during startup due to an initialization race condition. This has been fixed.
 * [Enterprise] Fixes a bug in passenger-irb. Running passenger-irb without a PID parameter worked, but running it with a PID parameter didn't.
 * Fixes an integer overflow that resulted in a file descriptor leak and stalled client connections. Closes GH-1412.
 * Truncates Passenger source code paths in logs (to 3 chars) to reduce redundant info. Closes GH-1383.
 * Fixes invalid JSON output for non-finite double values (e.g. from the HTTP JSON API). Closes GH-1408.
 * All hooks now set the `PASSENGER_HOOK_NAME` environment variable. This variable is set to the name of the hook that is being called.
 * The Ruby handler no longer tries to call #force_encoding on response body strings, which fixes an incompatibility with apps/libraries that return frozen body strings. Closes GH-1414.
 * If the Ruby handler crashes while processing a Rack response body, it will now no longer stall the connection.
 * Fixes env.SERVER_PORT containing 80 instead of 443 when using https on default port. Closes GH-1421.
 * We now handle errors in the `poll()` system call better. This might fix some crashes during shutdown which manifest on FreeBSD.


Release 5.0.2
-------------

 * Fixes a connection freeze that could occur when processing large responses. This would manifest itself under the error message "This website is under heavy load" or "Request queue is full, returning an error". Closes GH-1404.
 * Debian and Ubuntu packages have been reintroduced.
 * When `passenger-config restart-app` is run interactively, if Passenger is not serving any applications, then the command now prints an error message instead of showing a menu with only a "Cancel" option.
 * Fixes a compilation problem on FreeBSD 10 (contributed by: clemensg). Closes GH-1401.
 * [Standalone] Fixes a crash that would occur if you use the `--ctl` parameter.
 * [Enterprise] The `--max-request-time` option has been added to Passenger Standalone.
 * [Enterprise] The `max_request_time_reached` hook has been introduced. This hook allows you to run diagnostics on a process that that took too long to respond to a request.


Release 5.0.1
-------------

 * The `passenger-config restart-app` command is now more user friendly. When run in a terminal, it will show an interactive menu, allowing you to select the app to restart. Closes GH-1387.
 * Fixed a crash bug in the handling of sticky session cookies.
 * Log failed program in error message, not its command line (contributed by: paisleyrob). Closes GH-1397.
 * [Nginx] Fixes cases in which Passenger overrides the Nginx handler function even when it shouldn't, for example when Passenger is disabled. Closes GH-1393.
 * [Enterprise] The `sticky_sessions` and `envvars` options in Passengerfile.json is now also supported in mass deployment mode.


Release 5.0.0 release candidate 2
---------------------------------

 * Fixes an installation problem with the Ruby gem due to incorrect Makefile generation. Closes GH-1382.
 * More helpful message when request queue is full. Closes GH-1375.


Release 5.0.0 release candidate 1
---------------------------------

 * Fixed Date headers not being formatted in the GMT timezone. Closes GH-1367.
 * Fixed Passengerfile.json/passenger-standalone.json not being properly loaded in Passenger Standalone.
 * Fixed support for sticky sessions.
 * Fixed an infinite loop if the ApplicationPool garbage collector fails due to an exception. Closes GH-1360.
 * Fixed Passenger Standalone exiting prematurely when the HelperAgent crashes. Exiting prematurely is not supposed to happen because the watchdog will restart the HelperAgent. Closes GH-1339.
 * Fixed a crash that occurs when using a non-standard startup file value. Closes GH-1378.
 * When dumping system metrics during error page generation, the `passenger-config` command is now invoked under the same Ruby interpreter as the app, instead of the one in PATH. Closes GH-1381.
 * When a Ruby process crashes due to an uncaught exception, this fact is now properly logged.
 * Specifying 0 for the `max_pool_size` config option no longer results in a crash. Closes GH-1334.
 * The timeouts when downloading Passenger Standalone binaries and source files are now customizable. Closes GH-1295.
 * The `envvars` option is now supported in Passengerfile.json, for passing environment variables to the application. Closes GH-1377.
 * Introduced `hook_queue_full_error` for request queue overflows. Closes GH-1358.
 * [Ruby] Fixed handling of "transfer-encoding chunked" response bodies which contain zero-sized chunks.
 * [Nginx] It is no longer necessary to re-specify `passenger_enabled` in `location` contexts. Closes GH-1338.
 * [Enterprise] Fixed a bug in mass deployment reloading.
 * [Enterprise] Fixed a bug in mass deployment daemonization.
 * [Enterprise] The mass deployment mode now supports the `app_type` and `startup_file` configuration options in Passengerfile.json/passenger-standalone.json. Closes GH-1366.


Release 5.0.0 beta 3
--------------------

 * The turbocache has received major updates and fixes based on excellent feedback Chris Heald and the community. First, several bugs w.r.t. the handling of caching headers have been fixed. Second, the turbocache has become slightly more conservative for security reasons. In previous versions, default cacheable responses (as defined by RFC 7234) were cached unless caching headers tell us not to. Now, default cacheable responses are only cached if caching headers explicitly tell us to. This change was introduced because there are many applications that set incorrect caching headers on private responses. This new behavior is currently not configurable, but there are plans to make it configurable in 5.0.0 release candidate 1.
 * Introduced a new configuration option, `passenger_response_buffer_high_watermark` (Nginx) and `PassengerResponseBufferHighWatermark` (Apache), for configuring the behavior of the response buffering system. Closes GH-1300.
 * Fixed more cookie handling issues. Closes GH-1310.
 * Fixed various WebSocket issues. Closes GH-1306.
 * Fixed some crashes caused by race conditions. Closes GH-1326.
 * Fixed issues with handling POST data. Closes GH-1331.
 * Fixed some issues on Heroku. Closes GH-1329.
 * Fixed some integer overflows. Fix contributed by Go Maeda. Closes GH-1357.
 * Fixed the `passenger-status --show=union_station` command. Closes GH-1336.
 * Nginx versions earlier than 1.6 are no longer supported.
 * Improved state introspection.


Release 5.0.0 beta 2
--------------------

 * Fixed handling of multiple Set-Cookie headers. Closes GH-1296.
 * `passenger-config system-metrics` now works properly if the agent is installed in ~/.passenger. Closes GH-1304.
 * Documentation enhancements by Igor Vuk. Closes GH-1318.
 * Fixed some crasher bugs.
 * [Standalone] User switching is now correctly disabled.
 * [Standalone] Fixed the `--thread-count` parameter.
 * [Apache] IPs set by mod_remoteip are now respected. Closes GH-1284.
 * [Apache] Fixed support for gzipped chunked responses. Closes GH-1309.


Release 5.0.0 beta 1
--------------------

Version 5.0.0 beta 1 contains major changes. It's mostly compatible with version 4, but there are a few minor breakages, which are described below. Major changes and notable breakages are:

 * Performance has been much improved. This is thanks to months of optimization work. You can learn more at www.rubyraptor.org.
 * We've published a [server optimization guide](https://www.phusionpassenger.com/documentation/ServerOptimizationGuide.html) for those who are interested in tuning Phusion Passenger.
 * Support for Rails 1.2 - 2.2 has been removed, for performance reasons. Rails 2.3 is still supported.
 * Phusion Passenger now supports integrated HTTP caching, which we call turbocaching. If your app sets the right HTTP headers then Phusion Passenger can tremendously accelerate your app. It is enabled by default, but you can disable it with `--disable-turbocaching` (Standalone), `PassengerTurbocaching off` (Apache), or 'passenger_turbocaching off' (Nginx).
 * Touching restart.txt will no longer restart your app immediately. This is because, for performance reasons, the stat throttle rate now defaults to 10. You can still get back the old behavior by setting `PassengerStatThrottleRate 0` (Apache) or `passenger_stat_throttle_rate 0` (Nginx), but this is not encouraged. Instead, we encourage you to use the `passenger-config restart-app` tool to initiate restarts, which has immediate effect.
 * Websockets are now properly disconnected on application restarts.
 * The Phusion Passneger log levels have been completely revamped. If you were setting a log level before (e.g. through `passenger_log_level`), please read the latest documentation to learn about the new log levels.
 * If you use out-of-band garbage collection, beware that the `X-Passenger-Request-OOB-Work` header has now been renamed to `!~Request-OOB-Work`.
 * When using Rack's full socket hijacking, you must now output an HTTP status line.
 * [Nginx] The `passenger_set_cgi_param` option has been removed and replaced by `passenger_set_header` and `passenger_env_var`.
 * [Nginx] `passenger_show_version_in_header` is now only valid in the `http` context.
 * [Apache] The `PassengerStatThrottleRate` option is now global.

Minor changes:

 * The minimum required Nginx version is now 1.6.0.
 * The instance directory is now touched every hour instead of every 6 hours. This should hopefully prevent more problems with /tmp cleaner daemons.
 * Applications are not grouped not only on the application root path, but also on the environment. For example, this allows you to run the same app in both production and staging mode, with only a single directory, without further configuration. Closes GH-664.
 * The `passenger_temp_dir` option (Nginx) and the `PassengerTempDir` option (Apache) have been replaced by two config options. On Nginx they are `passenger_instance_registry_dir` and `passenger_data_buffer_dir`. On Apache they are `PassengerInstanceRegistryDir` and `PassengerDataBufferDir`. On Apache, `PassengerUploadBufferDir` has been replaced by `PassengerDataBufferDir`.
 * Command line tools no longer respect the `PASSENGER_TEMP_DIR` environment variable. Use `PASSENGER_INSTANCE_REGISTRY_DIR` instead.
 * `passenger-status --show=requests` has been deprecated in favor of `passenger-status --show=connections`.
 * Using the SIGUSR1 signal to restart a Ruby app without dropping connections, is no longer supported. Instead, use `passenger-config detach-process`.
 * Introduced the `passenger-config reopen-logs` command, which instructs all Phusion Passenger agent processes to reopen their log files. You should call this after having rotated the web server logs.
 * [Standalone] The Phusion Passenger Standalone config template has changed. Users are encouraged to update it.
 * [Standalone] `passenger-standalone.json` has been renamed to `Passengerfile.json`.
 * [Standalone] `passenger-standalone.json`/`Passengerfile.json` no longer overrides command line options. Instead, command line options now have the highest priority.


Release 4.0.60
--------------

 * Fixed the password protection of internal Phusion Passenger processes.

   For security reasons, Phusion Passenger limits access to internal processes, by using Unix file permissions and randomly generated passwords that only authorized internal processes know. It turns out that this password wasn't set correctly, which has now been fixed. There was no security vulnerability, because the file permissions already provide sufficient security. The password only serves as an extra layer of security just in case there is a problem with the former.

   This issue is not at all related to any application-level security or application-level passwords. Any database passwords, keys, or secrets used and generated by applications have got nothing to do with the nature of this issue. This issue only relates to some randomly generated passwords that Passenger uses internally, for its internal operations.


Release 4.0.59
--------------

 * [Enterprise] Fixed support for free-style Node.js apps.


Release 4.0.58
--------------

 * [Enterprise] Fixed a bug in the Debian packages which caused Flying Passenger to break when used with non-system Rubies.
 * The Debian packages no longer require Ruby 1.9. Closes GH-1353.


Release 4.0.57
--------------

 * Fixed a native extension compatibility problem with Ruby 2.2. Closes [ruby-core:67152](https://bugs.ruby-lang.org/issues/10656).
 * Fixed compatibility with Nginx 1.7.9. Closes GH-1335.


Release 4.0.56
--------------

 * Fixed a file descriptor leak that manifests when an error page is shown. Contributed by Paul Bonaud, closes GH-1325.
 * Improved Node.js request load balancing. Closes GH-1322. Thanks to Charles Vallières for the analysis.


Release 4.0.55
--------------

 * Supports Ruby 2.2. Closes GH-1314.
 * Fixed Linux OS name detection.


Release 4.0.54
--------------

 * Contains a licensing-related hot fix for Enterprise customers.


Release 4.0.53
--------------

 * Upgraded the preferred Nginx version to 1.6.2.
 * Improved RVM gemset autodetection.
 * Fixed some Ruby 2.2 compatibility issues.


Release 4.0.52
--------------

 * Fixed a null termination bug when autodetecting application types.
 * Node.js apps can now also trigger the inverse port binding mechanism by passing `'/passenger'` as argument. This was introduced in order to be able to support the Hapi.js framework. Please read http://stackoverflow.com/questions/20645231/phusion-passenger-error-http-server-listen-was-called-more-than-once/20645549 for more information regarding Hapi.js support.
 * It is now possible to abort Node.js WebSocket connections upon application restart. Please refer to https://github.com/phusion/passenger/wiki/Phusion-Passenger:-Node.js-tutorial#restarting_apps_that_serve_long_running_connections for more information. Closes GH-1200.
 * Passenger Standalone no longer automatically resolves symlinks in its paths.
 * `passenger-config system-metrics` no longer crashes when the system clock is set to a time in the past. Closes GH-1276.
 * `passenger-status`, `passenger-memory-stats`, `passenger-install-apache2-module` and `passenger-install-nginx-module` no longer output ANSI color codes by default when STDOUT is not a TTY. Closes GH-487.
 * `passenger-install-nginx-module --auto` is now all that's necessary to make it fully non-interactive. It is no longer necessary to provide all the answers through command line parameters. Closes GH-852.
 * Minor contribution by Alessandro Lenzen.


Release 4.0.50
--------------

 * Fixed a potential heap corruption bug.
 * Added Union Station support for Rails 4.1.


Release 4.0.49
--------------

 * Upgraded the preferred Nginx version to 1.6.1.
 * Fixed a crash that may be triggered by the `passenger_max_requests` feature.
 * Introduced the `spawn_failed` hook, which is called when an application
   process fails to spawn. You could use this hook to setup an error
   notification system. Closes GH-1252.
 * Fonts, RSS and XML are now gzip-compressed by default in Phusion Passenger
   Standalone. Thanks to Jacob Elder. Closes GH-1254.
 * Fixed some user and group information lookup issues. Closes GH-1253.
 * Fixed some request handling crashes. Closes GH-1250.
 * Fixed some compilation problems on Gentoo. Closes GH-1261.
 * Fixed some compilation problems on Solaris. Closes GH-1260.


Release 4.0.48
--------------

 * Fixed a race condition while determining what user an application should
   be executed as. This bug could lead to applications being run as the wrong
   user. Closes GH-1241.
 * [Standalone] Improved autodetection of Rails asset pipeline files. This
   prevents Standalone from incorrectly setting caching headers on non-asset
   pipeline files. Closes GH-1225.
 * Fixed compilation problems on CentOS 5. Thanks to J. Smith. Closes GH-1247.
 * Fixed compilation problems on OpenBSD.
 * Fixed compatibility with Ruby 1.8.5.


Release 4.0.47
--------------

 * [Enterprise] Fixed a bug in Flying Passenger's `--max-preloader-idle-time`
   option.


Release 4.0.46
--------------

 * Further improved Node.js and Socket.io compatibility.
 * Sticky session cookies have been made more reliable.
 * Fixed WebSocket upgrade issues on Firefox. Closes GH-1232.
 * The Python application loader now inserts the application root into `sys.path`.
   The fact that this was not done previously caused a lot of confusion amongst
   Python users, who wondered why their `passenger_wsgi.py` could not import any
   modules from the same directory.
 * Fixed a compatibility problem with Django, which could cause Django apps to
   freeze indefinitely. Closes GH-1215.
 * Logging of application spawning errors has been much improved. Full details
   about the error, such as environment variables, are saved to a private log file.
   In the past, these details were only viewable in the browser. This change also
   fixes a bug on Phusion Passenger Enterprise, where enabling Deployment Error
   Resistance causes error messages to get lost. Closes GH-1021 and GH-1175.
 * Fixed a regression in Node.js support. When a Node.js app is deployed on
   a HTTPS host, the `X-Forwarded-Proto` header wasn't set in 4.0.45.
   Closes GH-1231.
 * Passenger Standalone no longer, by default, loads shell startup files before
   loading the application. This is because Passenger Standalone is often invoked
   from the shell anyway. Indeed, loading shell startup files again can interfere
   with any environment variables already set in the invoking shell. You can
   still tell Passenger Standalone to load shell startup files by passing
   `--load-shell-envvars`. Passenger for Apache and Passenger for Nginx still
   load shell startup files by default.
 * Passenger Standalone now works properly when the HOME environment variable
   isn't set. Closes GH-713.
 * Passenger Standalone's `package-runtime` command has been removed. It has
   been broken for a while and has nowadays been obsolete by our automatic
   [binary generation system](https://github.com/phusion/passenger_autobuilder).
   Closes GH-1133.
 * The `passenger_startup_file` option now also works on Python apps. Closes GH-1233.
 * If you are a [Union Station](https://www.unionstationapp.com) customer, then
   Phusion Passenger will now also log application spawning errors to Union Station.
   This data isn't shown in the Union Station interface yet, but it will be
   implemented in the future.
 * Fixed compilation problems on OmniOS and OpenIndiana. Closes GH-1212.
 * Fixed compilation problems when Nginx is configured with OpenResty.
   Thanks to Yichun Zhang. Closes GH-1226.
 * Fixed Nginx HTTP POST failures on ARM platforms. Thanks to nocelic for the fix.
   Closes GH-1151.
 * Documentation contributions by Tim Bishop and Tugdual de Kerviler.
 * Minor Nginx bug fix by Feng Gu. Closes GH-1235.


Release 4.0.45
--------------

 * Major improvements in Node.js and Meteor compatibility. Older Phusion Passenger
   versions implemented Node.js support by emulating Node.js' HTTP library.
   This approach was found to be unsustainable, so we've abandoned that approach
   and replaced it with a much simpler approach that does not involve emulating
   the HTTP library.
 * Introduced support for sticky sessions. Sticky sessions are useful -- or even
   required -- for apps that store state inside process memory. Prominent examples
   include SockJS, Socket.io, faye-websocket and Meteor. Sticky sessions are
   required to make the aforementioned examples work in multi-process scenarios.
   By introducing sticky sessions support, we've much improved WebSocket support
   and support for the aforementioned libraries and frameworks.
 * Due to user demand, GET requests with request bodies are once again supported.
   Support for these kinds of requests was removed in 4.0.42 in an attempt to
   increase the strictness and robustness of our request handling code. It has
   been determined that GET requests with request bodies can be adequately
   supported without degrading robustness in Phusion Passenger. However, GET
   requests with both request bodies and WebSocket upgrade headers are
   unsupported. Fixes issue #1092.
 * [Enterprise] The [Flying Passenger](http://www.modrails.com/documentation/Users%20guide%20Apache.html#flying_passenger)
   feature is now also available on Apache.
 * Fixed some issues with RVM mixed mode support, issue #1121.
 * Fixed Passenger Standalone complaining about not finding PassengerHelperAgent
   during startup.
 * Fixed various minor issues such as #1190 and #1197.
 * The download timeout for passenger-install-nginx-module has been increased.
   Patch by 亀田 義裕.


Release 4.0.44
--------------

 * The issue tracker has now been moved from Google Code to Github.
   Before version 4.0.44 (May 29 2014, commit 3dd0964c9f4), all
   issue numbers referred to Google Code. From now on, all issue
   numbers will refer to Github Issues.
 * Fixed compilation problems on OS X Lion and OS X Mountain Lion.
 * On Ruby, fixed `nil` being frozen on accident in some cases.
   See issue #1192.


Release 4.0.43
--------------

 * Introduced a new command `passenger-config list-instances`, which prints all
   running Phusion Passenger instances.
 * Introduced a new command `passenger-config system-metrics, which displays
   metrics about the system such as the total CPU and memory usage.
 * Fixed some compilation problems caused by the compiler capability autodetector.
 * System metrics such as total CPU usage and memory usage, are now sent to
   [Union Station](https://www.unionstationapp.com) in preparation for future
   features.


Release 4.0.42
--------------

 * [Nginx] Upgraded the preferred Nginx version to 1.6.0.
 * [Nginx] Fixed compatibility with Nginx 1.7.0.
 * [Standalone] The MIME type for .woff files has been changed to application/font-woff.
   Fixes issue #1071.
 * There are now APT packages for Ubuntu 14.04. At the same time, packages for
   Ubuntu 13.10 have been abandoned.
 * Introduced a new command, `passenger-config build-native-support`, for ensuring
   that the native_support library for the current Ruby interpreter is built. This
   is useful in system provisioning scripts.
 * For security reasons, friendly error pages (those black/purple pages that shows
   the error message, backtrace and environment variable dump when an application
   fails to start) are now disabled by default when the application environment is
   set to 'staging' or 'production'. Fixes issue #1063.
 * Fixed some compilation warnings on Ubuntu 14.04.
 * Fixed some compatibility problems with Rake 10.2.0 and later.
   See [Rake issue 274](https://github.com/jimweirich/rake/issues/274).
 * Improved error handling in [Union Station](https://www.unionstationapp.com) support.
 * Data is now sent to Union Station on a more frequent basis, in order to make new
   data show up more quickly.
 * Information about the code revision is now sent to Union Station, which will be
   used in the upcoming deployment tracking feature in Union Station 2.


Release 4.0.41
--------------

 * Fixed some issues with printing UTF-8 log files on Heroku.
 * Added a new flag `--ignore-app-not-running` to `passenger-config restart-app`.
   When this flag is given, `passenger-config restart-app` will exit successfully
   when the specified application is not running, instead of exiting with
   an error.
 * Our precompiled Passenger Standalone binaries have been upgraded to use
   OpenSSL 1.0.1g, which fixes [the OpenSSL Heartbleed vulnerability](http://heartbleed.com/).
   Users who are using Passenger Standalone with SSL enabled are vulnerable,
   and should upgrade immediately. Users who do not use Passenger Standalone,
   users who use Passenger Standalone without SSL, or users who use Passenger
   Standalone with SSL behind another SSL-enabled reverse proxy, are not
   vulnerable.


Release 4.0.40
--------------

 * Upgraded preferred Nginx version to 1.4.7. This Nginx version fixes
   a buffer overflow. Users are strongly urged to upgrade Nginx as soon
   as possible.


Release 4.0.39
--------------

 * Fixed a crash that could happen if the client disconnects while a chunked
   response is being sent. Fixes issue #1062.
 * In Phusion Passenger Standalone, it is now possible to customize the Nginx
   configuration file on Heroku. It is now also possible to permanently apply
   changes to the Nginx configuration file, surviving upgrades. Please refer
   to the "Advanced configuration" section of the Phusion Passenger Standalone
   manual for more information.
 * The programming language selection menu in passenger-install-apache2-module
   and passenger-install-nginx-module only works on terminals that support
   UTF-8 and that have a UTF-8 capable font. To cater to users who cannot meet
   these requirements (e.g. PuTTY users using any of the default Windows fonts),
   it is now possible to switch the menu to a plain text mode by pressing '!'.
   Fixes issue #1066.
 * Fixed printing UTF-8 characters in log files in Phusion Passenger Standalone.
 * It is now possible to dump live backtraces of Python apps through the
   'SIGABRT' signal.
 * Fixed closing of file descriptors on OS X 10.9.
 * Fixed compilation problems with Apple Clang 503.0.38 on OS X.
 * Fixed compilation of native_support on Rubinius.


Release 4.0.38
--------------

 * Added support for the new Ruby 2.1.0 out-of-band garbage collector.
   This can much improve garbage collection performance, and drastically
   reduce request times.
 * Fixed a symlink-related security vulnerability.

   Urgency: low
   Scope: local exploit
   Summary: writing files to arbitrary directory by hijacking temp directories
   Affected versions: 4.0.37
   Fixed versions: 4.0.38
   CVE-2014-1832

   Description:
   This issue is related to CVE-2014-1831 (the security issue as mentioned in
   the 4.0.37 release notes). The previous fix was incomplete, and still has a
   (albeit smaller) small attack time window in between two filesystem
   checks. This attack window is now gone.
 * Passenger Standalone is now compatible with IPv6.
 * Fixed some compilation problems on Solaris. See issue #1047.
 * passenger-install-apache2-module and passenger-install-nginx-module
   now automatically run in `--auto` mode if stdin is not a TTY. Fixes
   issue #1030.
 * Fixed an issue with non-bundled Meteor apps not correctly running in
   production mode.
 * The `PassengerPreStart` option is now compatible with IPv6 server sockets.
 * When running Python WSGI apps, `wsgi.run_once` is now set to False.
   This should improve the performance of certain apps and frameworks.
 * When handling HTTP requests with chunked transfer encoding, the
   'Transfer-Encoding' header is no longer passed to the application.
   This is because the web server already buffers and dechunks the
   request body.
 * Fixed a possible hang in Phusion Passenger for Nginx when Nginx
   is instructed to reload or reopen log files. Thanks to Feng Gu,
   [pull request #97](https://github.com/phusion/passenger/pull/97).
 * The preferred Nginx version has been upgraded to 1.4.6.
 * Fixed a problem with running passenger-install-apache2-module and
   passenger-install-nginx-module on JRuby. They were not able to accept
   any terminal input after displaying the programming language menu.


Release 4.0.37
--------------

 * Improved Node.js compatibility. Calling on() on the request object
   now returns the request object itself. This fixes some issues with
   Express, Connect and Formidable. Furthermore, some WebSocket-related
   issues have been fixed.
 * Improved Meteor support. Meteor application processes are now shut down
   quicker. Previously, they linger around for 5 seconds while waiting for
   all connections to terminate, but that didn't work well because WebSocket
   connections were kept open indefinitely. Also, some WebSocket-related
   issues have been fixed.
 * Introduced a new tool `passenger-config detach-process` for gracefully
   detaching an application process from the process pool. Has a similar
   effect to killing the application process directly with `kill <PID>`,
   but killing directly may cause the HTTP client to see an error, while
   using this command guarantees that clients see no errors.
 * Fixed a crash that occurs when an application fails to spawn, but the HTTP
   client disconnects before the error page is generated. Fixes issue #1028.
 * Fixed a symlink-related security vulnerability.

   Urgency: low
   Scope: local exploit
   Summary: writing files to arbitrary directory by hijacking temp directories
   Affected versions: 4.0.5 and later
   Fixed versions: 4.0.37
   CVE-2014-1831

   Description:
   Phusion Passenger creates a "server instance directory" in /tmp during startup,
   which is a temporary directory that Phusion Passenger uses to store working files.
   This directory is deleted after Phusion Passenger exits. For various technical
   reasons, this directory must have a semi-predictable filename. If a local attacker
   can predict this filename, and precreates a symlink with the same filename that
   points to an arbitrary directory with mode 755, owner root and group root, then
   the attacker will succeed in making Phusion Passenger write files and create
   subdirectories inside that target directory. The following files/subdirectories
   are created:

    * control_process.pid
    * generation-X, where X is a number.

   If you happen to have a file inside the target directory called `control_process.pid`,
   then that file's contents are overwritten.

   These files and directories are deleted during Phusion Passenger exit. The target
   directory itself is not deleted, nor are any other contents inside the target
   directory, although the symlink is.

   Thanks go to Jakub Wilk for discovering this issue.


Release 4.0.36
--------------

 * [Enterprise] Fixed some Mass Deployment bugs.
 * [Enterprise] Fixed a bug that causes an application group to be put into
   Deployment Error Resistance Mode if rolling restarting fails while
   deployment error resistance is off. Deployment Error Resistance Mode is
   now only activated if it's explicitly turned on.
 * Passenger Standalone now gzips JSON responses.
 * Fixed some cases in which Passenger Standalone does not to properly cleanup
   its temporary files.


Release 4.0.35
--------------

 * Fixed some unit tests.


Release 4.0.34
--------------

 * The Node.js loader code now sets the `isApplicationLoader` attribute on the
   bootstrapping module. This provides a way for apps and frameworks that check
   for `module.parent` to check whether the current file is loaded by Phusion
   Passenger, or by other software that work in a similar way.

   This change has been introduced to solve a compatibility issue with CompoundJS.
   CompoundJS users should modify their server.js, and change the following:

       if (!module.parent) {

   to:

       if (!module.parent || module.parent.isApplicationLoader) {

 * Improved support for Meteor in development mode. Terminating Phusion Passenger
   now leaves less garbage Meteor processes behind.
 * It is now possible to disable the usage of the Ruby native extension by setting
   the environment variable `PASSENGER_USE_RUBY_NATIVE_SUPPORT=0`.
 * Fixed incorrect detection of the Apache MPM on Ubuntu 13.10.
 * When using RVM, if you set PassengerRuby/passenger_ruby to the raw Ruby binary
   instead of the wrapper script, Phusion Passenger will now print an error.
 * Added support for RVM >= 1.25 wrapper scripts.
 * Fixed loading passenger_native_support on Ruby 1.9.2.
 * The Union Station analytics code now works even without native_support.
 * Fixed `passenger-install-apache2-module` and `passenger-install-nginx-module` in
   Homebrew.
 * Binaries are now downloaded from an Amazon S3 mirror if the main binary server
   is unavailable.
 * And finally, although this isn't really a change in 4.0.34, it should be noted.
   In version 4.0.33 we changed the way Phusion Passenger's own Ruby source files
   are loaded, in order to fix some Debian and RPM packaging issues. The following
   doesn't work anymore:

       require 'phusion_passenger/foo'

   Instead, it should become:

       PhusionPassenger.require_passenger_lib 'foo'

   However, we overlooked the fact that this change breaks Ruby apps which use
   our Out-of-Band GC feature, because such apps had to call
   `require 'phusion_passenger/rack/out_of_band_gc'`. Unfortunately we're not able
   to maintain compatibility without reintroducing the Debian and RPM packaging
   issues. Users should modify the following:

       require 'phusion_passenger/rack/out_of_band_gc'

   to:

       if PhusionPassenger.respond_to?(:require_passenger_lib)
         # Phusion Passenger >= 4.0.33
         PhusionPassenger.require_passenger_lib 'rack/out_of_band_gc'
       else
         # Phusion Passenger < 4.0.33
         require 'phusion_passenger/rack/out_of_band_gc'
       end

Release 4.0.33
--------------

 * Fixed a compatibility problem in passenger-install-apache2-module with Ruby 1.8.
   The language selection menu didn't work properly.


Release 4.0.32
--------------

 * Fixed compatibility problems with old Ruby versions that didn't include RubyGems.


Release 4.0.31
--------------

 * Introduced a new tool: `passenger-config restart-app`. With this command you
   can initiate an application restart without touching restart.txt.
   Unlike touching restart.txt, this tool initiates the restart immediately
   instead of on the next request.
 * Fixed some problems in process spawning and request handling.
 * Fixed some problems with the handling of HTTP chunked transfer encoding
   bodies. These problems only occurred in Ruby.
 * Fixed the HelperAgent, upon shutdown, not correctly waiting 5 seconds until
   all clients have disconnected. Fixes issue #884.
 * Fixed compilation problems on FreeBSD.
 * Fixed some C++ strict aliasing problems.
 * Fixed some problems with spawning applications that print messages without
   newline during startup. Fixes issue #1039.
 * Fixed potential hangs on JRuby when Ctrl-C is used to shutdown the server.
   Fixes issue #1035.
 * When Phusion Passenger is installed through the Debian package,
   passenger-install-apache2-module now checks whether the Apache
   module package (libapache2-mod-passenger) is properly installed,
   and installs it using apt-get if it's not installed. Fixes
   issue #1031.
 * The `passenger-status --show=xml` command no longer prints the non-XML
   preamble, such as the version number and the time. Fixes issue #1037.
 * The Ruby native extension check whether it's loaded against the right Ruby
   version, to prevent problems when people upgrade Ruby without recompiling
   their native extensions.
 * Various other minor Debian packaging improvements.


Release 4.0.30
--------------

 * Fixed wrong autogeneration of HTTP Date header. If the web app does
   not supply a Date header, then Passenger will add one. Unfortunately
   due to the use of the wrong format string, December 30 2013 is
   formatted as December 30 2014. As a result, cookies that expire before
   2014 would expire on December 30 2013 and December 31 2013. Details can
   be found at [Github pull request 93](https://github.com/phusion/passenger/pull/93).

   This issue only affects Phusion Passenger for Nginx and Phusion Passenger
   Standalone, and does not affect Phusion Passenger for Apache.

   You can work around this problem in your application by setting a
   Date header. For example, in Rails you can do:

       before_filter { response.date = Time.now.utc }

   Many thanks to Jeff Michael Dean (zilkey) and many others for bringing this to our attention and for providing workarounds and feedback.


Release 4.0.29
--------------

 * Fixed a compilation problem on OS X Mavericks.


Release 4.0.28
--------------

 * Introduced a workaround for a GCC 4.6 bug. This bug could cause Phusion
   Passsenger to crash during startup. Affected operating systems include
   Ubuntu 12.04 and Amazon Linux 2013.09.01, though not every machine with
   this OS installed exhibits the problem. See issue #902.
 * Improved Node.js support: the Sails framework is now supported.
 * Improved Node.js support: the streams2 API is now supported.
 * Introduced support for hooks, allowing users to easily extend Phusion
   Passenger's behavior.
 * Fixed a bug in the `passenger start -R` option. It was broken because of a
   change introduced in 4.0.25.
 * Fixed a bug in PassengerMaxInstancesPerApp. Fixes issue #1016.
 * Fixed compilation problems on Solaris.
 * Fixed an encoding problem in the Apache autodetection code. Fixes
   issue #1026.
 * The Debian packages no longer depend on libruby.
 * Application stdout and stderr are now printed without normal
   Phusion Passenger debugging information, making them easier to read.


Release 4.0.27
--------------

 * [Apache] Fixed a bug in the Apache module which could lock up the Apache
   process or thread. This is a regression introduced in version 4.0.24.
 * Node.js application processes now have friendly process titles.


Release 4.0.26
--------------

 * Introduced the `PassengerBufferUpload` option for Apache. This option allows one
   to disable upload buffering, e.g. in order to be able to track upload progress.
 * [Nginx] The `HTTPS` variable is now set correctly for HTTPS connections, even
   without setting `ssl on`. Fixes issue #401.
 * [Standalone] It is now possible to listen on both a normal HTTP and an HTTPS port.
 * [Enterprise] The `passenger-status` tool now displays rolling restart status.


Release 4.0.25
--------------

 * The `PassengerAppEnv`/`passenger_app_env`/`--environment` option now also sets NODE_ENV,
   so that Node.js frameworks like Connect can properly respond to the environment.
 * Fixed a bug in our Debian/Ubuntu packages causing `passenger-install-nginx-module`
   not to be able to compile Nginx.
 * Arbitrary Node.js application structures are now supported.
 * [Nginx] Introduced the `passenger_restart_dir` option.
 * [Nginx] Upgraded preferred Nginx version to 1.4.4 because of CVE-2013-4547.


Release 4.0.24
--------------

 * Introduced the `PassengerNodejs` (Apache) and `passenger_nodejs` (Nginx)
   configuration options.
 * [Apache] Introduced the `PassengerErrorOverride` option, so that HTTP error
   responses generated by applications can be intercepted by Apache and customized
   using the `ErrorDocument` directive.
 * [Standalone] It is now possible to specify some configuration options in
   a configuration file `passenger-standalone.json`. When Passenger Standalone
   is used in Mass Deployment mode, this configuration file can be used to customize
   settings on a per-application basis.
 * [Enterprise] Fixed a potential crash when a rolling restart is triggered
   while a process is already shutting down.
 * [Enterprise] Fixed Mass Deployment support for Node.js and Meteor.


Release 4.0.23
--------------

 * Fixed compilation problems on GCC 4.8.2 (e.g. Arch Linux 2013-10-27).
 * Fixed a compatibility problem with Solaris /usr/ccs/bin/make: issue #999.
 * Support for the Meteor Javascript framework has been open sourced.


Release 4.0.22
--------------

 * [Enterprised] Fixed compilation problems on OS X Mavericks.


Release 4.0.21
--------------

 * [Nginx] Upgraded the preferred Nginx version to 1.4.3.
 * Node.js support has been open sourced.
 * Prelimenary OS X Mavericks support.
 * Work around an Apache packaging bug in CentOS 5.
 * Various user friendliness improvements in the documentation and the
   installers.
 * Fixed a bug in the always_restart.txt support. Phusion Passenger was
   looking for it in the wrong directory.
 * Many Solaris and Sun Studio compatibility fixes. Special thanks to
   "mark" for his extensive assistance.
 * [Standalone] The --temp-dir command line option has been introduced.


Release 4.0.20
--------------

 * Fixed a bug in Phusion Passenger Standalone's daemon mode. When in daemon
   mode, the Nginx temporary directory was deleted prematurely, causing some
   POST requests to fail. This was a regression that was introduced in 4.0.15
   as part of an optimization.
 * Fixed compilation problems on Solaris 10 with Sun Studio 12.3.
 * Improved detection of RVM problems.
 * It is now possible to log the request method to Union Station.
 * Introduced a new option, `PassengerLoadShellEnvvars` (Apache) and
   `passenger_load_shell_envvars` (Nginx). This allows enabling or disabling
   the loading of bashrc before spawning the application.
 * [Enterprise] Fixed a packaging problem which caused the flying-passenger
   executable not to be properly included in the bin path.
 * [Enterprise] Fixed a race condition which sometimes causes the Flying
   Passenger socket to be deleted after a restart. Fixes issue #939.
 * [Enterprise] The `byebug` gem is now supported for debugging on Ruby 2.0.
   The byebug gem requires a patch before this works:
   https://github.com/deivid-rodriguez/byebug/pull/29


Release 4.0.19
--------------

 * Fixed a problem with response buffering. Application processes are now
   properly marked available for request processing immediately after they're
   done sending the response, instead of after having sent the entire response
   to the client.
 * The "processed" counter in `passenger-status` is now bumped after the process
   has handled a request, not at the beginning.
 * [Enterprise] Fixed an off-by-one bug in the `passenger_max_processes` setting.


Release 4.0.18
--------------

 * The Enterprise variant of Phusion Passenger Standalone now supports
   customizing the concurrency model and thread count from the command line.
 * On Nginx, the Enterprise license is now only checked if Phusion Passenger
   is enabled in Nginx. This allows you to deploy Nginx binaries, that have
   Phusion Passenger Enterprise compiled in, to servers that are not
   actually running Phusion Passenger Enterprise.
 * Fixed a performance bug in the Union Station support code. In certain cases
   where a lot of data must be sent to Union Station, the code is now over
   100 times faster.
 * `passenger-status --show=union_station` now displays all clients that
   are connected to the LoggingAgent.
 * Added a workaround for Heroku so that exited processes are properly detected
   as such.
 * When using Phusion Passenger Standalone with Foreman, pressing Ctrl-C
   in Foreman no longer results in runaway Nginx processes.
 * Fixed backtraces in the Apache module.


Release 4.0.17
--------------

 * Fixed compilation problems on GCC 4.8 systems, such as Arch Linux 2013.04.
   Fixes issue #941.
 * Fixed some deprecation warnings when compiling the Ruby native extension
   on Ruby 2.0.0.
 * Fixed some Union Station-related stability issues.


Release 4.0.16
--------------

 * Allow Phusion Passenger to work properly on systems where the user's GID
   does not have a proper entry in /etc/group, such as Heroku.


Release 4.0.15
--------------

 * Out-of-band work has been much improved. The number of processes which
   may perform out-of-band work concurrently has been limited to 1.
   Furthermore, processes which are performing out-of-band work are now
   included in the max pool size constraint calculation. However, this
   means that in order to use out-of-band work, you need to have at least
   2 application processes running. Out-of-band work will never be triggered
   if you just have 1 process. Partially fixes issue #892.
 * Phusion Passenger now displays an error message to clients if too many
   requests are queued up. By default, "too many" is 100. You may customize
   this with `PassengerMaxRequestQueueSize` (Apache) or
   `passenger_max_request_queue_size` (Nginx).
 * A new configuration option, `PassengerStartTimeout` (Apache) and
   `passenger_start_timeout` (Nginx), has been added. This option allows you
   to specify a timeout for application startup. The startup timeout has exited
   since version 4.0.0, but before version 4.0.15 it was hardcoded at a value
   of 90 seconds. Now it is customizable. Fixes issue #936.
 * [Enterprise] The `PassengerMaxRequestTime`/`passenger_max_request_time`
   feature is now available for Python and Node.js as well, and is no longer
   limited to just Ruby. Fixes issue #938.
 * [Nginx] Introduced a configuration option `passenger_intercept_errors`,
   which decides if Nginx will intercept responses with HTTP status codes of
   400 and higher. Its effect is similar to `proxy_intercept_errors`.
 * [Standalone] Memory usage optimization: when `passenger start` is run with
   `--daemonize`, the frontend exits after starting the Nginx core. This saves
   ~20 MB of memory per `passenger start` instance.
 * [Standalone] Phusion Passenger Standalone is now also packaged in the
   Debian packages.
 * [Standalone] Fix a problem with the `passenger stop` command on Ruby 1.8.7.
   The 'thread' library was not properly required, causing a crash.
 * [Standalone] There is now builtin support for SSL.
 * Fix a crash when multiple `passenger_pass_header` directives are set.
   Fixes issue #934.
 * Permissions on the server instance directory are now explicitly set
   with chmod, so that permissions are correct on systems with a non-default
   umask. Fixes issue #928.
 * Fix permission problems when running `passenger start` with `--user`.
 * `passenger-config --detect-apache2` now correctly detects the eror log
   filename on Amazon Linux. Fixes issue #933.
 * An environment variable `PASSENGER_THREAD_LOCAL_STORAGE` has been added
   to the build system for forcefully disabling the use of thread-local
   storage within the Phusion Passenger codebase. This flag useful on systems
   that have broken support for thread-local storage, despite passing our build
   system's check for proper thread-local storage support. At the time of
   writing, one user has reported that Ubuntu 12.04 32-bit has broken
   thread-local storage report although neither the reporter nor us were able
   to reproduce the problem on any other systems running Ubuntu 12.04 32-bit.
   Note that this flag has no effect on non-Phusion Passenger code. Fixes
   issue #937.
 * It is now possible to preprocess events before they are sent to Union
   Station. This is useful for removing confidential data as demonstrated in
   this example `config/initializers/passenger.rb` file:

       if defined?(PhusionPassenger)
           event_preprocessor = lambda do |e|
               e.payload[:sql].gsub!("secret","PASSWORD") if e.payload[:sql]
           end
           PhusionPassenger.install_framework_extensions!(:event_preprocessor => event_preprocessor)
       end

Release 4.0.14
--------------

 * Fixed a bug in Passenger Standalone's source compiler, for the specific
   case when the downloaded Nginx binary doesn't work, and compilation
   of the Nginx binary did not succeed the first time (e.g. because of
   missing dependencies).
 * Precompiled Ruby native extensions are now automatically downloaded.


Release 4.0.13
--------------

 * Updated preferred Nginx version to 1.4.2.
 * Worked around the fact that FreeBSD 9.1 has a broken C++ runtime. Patch
   contributed by David Keller.
 * Autogenerated HTTP Date headers are now in UTC instead of local time.
   This could cause cookies to have the wrong expiration time. Fixes issue #913.
 * Fixed compatibility problems with Ruby 1.8.6 (issue #924).
 * Introduced a tool, `passenger-config --detect-apache2`, which autodetects
   all Apache installations on the system along with their parameters (which
   apachectl command to run, which log file to read, which config file to edit).
   The tool advises users about how to use that specific Apache installation.
   Useful if the user has multiple Apache installations but don't know about
   it, or when the user doesn't know how to work with multiple Apache
   installations.
 * Added an API for better Rack socket hijacking support.
 * Added a hidden configuration option for customizing the application start
   timeout. A proper configuration option will be introduced in the future.
 * Added autodetection support for Amazon Linux.
 * Fixed process metrics collection on some operating systems. Some systems'
   'ps' command expect no space between -p and the list of PIDs.


Release 4.0.10
--------------

 * Fixed a crash in PassengerWatchdog which occurs on some OS X systems.
 * Fixed exception reporting to Union Station.
 * Improved documentation.


Release 4.0.9
-------------

 * [Enterprise] Fixed a problem with passenger-irb.


Release 4.0.8
-------------

 * Fixed a problem with graceful web server restarts. When you gracefully
   restart the web server, it would cause Phusion Passenger internal sockets
   to be deleted, thus causing Phusion Passenger to go down. This problem
   was introduced in 4.0.6 during the attempt to fix issue #910.
 * The PassengerRestartDir/passenger_restart_dir now accepts relative
   filenames again, just like in Phusion Passenger 3.x. Patch
   contributed by Ryan Schwartz.
 * Documentation updates contributed by Gokulnath Manakkattil.
 * [Enterprise] Fixed a license key checking issue on some operating systems,
   such as CentOS 6.


Release 4.0.7
-------------

 * There was a regression in 4.0.6 that sometimes prevents
   PassengerLoggingAgent from starting up. Unfortunately this slipped
   our release testing. This regression has been fixed and we've updated
   our test suite to check for these kinds of regressions.


Release 4.0.6
-------------

 * Fixed a potential 100% CPU lock up in the crash handler, which only occurs
   on OS X. Fixes issue #908.
 * Fixed a crash in request handling, when certain events are trigger after
   the client has already disconnected. Fixes issue #889.
 * Phusion Passenger will no longer crash when the Phusion Passenger
   native_support Ruby extension cannot be compiled, e.g. because the Ruby
   development headers are not installed or because the current user has no
   permission to save the native extension file. Fixes issue #890.
 * Fixed OS X 10.9 support. Fixes issue #906.
 * Removed dependency on bash, so that Phusion Passenger works out of the box
   on BSD platforms without installing/configuring bash. Fixes issue #911.
 * Fix 'PassengerPoolIdleTime 0' not being respected correctly. Issue #904.
 * Admin tools improvement: it is now possible to see all currently running
   requests by invoking `passenger-status --show=requests`.
 * A new feature called Flying Passenger allows you to decouple the life time
   of Phusion Passenger from the web server, so that both can be restarted
   indepedently from each other. Please refer to
   http://blog.phusion.nl/2013/07/03/technology-preview-introducing-flying-passenger/
   for an introduction.
 * [Apache] Fixed compatibility with Apache pipe logging. Previously this
   would cause Phusion Passenger to lock up with 100% CPU during Apache
   restart.
 * [Nginx] The Nginx configure script now checks whether 'ruby' is in $PATH.
   Previously, if 'ruby' is not in $PATH, then the compilation process fails
   with an obscure error.
 * [Nginx] passenger-install-nginx-module now works properly even when Phusion
   Passenger is installed through the Debian packages. Before, the installer
   would tell you to install Phusion Passenger through the gem or tarball
   instead.
 * [Enterprise] Added pretty printing helpers to the Live IRB Console.
 * Fixed permissions on a subdirectory in the server instance directory. The
   server instance directory is a temporary directory that Phusion Passenger
   uses to store working files, and is deleted after Phusion Passenger exits.
   A subdirectory inside it is world-writable (but not world-readable) and is
   used for storing Unix domain sockets created by different apps, which may
   run as different users. These sockets had long random filenames to prevent
   them from being guessed. However because of a typo, this subdirectory was
   created with the setuid bit, when it should have sticky bit (to prevent
   existing files from being deleted or renamed by a user that doesn't own the
   file). This has now been fixed.
 * If the server instance directory already exists, it will now be removed
   first in order get correct directory permissions. If the directory still
   exists after removal, Phusion Passenger aborts to avoid writing to a
   directory with unexpected permissions. Fixes issue #910.
 * The installer now checks whether the system has enough virtual memory, and
   prints a helpful warning if it doesn't.
 * Linux/AArch64 compatibility fixes. Patch contributed by Dirk Mueller.
 * Improved documentation.


Release 4.0.5
-------------

 * [Standalone] Fixed a regression that prevented Passenger Standalone
   from starting. Fixes issue #899.
 * Fixed security vulnerability CVE-2013-2119.

   Urgency: low
   Scope: local exploit
   Summary: denial of service and arbitrary code execution by hijacking temp files
   Affected versions: all versions
   Fixed versions: 3.0.21 and 4.0.5

   Description:
   Phusion Passenger's code did not always create temporary files and directories in a secure manner. Temporary files and directories were sometimes created with a predictable filename. A local attacker can pre-create temporary files, resulting in a denial of service. In addition, this vulnerability allows a local attacker to run arbitrary code as another user, by hijacking temporary files.

   By pre-creating certain temporary files with certain permissions, attackers can prevent Passenger Standalone from starting (denial of service).

   By pre-creating certain temporary files with certain other permissions, attackers can trick `passenger start` and the build system (which is invoked by `passenger-install-apache2-module`/`passenger-install-nginx-module`) to run arbitrary code. The user that the code is run as, is equal to the user that ran `passenger start` or the build system. Attacks of this nature have to be timed exactly right. The attacker must overwrite the file contents right after Phusion Passenger has created the file contents, but right before the file is used. In the context of `passenger start`, the vulnerable window begins right after Passenger Standalone has created the Nginx config file, and ends when Nginx has read the config file. Once Nginx has started and initialized, the system is no longer vulnerable. `passenger stop` and other Passenger Standalone commands besides `start` are not vulnerable. In the context of the build system, the vulnerable window begins when `passenger-install-apache2-module`/`passenger-install-nginx-module` prints its first dependency checking message, and ends when it prints the first compiler command.

   Only the `passenger start` command, the `passenger-install-apache2-module` command and the `passenger-install-nginx-module` commands are vulnerable. Phusion Passenger for Apache and Phusion Passenger for Nginx (once they are installed) are not vulnerable.

   Fixed versions:
   3.0.21 and 4.0.5 have been released to address this issue.

   Workaround:
   You can use this workaround if you are unable to upgrade. Before invoking any Phusion Passenger command, set the `TMPDIR` environment variable to a directory that is not world-writable. Special care must be taken when you use sudo: sudo resets all environment variables, so you should either invoke sudo with `-E`, or you must set the environment variable after gaining root privileges with sudo.


Release 4.0.4
-------------

 * Fixed autodetection of noexec-mount /tmp directory. Fixes issue #850
   and issue #625.
 * Fixed a WSGI bug. wsgi.input was a file object opened in text mode,
   but should be opened in binary mode. Fixes issue #881.
 * Fixed a potential crash in Out-of-Band Work. Fixes issue #894.
 * Fixed a potential crash in rolling restarting, which only occurs if a
   process was also being spawned at the same time. Fixes issue #896.
 * [Apache] The RailsBaseURI and RackBaseURI directives have been unified.
   For a long time, RailsBaseURI told Phusion Passenger that the given
   sub-URI belongs to a **Rails 2** application. Attempt to use this
   directive with Rails 3 or with Rack applications would result in an
   error. Because this confused users, RailsBaseURI and RackBaseURI
   have now been unified and can now be used interchangably. Phusion
   Passenger will automatically detect what kind of application it is.
   The Nginx version already worked like this. Fixes issue #882.
 * [Standalone] The Passenger Standalone temp directory and
   PassengerWatchdog server instance directory have been unified.
   PassengerWatchdog already automatically updates the timestamps of
   all files in its server instance directory every 6 hours to prevent
   /tmp cleaners from deleting the directory. Therefore this
   unification prevents the Passenger Standalone temp directory to be
   deleted by /tmp cleaners as well. Fixes issue #654.
 * [Standalone] types_hash_max_size has been increased from 1024 to
   2048. This solves a problem that causes Nginx not to start on some
   platforms. Contributed by Jan-Willem Koelewijn.


Release 4.0.3
-------------

 * Better protection is now provided against application processes that
   are stuck and refuse to shut down cleanly. Since version 4.0.0,
   Phusion Passenger already forcefully shuts down all processes during
   web server shutdown. In addition to this, 4.0.3 now also forcefully
   shuts down processes that take more than 1 minute to shut down, even
   outside the context of web server shutdowns. This feature does not,
   however, protect against requests that take too long. Use
   PassengerMaxRequestTime (Apache) or passenger_max_request_time (Nginx)
   for that.
 * Fixed a crash in the HelperAgent which results in frequent process
   restarts in some traffic patterns. Fixes issue #862.
 * Fixed a problem that prevents processes from being spawned correctly
   if the user's bashrc changes working directory. Fixes issue #851.
 * passenger-status now also displays CPU usage.
 * The installer now checks for checksums when automatically downloading
   PCRE and Nginx. Contributed by Joshua Lund.
 * An error is now printed when trying to daemonize Phusion Passenger
   Standalone on Ruby implementations that don't support forking.
   Contributed by Benjamin Fleischer.
 * Although Phusion Passenger already supported JRuby, *installing*
   Phusion Passenger with JRuby was not possible. This has been fixed.
 * Various other minor bug fixes.


Release 4.0.2
-------------

 * Bumped the preferred Nginx version to 1.4.1 because of a critical
   Nginx security vulnerability, CVE-2013-2028. Users are advised to
   upgrade immediately.


Release 4.0.1
-------------

 * Fixed a crasher bug in the Deployment Error Resistance feature.
 * Fixed a bug in PassengerDefaultUser and PassengerDefaultGroup.
 * Fixed a bug which could cause application processes to exit before
   they've finished their request.
 * Fixed some small file descriptor leaks.
 * Bumped the preferred Nginx version to 1.4.0.
 * Editing the Phusion Passenger Standalone Nginx config template
   is no longer discouraged.
 * Improved documentation.


Release 4.0.0 release candidate 6
---------------------------------

 * WebSocket support on Nginx. Requires Nginx >= 1.3.15.
 * Improved RVM support.
 * Performance optimizations.
 * Various bug fixes.


Release 4.0.0 release candidate 5
---------------------------------

 * The default config snippet for Apache has changed! It must now contain a
   `PassengerDefaultRuby` option. The installer has been updated to output
   this option. The `PassengerRuby` option still exists, but it's only used
   for configuring different Ruby interpreters in different contexts. Please
   refer to the manual for more information.
 * We now provide GPG digital signatures for all file releases by Phusion.
   More information can be found in the manual.
 * `passenger-status` now displays process memory usage and time when it
   was last used. The latter fixes issue #853.
 * Exceptions in Rack application objects are now caught to prevent
   application processes from exiting.
 * The `passenger-config` tool now supports the `--ruby-command` argument,
   which helps the user with figuring out the correct Ruby command to use
   in case s/he wants to use multiple Ruby interpreters. The manual has
   also been updated to mention this tool.
 * Fixed streaming responses on Apache.
 * Worked around an OS X Unix domain socket bug. Fixes issue #854.
 * Out-of-Band Garbage Collection now works properly when the application
   has disabled garbage collection. Fixes issue #859.
 * Fixed support for /usr/bin/python on OS X. Fixes issue #855.
 * Fixed looping-without-sleeping in the ApplicationPool garbage collector
   if PassengerPoolIdleTime is set to 0. Fixes issue #858.
 * Fixed some process memory usage measurement bugs.
 * Fixed process memory usage measurement on NetBSD. Fixes issue #736.
 * Fixed a file descriptor leak in the Out-of-Band Work feature. Fixes issue #864.
 * The PassengerPreStart helper script now uses the default Ruby
   interpreter specified in the web server configuration, and no longer
   requires a `ruby` command to be in `$PATH`.
 * Updated preferred PCRE version to 8.32.
 * Worked around some RVM bugs.
 * The ngx_http_stub_status_module is now enabled by default.
 * Performance optimizations.


Release 4.0.0 release candidate 4
---------------------------------

 * Fixed compilation on systems where /tmp is mounted noexec.
 * Fixed some memory corruption bugs.
 * Improved debugging messages.
 * Phusion Passenger Standalone now sets underscores_in_headers.
   Fixes issue #708.
 * Fixed some process spawning compatibility problems, as
   reported in issue #842.
 * The Python WSGI loader now correctly shuts down client sockets
   even when there are child processes that keep the socket open.
 * A new configuration option PassengerPython (Apache) and
   passenger_python (Nginx) has been added so that users can
   customize the Python interpreter on a per-application basis.
   Fixes issue #852.
 * The Apache module now supports file uploads larger than 2 GB
   when on 32-bit systems. Fixes issue #838.
 * The Nginx version now supports the `passenger_temp_dir` option.
 * Environment variables set in the Nginx configuration file
   (through the `env` config option) are now correctly passed to
   all application processes. Fixes issue #371.
 * Fixed support for RVM mixed mode installations. Fixes issue #828.
 * Phusion Passenger now outputs the Date HTTP header in case the
   application didn't already do that (and was violating the HTTP spec).
   Fixes issue #485.
 * Phusion Passenger now checks whether /dev/urandom isn't broken.
   Fixes issue #516.


Release 3.9.5 (4.0.0 release candidate 3)
-----------------------------------------

 * Fixed Rake autodetection.


Release 3.9.4 (4.0.0 release candidate 2)
-----------------------------------------

 * More bug fixes.
 * More documentation updates.
 * Better crash diagnostics.


Release 3.9.3 (4.0.0 release candidate 1)
-----------------------------------------

 * The Nginx version now supports the `passenger_app_root` configuration option.
 * The Enterprise memory limiting feature has been extended to work with non-Ruby applications as well.
 * Application processes that have been killed are now automatically detected within 5 seconds. Previously Phusion Passenger needed to send a request to the process before detecting that it's gone. This change means that when you kill a process by sending it a signal, Phusion Passenger will automatically respawn it within 5 seconds (provided that the process limit settings allow respawning).
 * Phusion Passenger Standalone's HTTP client body limit has been raised from 50 MB to 1 GB.
 * Python 3 support has been added.
 * The build system has been made compatible with JRuby and Ruby 2.0.
 * The installers now print a lot more information about detected system settings so that the user can see  whether something has been wrongly detected.
 * Some performance optimizations. These involve further extending the zero-copy architecture, and the use of hash table maps instead of binary tree maps.
 * Many potential crasher and freezer bugs have been fixed.
 * Error diagnostics have been further improved.
 * Many documentation improvements.


Release 3.9.2 (4.0.0 beta 2)
----------------------------

 * New feature: JRuby and Rubinius support.
 * New feature: Out of Band Work.
 * Sending SIGBART to a Ruby process will now trigger the same behavior
   as SIGQUIT - that is, it will print a backtrace. This is necessary
   for proper JRuby support because JRuby cannot catch SIGQUIT.
 * Rolling restarts and depoyment error resistance are now also available
   in Phusion Passenger Standalone in the Enterprise version.
 * System call failure simulation framework.
 * Improved crash reporting.
 * Many documentation improvements.
 * Many bug fixes.


Release 3.9.1 (4.0.0 beta 1)
----------------------------

This is the first beta of Phusion Passenger 4. The changes are numerous.

 * Support for multiple Ruby versions.
 * The internals now use evented I/O.
 * Real-time response buffering.
 * Improved zero-copy architecture.
 * Rewritten ApplicationPool and process spawning subsystem.
 * Multithreading within Ruby apps (Phusion Passenger Enterprise only).
 * Python WSGI support lifted to "beta" status.
 * More protection against stuck processes.
 * Automatically picks up environment variables from your bashrc.
 * Allows setting environment variables directly in Apache.
 * Automatic asset pipeline support in Standalone.
 * Deleting restart.txt no longer triggers a restart.
 * More stable Union Station support.
 * Many internal robustness improvements.
 * Better relocatability without wasting space.


Release 3.0.21
--------------

 * Rebootstrapped the libev configure to fix compilation problems on Solaris 11.
 * Fixed support for RVM mixed mode installations. Fixes issue #828.
 * Fixed encoding problems in Phusion Passenger Standalone.
 * Changed preferred Nginx version to 1.2.9.
 * Catch exceptions raised by Rack application objects.
 * Fix for CVE-2013-2119. Details can be found in the announcement for version 4.0.5.
 * Version 3.0.20 was pulled because its fixes were incomplete.


Release 3.0.19
--------------

 * Nginx security fix: do not display Nginx version when
   server_tokens are off.
 * Fixed compilation problems on some systems.
 * Fixed some Union Station-related bugs.


Release 3.0.18
--------------

 * Fixed compilation problems on Fedora 17.
 * Fixed Union Station compatibility with Rails 3.2.
 * Phusion Passenger Enterprise Standalone now supports rolling
   restarts and deployment error resistance.


Release 3.0.17
--------------

 * Fixed a Ruby 1.9 encoding-related bug in the memory measurer.
   (Phusion Passenger Enterprise)
 * Fixed OOM adjustment bugs on Linux.
 * Fixed compilation problems on Fedora 18 and 19.
 * Fixed compilation problems on SunOS.
 * Fixed compilation problems on AIX. Contribution by Perry Smith.
 * Fixed various compilation warnings.
 * Upgraded preferred Nginx version to 1.2.3.

3.0.16 was an unofficial hotfix release, and so its announcement had been skipped.


Release 3.0.15
--------------

 * Updated documentation.
 * Updated website links.


Release 3.0.14
--------------

 * [Apache] Fixed a long-standing mod_rewrite-related problem.
   Some mod_rewrite rules would not work, but it depends on the exact
   mod_rewrite configuration so it would work for some people but not
   for others. Issue #563. Thanks a lot to cedricmaion for providing
   information on the nature of the bug and to peter.nash55 for
   providing a VM that allowed us to reproduce the problem.
 * [Nginx] Preferred Nginx version to 1.2.2.
   The previously preferred version was 1.2.1.
 * Cleared some confusing terminology in the documentation.
 * Fixed some Ruby 1.9 encoding problems.


Release 3.0.13
--------------

 * [Nginx] Preferred Nginx version upgraded to 1.2.1.
 * Fixed compilation problems on FreeBSD 6.4. Fixes issue #766.
 * Fixed compilation problems on GCC >= 4.6.
 * Fixed compilation problems on OpenIndiana and Solaris 11. Fixes issue #742.
 * Union Station-related bug fixes.
 * Sending the soft termination signal twice to application processes no longer makes them crash. Patch contributed by Ian Ehlert.


Release 3.0.12
--------------

 * [Apache] Support Apache 2.4. The event MPM is now also supported.
 * [Nginx] Preferred Nginx version upgraded to 1.0.15.
 * [Nginx] Preferred PCRE version upgraded to 8.30.
 * [Nginx] Fixed compatibility with Nginx < 1.0.10.
 * [Nginx] Nginx is now installed with http_gzip_static_module by default.
 * [Nginx] Fixed a memory disclosure security problem.
   The issue is documented at http://www.nginx.org/en/security_advisories.html
   and affects more modules than just Phusion Passenger. Users are advised
   to upgrade as soon as possible. Patch submitted by Gregory Potamianos.
 * [Nginx] passenger_show_version_in_header now hides the Phusion Passenger version number from the 'Server:' header too.
   Patch submitted by Gregory Potamianos.
 * Fixed a /proc deprecation warning on Linux kernel >= 3.0.


Release 3.0.11
--------------

 * Fixed a compilation problem on platforms without alloca.h, such as FreeBSD 7.
 * Improved performance and solved some warnings on Xen systems by compiling
   with `-mno-tls-direct-seg-refs`. Patch contributed by Michał Pokrywka.


Release 3.0.10
--------------

 * [Nginx] Dropped support for Nginx versions older than 1.0.0
 * [Nginx] Fixed support for Nginx 1.1.4+
 * [Nginx, Standalone] Upgraded default Nginx version to 1.0.10
   The previously default version was 1.0.5.
 * [Nginx] New option passenger_max_requests
   This is equivalent to the PassengerMaxRequests option in the Apache
   version: Phusion Passenger will automatically shutdown a worker process
   once it has processed the specified number of requests.
   Contributed by Paul Kmiec.
 * [Apache] New option PassengerBufferResponse
   The Apache version did not buffer responses. This could block the Ruby
   worker process in case of slow clients. We now enable response buffering
   by default. It can be turned off through this option. Feature contributed
   by Ryo Onodera.
 * Fixed remaining Ruby 1.9.3 compatibility problems
   We already supported Ruby 1.9.3 since 3.0.8, but due to bugs in Ruby
   1.9.3's build system Phusion Passenger would fail to detect Ruby 1.9.3
   features on some systems. Fixes issue #714.
 * Fixed a bug in PassengerPreStart
   A regression was introduced in 3.0.8, causing the prespawn script to
   connect to the host name instead of to 127.0.0.1. Fix contributed by
   Andy Allan.
 * Fixed compatibility with GCC 4.6
   Affected systems include Ubuntu 11.10.
 * Fixed various compilation problems.
 * Fixed some Ruby 1.9 encoding problems.
 * Fixed some Ruby 1.9.3 deprecation warnings.


Release 3.0.9
-------------

 * [Nginx] Fixed a NULL pointer crash that occurs on HTTP/1.0 requests
   when the Host header isn't given.
 * Fixed deprecation warnings on RubyGems >= 1.6.
 * Improved Union Station support stability.


Release 3.0.8
-------------

 * [Nginx] Upgraded preferred Nginx version to 1.0.5.
 * [Nginx] Fixed various compilation problems on various platforms.
 * [Nginx] We now ensure that SERVER_NAME is equal to HTTP_HOST without the port part.
   This is needed for Rack compliance. By default Nginx sets SERVER_NAME to
   whatever is specified in the server_name directive, but that's not necessarily
   the correct value. This fixes, for example, the use of the 'map' statement
   in config.ru.
 * [Nginx] Added the options passenger_buffer_size, passenger_buffers and passenger_busy_buffers_size.
   These options are similar to proxy_module's similarly named options. You can
   use these to e.g. increase the maximum header size limit.
 * [Nginx] passenger_pre_start now supports virtual hosts that listen on Unix domain sockets.
 * [Apache] Fixed the pcre.h compilation problem.
 * [Standalone] Fixed 'passenger stop'.
   It didn't work properly because it kept waiting for 'tail' to exit.
   We now properly terminate 'tail' as well.
 * Fixed compatibility with Rake 0.9.
 * Fixed various Ruby 1.9 compatibility issues.
 * Various documentation improvements.
 * New Union Station filter language features.
   It now supports status codes and response times.
   Please refer to https://engage.unionstationapp.com/help#filtering
   for more information.


Release 3.0.7
-------------

 * Fixed a bug passenger-install-apache2-module. It could crash on
   some systems due to a typo in the code.
 * Upgraded preferred Nginx version to 1.0.0.
 * Phusion Passenger Standalone now pre-starts application processes
   at startup instead of doing that at the first request.
 * When sending data to Union Station, the HTTP status code is now also
   logged.
 * Various Union Station-related stability improvements.
 * The Linux OOM killer was previously erroneously disabled for all
   Phusion Passenger processes, including application processes. The
   intention was to only disable it for the Watchdog. This has been
   fixed, and the Watchdog is now the only process for which the OOM
   killer is disabled.
 * Fixed some compilation problems on OpenBSD.
 * Due to a typo, the dependency on file-tail was not entirely removed
   in 3.0.6. This has now been fixed.


Release 3.0.6
-------------

 * Fixed various compilation problems such as XCode 4 support and OpenBSD support.
 * Fixed various Union Station-related stability issues.
 * Fixed an issue with host name detection on certain platforms.
 * Improved error logging in various parts.
 * The dependency on the file-tail library has been removed.
 * During installation, check whether /tmp is mounted with 'noexec'.
   Phusion Passenger's installer relies on /tmp *not* being mounted
   with 'noexec'. If it is then the installer will now show a helpful
   error message instead of bailing out in a confusing manner. Users
   can now tell the installer to use a different directory for storing
   temporary files by customizing the $TMPDIR environment variable.
 * Phusion Passenger Standalone can now run Rackup files that are not named 'config.ru'.
   The filename can be passed through the command line using the -R option.


Release 3.0.5
-------------

 * [Apache] Fixed Union Station process statistics collection
   Union Station users that are using Apache may notice that no process
   information show up in Union Station. This is because of a bug in
   Phusion Passenger's Apache version, which has now been fixed.
 * [Apache] PassengerAnalytics has been renamed to UnionStationSupport
   This option has been renamed for consistency reasons.
 * [Nginx] passenger_analytics has been renamed to union_station_support
   This option has been renamed for consistency reasons.
 * Fixed Union Station data sending on older libcurl versions
   Some Union Station users have reported that their data don't show up.
   Upon investigation this turned out to be a compatibility with older
   libcurl versions. Affected systems include all RHEL 5 based systems,
   such as RHEL 5.5 and CentOS 5.5. We've now fixed compatibility
   with older libcurl versions.
 * Added support for the Union Station filter language
   This language can be used to limit the kind of data that's sent to
   Union Station. Please read
   https://engage.unionstationapp.com/help#filtering for details.
 * Fixed a PassengerMaxPoolSize/passenger_max_pool_size violation bug
   People who host a lot of different applications on Phusion Passenger
   may notice that it sometimes spawns more processes than is allowed
   by PassengerMaxPoolSize/passenger_max_pool_size. This has been fixed.


Release 3.0.4
-------------

 * [Apache] Changed mod_dir workaround hook priority
   Phusion Passenger temporarily disables mod_dir on all Phusion
   Passenger-handled requests in order to avoid conflicts. In order to do this
   it registers some Apache hooks with the APR_HOOK_MIDDLE priority, but it
   turned out that this breaks some other modules like mod_python. The hook
   priority has been changed to APR_HOOK_LAST to match mod_dir's hook
   priorities. Issue reported by Jay Freeman.
 * Added support for Union Station: http://www.unionstationapp.com/
 * Some error messages have been improved.


Release 3.0.3
-------------

 * [Nginx] Preferred Nginx version upgraded to 0.8.54
   The previous preferred version was 0.8.53.
 * PATH_INFO and REQUEST_URI now contain the original escaped URI
   Phusion Passenger passes the URI, as reported by Apache/Nginx, to
   application processes through the PATH_INFO and REQUEST_URI variables.
   These variables are supposed to contain the original, unescaped URI, e.g.
   /clubs/%C3%BC. Both Apache and Nginx thought that it would be a good idea
   to unescape the URI before passing it to modules like Phusion Passenger,
   thereby causing PATH_INFO and REQUEST_URI to contain the unescaped URI,
   e.g. /clubs/ü. This causes all sorts of encoding problems. We now manually
   re-escape the URI when setting PATH_INFO and REQUEST_URI. Issue #404.
 * The installer no longer detects directories as potential commands
   Previously the installer would look in $PATH for everything that's
   executable, including directories. If one has /usr/lib in $PATH
   and a directory /usr/lib/gcc exists then the installer would recognize
   /usr/lib/gcc as the compiler. We now explicitly check whether the item
   is also a file.
 * PseudoIO now responds to #to_io
   Phusion Passenger sets STDERR to a PseudoIO object in order to capture
   anything written to STDERR during application startup. This breaks
   some libraries which expect STDERR to respond to #to_io. This has now
   been fixed. Issue #607.
 * Fixed various other minor bugs
   See the git commit log for details.


Release 3.0.2
-------------

 * [Nginx] Fixed compilation problems
   The Nginx compilation process was broken due to not correctly reverting
   the working directory of the Nginx configure script. This has been fixed:
   issue #595.
 * [Nginx] Fixed crash if passenger_root refers to a nonexistant directory
   Issue #599.
 * Fixed compilation problems on NetBSD
   There was a typo in a NetBSD-specific fcntl() call. It also turns out that
   NetBSD doesn't support some ISO C99 math functions like llroundl(); this
   has been worked around by using other functions. Issue #593.
 * Fixed file descriptor closing issues on FreeBSD
   Phusion Passenger child processes didn't correct close file descriptors
   on FreeBSD because it queries /dev/fd to do that. On FreeBSD /dev/fd
   only returns meaningful results if fdescfs is mounted, which it isn't
   by default. Issue #597.


Release 3.0.1
-------------

 * MUCH faster compilation
   We've applied code aggregation techniques, allowing Phusion Passenger
   to be compiled much quicker now. For example, compiling the Nginx
   component (not Nginx itself) on a MacBook Pro now takes only 29
   seconds instead of 51 seconds, an improvement of 75%! Compiling the
   Apache module on a slower Dell Inspiron now takes 39 seconds instead of
   1 minute 22 seconds, or 110% faster!
 * Fixed malfunction after web server restart
   On Linux systems that have a non-standard filesystem on /tmp, Phusion
   Passenger could malfunction after restarting the web server because of
   a bug that's only triggered on certain filesystems. Issue #569.
 * Boost upgraded to version 1.44.0.
   We were on 1.42.0.
 * Much improved startup error messages
   Phusion Passenger performs many extensive checks during startup to ensure
   integrity. However the error message in some situation could be vague.
   These startup error messages have now been improved dramatically, so that
   if something goes wrong during startup you will now more likely know why.
 * Curl < 7.12.1 is now supported
   The previous version fails to compile with Curl versions earlier than
   7.12.1. Issue #556.
 * passenger-make-enterprisey fixed
   This is the command that people can run after donating. It allows people
   to slightly modify Phusion Passenger's display name as a joke. In 3.0.0 it
   was broken because of a typo. This has been fixed.
 * Removed passenger-stress-test
   This tool was used during the early life of Phusion Passenger for stress
   testing websites. Its performance has never been very good and there are
   much better tools for stress testing, so this tool has now been removed.
 * [Apache] RailsEnv and RackEnv configuration options are now equivalent
   In previous versions, RailsEnv only had effect on Rails 1 and Rails 2 apps
   while RackEnv only had effect on Rack apps. Because Rails 3 apps are
   considered Rack apps, setting RailsEnv had no effect on Rails 3 apps.
   Because this is confusing to users, we've now made RailsEnv and RackEnv
   equivalent. Issue #579.
 * [Nginx] Fixed compilation problems on systems with unpowerful shells
   Most notably Solaris. Its default shell does not support some basic
   constructs that we used in the Nginx configure script.
 * [Nginx] Upgraded default Nginx version to to 0.8.53
   The previous default was 0.8.52.
 * [Nginx] passenger_enabled now only accepts 'on' or 'off' values
   Previously it would recognize any value not equal to 'on' as meaning
   'off'. This caused confusion among users who thought they could also
   specify 'true', so we now throw a proper error if the value is
   unrecognized. Fixes issue #583.


Release 3.0.0
-------------

This is a major release with many changes. Please read our blog for details.


Release 2.2.15
--------------

 * [Apache] Fixed incorrect temp dir cleanup by passenger-status
   On some systems, running passenger-status could print the following
   message:
   
      *** Cleaning stale folder /tmp/passenger.1234
   
   ...after which Phusion Passenger breaks because that directory is
   necessary for it to function properly. The cause of this problem
   has been found and has been fixed.
 * [Apache] Fixed some upload handling problems
   Previous versions of Phusion Passenger check whether the size of
   the received upload data matches the contents of the Content-Length
   header as received by the client. It turns out that there could
   be a mismatch e.g. because of mod_deflate input compression, so
   we can't trust Content-Length anyway and we're being too strict.
   The check has now been removed.
 * [Nginx] Fixed compilation issues with Nginx >= 0.7.66
   Thanks to Potamianos Gregory for reporting this issue. Issue #500.
 * [Nginx] Default Nginx version changed to 0.7.67
   The previous default version was 0.7.65.
 * Fixed more Bundler problems
   Previous versions of Phusion Passenger would preload some popular
   libraries such as mysql and sqlite3 in order to utilize copy-on-write
   optimizations better. However this behavior conflicts with Bundler
   so we've removed it.


Release 2.2.14
--------------

 * Added support for Rubinius
   Patch contributed by Evan Phoenix.
 * Fixed a mistake in the SIGQUIT backtrace message.
   Patch contributed by Christoffer Sawicki.
 * [Nginx] Fix a localtime() crash on FreeBSD
   This was caused by insufficient stack space for threads. Issue #499.


Release 2.2.13
--------------

 * Fixed some Rails 3 compatibility issues that were recently introduced.
 * Fixed a typo that causes config/setup_load_paths.rb not to be loaded
   correctly.


Release 2.2.12
--------------

 * Improved Bundler support.
   Previous versions might not be able to correctly load gems bundled
   by Bundler. We've also documented how our Bundler support works and
   how to override our support if you need special behavior.
   Please refer to the Phusion Passenger Users Guide, section
   "Bundler support".
 * Worked around some user account handling bugs in Ruby. Issue #192.
 * Fixed some Ruby 1.9 tempfile.rb compatibility problems.
 * Fixed some compilation problems on some ARM Linux platforms.
 * [Apache] Suppress bogus mod_xsendfile-related error messages.
   When mod_xsendfile is being used, Phusion Passenger might print
   bogus error messages like "EPIPE" or "Apache stopped forwarding
   the backend's response" to the log file. These messages are
   normal, are harmless and can be safely ignored, but they pollute
   the log file. So in this release we've added code to suppress
   these messages when mod_xsendfile is being used. Issue #474.
 * [Nginx] Fixed "passenger_user_switching off" permission problems
   If Nginx is running as root and passenger_user_switching is turned
   off, then Phusion Passenger would fail to initialize because of
   a permission problem. This has been fixed. Issue #458.
 * [Nginx] Nginx >= 0.8.38 is now supported.
   Thanks to Sergey A. Osokin for reporting the problem.
 * [Nginx] passenger-install-nginx-module upgraded
    It now defaults to installing Nginx 0.7.65 instead of 0.7.64.


Release 2.2.11
--------------

 * This release fixes a regression that appeared in 2.2.10 which only
   affects Apache. When under high load, Apache might freeze and stop
   responding to requests. It is caused by a race condition which is
   why it escaped our last release testing.
   
   This problem does not affect Nginx; you only have to upgrade if
   you're using Apache.
   
   http://groups.google.com/group/phusion-passenger/t/d5bb2f17c8446ea0


Release 2.2.10
--------------

 * Fixed some Bundler compatibility problems.
 * Fixed some file descriptor passing problems, which previously
   could lead to mysterious crashes.
 * Fixed some compilation problems on newer GCC versions. Issue #430.
 * Support #size method in rack.input.



Release 2.2.9
-------------

 * Fixed compatibility with Rails 3.
   Actually, previous Phusion Passenger releases were already compatible
   with Rails 3, depending on the spawn method that would be invoked. Here's
   the story:
   
   Since Phusion Passenger 2.2.8, when the file config.ru exists, Phusion
   Passenger will treat the app as a Rack app, not as a Rails app. This is
   in contrast to earlier versions which gave Rails detection more priority
   than Rack detection. Phusion Passenger loads Rack apps and Rails apps in
   different ways. The Rails loader was not compatible with Rails 3, which
   is what we've fixed in this release.
   
   That said, a Rails 3 app would have worked out-of-the-box on Phusion
   Passenger 2.2.8 as well because Rails 3 apps include a config.ru file
   by default, causing Phusion Passenger 2.2.8 to use the Rack loader.
   Earlier versions of Phusion Passenger would just completely bail out
   because they'd use the Rails loader.
   
   That said, with 2.2.9 there are still some caveats:
   - Smart spawning (the mechanism with which REE's 33% memory reduction
     is implemented) is *not* supported for Rack apps. This means that if
     you want to utilize smart spawning with Rails 3, then you should
     remove your config.ru file.
   - Rails 3 depends on Rack 1.1.0. You must have Rack 1.1.0 installed as
     a gem, even if you've bundled it with the gem bundler. This is because
     Phusion Passenger itself depends on Rack.
   
   Both of these caveats are temporary. We have plans to solve both of these
   properly in the future.
 * What's up with the Gem Bundler?
   There has been some reports that Phusion Passenger is not compatible with
   Yehuda Katz's gem bundler (http://github.com/wycats/bundler). This might
   have been true for an earlier version of the gem bundler, but the latest
   version seems to work fine. Please note that you need to insert the
   following snippet in config/preinitializer.rb, as instructed by the gem
   bundler's README:
   
     require "#{RAILS_ROOT}/vendor/gems/environment"
   
   The Rails::Boot monkey patching code as posted at
   http://yehudakatz.com/2009/11/03/using-the-new-gem-bundler-today/
   does not seem to be required anymore.
 * Fixed support for ActiveRecord subclasses that connect to another database.
   ActiveRecord subclasses that connect to a database other than the default
   one did not have their connection correctly cleared after forking.
   This can result in weird errors along the lines of "Lost connection to
   MySQL server during query". Issue #429.
 * [Nginx] Fixed PCRE URL.
   passenger-install-nginx-module downloads PCRE 7.8 if PCRE is not already
   installed. However PCRE 7.8 has been removed from their FTP server,
   so we've updated the URL to point to the latest version, 8.0.


Release 2.2.8
-------------

 * [Nginx] Fixed some signal handling problems.
   Restarting Nginx on OS X with SIGHUP can sometimes take a long time or
   even fail completely. This is because of some signal handling problems,
   which have now been fixed.
 * [Nginx] Added OpenSSL as dependency.
   OpenSSL is required in order to install Nginx, but this was not checked
   by passenger-install-nginx-module. As a result,
   passenger-install-nginx-module fails on e.g. out-of-the-box Ubuntu
   installations until the user manually installs OpenSSL. Issue #422.
 * [Nginx] Fixed support for internal redirects and subrequests.
   It is now possible to, for example, point X-Accel-Redirects to Phusion
   Passenger-served URLs. Patch contributed by W. Andrew Loe III: issue #433.
 * [Apache] Fixed a GnuTLS compatibility issue.
   mod_gnutls can cause Phusion Passenger to crash because of an unchecked
   NULL pointer. This problem has now been fixed: issue #391.
 * Fixed thread creation issue on Intel Itanium platforms.
   This fixes issue #427.
 * Fixed compilation problems on Linux running on the Renesas SH4 CPU.
   Patch contributed by iwamatsu: issue #428.
 * The Rack library has been unvendored.
   The original reason for vendoring was to work around broken Rails
   applications that explicitly specify Rack as a gem dependency. We've
   found a better workaround that does not require vendoring Rack.
   This also fixes a compatibility problem with Rails 3, because Rails
   3 depends on a newer Rack version than the one we had vendored.
   Issue #432.
 * Fixed compatibility with Ruby 1.9.1 patchlevel >= 152
   Ruby 1.9.1 patchlevel >= 152 has a bug in its tempfile library. If you've
   seen an error message along the lines of

      *** Exception IOError in Passenger RequestHandler (closed stream)
   
   then this is a Ruby bug at work. This bug has been fixed in Ruby 1.9.2,
   but Ruby 1.9.1 still contains this bug. We've added a workaround so that
   the bug is not triggered with this Ruby version. Issue #432.


Release 2.2.7
-------------

 * Removed forgotten debugging code in passenger-install-apache2-module,
   which caused it not to compile anything.


Release 2.2.6
-------------

 * Some /tmp cleaner programs such as tmpwatch try to remove subdirectories
   in /tmp/passenger.xxx after a while because they think those
   subdirectories are unused. This could cause Phusion Passenger to
   malfunction, requiring a web server restart. Measures have now been
   taken to prevent those tmp cleaner programs from removing anything
   in /tmp/passenger.xxx. Issue #365.
 * When autodetecting the application type, Rack is now given more priority
   than Rails. This allows one to drop a config.ru file in a Rails directory
   and have it detected as a Rack application instead of a Rails application.
   Patch contributed by Sam Pohlenz: issue #338.
 * The default socket backlog has been increased from 'SOMAXCONN' (which
   is 128 on most platforms) to 1024. This should fix most
   'helper_server.sock failed: Resource temporarily unavailable'
   errors.
 * Fixed compilation problems on Solaris. Issue #369 and issue #379.
 * Fixed crashes on PowerPC.
 * Some Ruby 1.9 compatibility fixes. Issue #398.
 * The installer now displays correct dependency installation instructions
   for Mandriva Linux.
 * [Apache] The location of the 'apxs' and 'apr-config' commands can now
   also be passed to the installer through the --apxs-path and
   --apr-config-path parameters, in addition to the $APXS2 and $APR_CONFIG
   environment variables. Issue #3.
 * [Nginx] Various problems that only occur on 64-bit platforms have been fixed.
 * [Nginx] The installer now installs Nginx 0.7.64 by default.


Release 2.2.5
-------------

 * [Apache] Small file uploads are now buffered; fixes potential DoS attack
   Phusion Passenger buffers large file uploads to temp files so that it
   doesn't block applications while an upload is in progress, but it sent
   small uploads directly to the application without buffering it. This could
   result in a potential DoS attack: the client can send many small, incomplete
   file uploads to the server, and this would block all application processes
   until a timeout occurs. In order to solve this problem, Phusion Passenger
   now buffers small file uploads in memory. Bug #356.

 * [Apache] Fixed support for mod_rewrite passthrough rules
   Mod_rewrite passthrough rules were not properly supported because of a bug
   fix for supporting encoded slashes (%2f) in URLs. Unfortunately, due to
   bugs/limitations in Apache, we can support either encoded slashes or
   mod_rewrite passthrough rules, but not both; supporting one will break the
   other.

   Support for mod_rewrite passthrough rules is now enabled by default; that
   is, support for encoded slashes is disabled by default. A new configuration
   option, "PassengerAllowEncodedSlashes", has been added. Turning this option
   on will enable support for encoded slashes and disable support for
   mod_rewrite passthrough rules.

   Issue #113 and issue #230.

 * [Apache] Added a configuration option for resolving symlinks in the document root path
   Phusion Passenger 2.2.0 and higher no longer resolves symlinks in
   the document root path in order to properly support Capistrano-style
   directory structures. The exact behavior is documented in the Users Guide,
   section "How Phusion Passenger detects whether a virtual host is a web
   application".

   However, some people relied on the old behavior. A new configuration option,
   PassengerResolveSymlinksInDocumentRoot, has been added to allow reverting
   back to the old behavior.

   Patch contributed by Locaweb (http://www.locaweb.com.br/).

 * [Apache] mod_env variables are now also passed through CGI environment headers
   Prior to version 2.2.3, environment variables set by mod_env are passed to
   the application as CGI environment headers, not through Ruby's ENV variable.
   In the last release we introduced support for setting ENV environment
   variables with mod_env, and got rid of the code for setting CGI environment
   headers. It turns out that some people relied on the old behavior, we so now
   environment variables set with mod_env are set in both ENV and in the CGI
   environment.
   
   Fixes bug #335.

 * [Apache] Fixed compilation problems on some Linux systems with older versions of Apache
   If you used to see compilation errors like this:

       ext/apache2/Configuration.cpp:554: error: expected primary-expression before '.' token

   then this version should compile properly.

 * [Apache] Fixed I/O timeouts for communication with backend processes
   Got rid of the code for enforcing I/O timeouts when reading from or writing to
   a backend process. This caused more problems than it solved.

 * [Nginx] Support for streaming responses (e.g. Comet or HTTP push)
   Buffering of backend responses is now disabled. This fixes support for
   streaming responses, something which the Apache version has supported
   for a while now. One can generate streaming responses in Ruby on Rails
   like this:

       render :text => lambda { |response, output|
           10_000.times do |i|
               output.write("hello #{i}!\n")
           end
       }

 * [Nginx] Installer now installs Nginx 0.7.61 by default
   Previously it installed 0.6.37 by default.

 * [Nginx] Fixed the installer's --extra-configure-flags flag when combined with --auto-download
   Arguments passed to --extra-configure-flags were not being passed to the
   Nginx configure script when --auto-download is given. This has been
   fixed: bug #349.

 * [Nginx] Fixed unnecessary download of PCRE
   The installer now checks whether PCRE is installed in /opt/local (e.g.
   MacPorts) as well before concluding that it isn't installed and going ahead
   with downloading PCRE.

 * Fixed STDERR capturing
   While spawning an application, Phusion Passenger captures any output written
   to STDERR so that it can show them later if the application failed to start.
   This turns out to be much more difficult than expected, with all kinds of
   corner cases that can mess up this feature.

   For example, if the Rails log file is not writable, then this can cause
   Rails to crash with a bizarre and unhelpful error message whenever it tries
   to write to STDERR:

       /!\ FAILSAFE /!\  Thu Aug 20 14:58:39 +1000 2009
       Status: 500 Internal Server Error
       undefined method `[]' for nil:NilClass

   Some applications reopen STDERR to a log file. This didn't work.

   Of all of these problems have been fixed now. (Bug #332)

 * Fixed some bugs in application sources preloading
   Rails >= 2.2 already preloads the application sources, in which case Phusion
   Passenger wasn't supposed to perform it's own preloading, but the Rails
   >= 2.2 detection code was bugged. This has been fixed.

   Rails < 2.2 doesn't preload the application sources by itself, but there
   should be a certain order with which the sources are preloaded, otherwise
   preloading could fail in some applications. We now enforce a specific load
   order: first models, then controllers, then helpers.

   Bug #359.
 
 * Fixed a few bugs in WSGI compliance
   PATH_INFO is supposed to be set to the request URI, but without the query
   string and without the base URI. This has been fixed: bug #360.

 * Fixed some Ruby 1.9-specific crashes caused by encoding issues. Bug #354.
 * Fixed loading of config/environment.rb on Ruby 1.9.2, because Ruby 1.9.2
   no longer has "." in the default load path. Patch by metaljastix, issue #368.
 * The Users Guide for Apache now mentions something about correct permissions
   for application directories.
 * Fixed compilation problems on IA-64 (bug #118). We also reduced the stack
   sizes for the threads by half, so Phusion Passenger should use even less
   virtual memory now.
 * Fixed compilation problems on Linux systems with ARM CPU.
 * Fixed a few compatibility problems with 64-bit OpenBSD.
 * Fixed a few typos and minor bugs.


Older releases
--------------
Please consult the blog posts on http://blog.phusion.nl/ for the information about older releases.<|MERGE_RESOLUTION|>--- conflicted
+++ resolved
@@ -1,19 +1,16 @@
 Release 5.0.5
 -------------
 
-<<<<<<< HEAD
  * Fixes various crashes due to use of uninitialized memory. One such crash is documented in GH-1431.
  * Fixes a connection stall in the Apache module. Closes GH-1425.
  * Fixes a potential read-past-buffer bug in string-to-integer conversion routines. Thanks to dcb314 for spotting this. Closes GH-1441.
+ * Fixes a compilation problem on Solaris. This problem was caused by the fact that `tm_gmtoff` is not supported on that platform. Closes GH-1435.
  * There is now an API endpoint for force disconnecting a client: `passenger-config admin-command DELETE /server/<client name>.json`. Closes GH-1246.
  * Fixes some file descriptor leaks. These leaks were caused by the fact that keep-alive connections with application processes were not being closed properly. Closes GH-1439.
  * In order to more easily debug future file descriptor leaks, we've introduced the `PassengerFileDescriptorLogFile` (Apache) and `passenger_file_descriptor_log_file` (Nginx) config options. This allows Passenger to log all file descriptor open/close activity to a specific log file.
  * The `PassengerDebugLogFile` (Apache) and `passenger_debug_log_file` (Nginx) configuration options have been renamed to `PassengerLogFile` and `passenger_log_file`, respectively. The old name is support supported for backward compatibility reasons.
  * [Enterprise] Fixes a bug in Flying Passenger's `--instance-registry-dir` command line parameter. This command line parameter didn't do anything.
  * [Enterprise] The Flying Passenger daemon no longer supports the `--max-preloader-idle-time` config option. This is because the config option never worked. The correct way to set the max preloader idle time is through the Nginx config option, but this was wrongly documented, so the documentation has been fixed.
-=======
- * Workaround for Solaris compilation problem (tm_gmtoff not supported). Closes GH-1435.
->>>>>>> 8e2569c4
 
 
 Release 5.0.4
