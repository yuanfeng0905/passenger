--- conflicted
+++ resolved
@@ -51,12 +51,6 @@
 
 <%= nginx_option(app, :rolling_restarts) %>
 <%= nginx_option(app, :resist_deployment_errors) %>
-<<<<<<< HEAD
-
-<%= nginx_option(app, :debugger) %>
-<%= nginx_option(app, :max_request_time) %>
-=======
 <%= nginx_option(app, :memory_limit) %>
 <%= nginx_option(app, :max_request_time) %>
-<%= nginx_option(app, :debugger) %>
->>>>>>> b9a6f224
+<%= nginx_option(app, :debugger) %>