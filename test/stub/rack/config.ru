<<<<<<< HEAD
require 'cgi'

app = lambda do |env|
    case env['PATH_INFO']
    when '/hello'
        [200, { "Content-Type" => "text/html" }, "hello world"]
    when '/chunked'
        chunks = ["7\r\nchunk1\n\r\n", "7\r\nchunk2\n\r\n", "7\r\nchunk3\n\r\n", "0\r\n\r\n"]
        [200, { "Content-Type" => "text/html", "Transfer-Encoding" => "chunked" }, chunks]
    when '/pid'
        [200, { "Content-Type" => "text/plain" }, [$$]]
    when '/env'
        body = ''
        env.each_pair do |key, value|
            body << "#{key} = #{value}\n"
        end
        [200, { "Content-Type" => "text/plain" }, [body]]
    when '/upload'
        File.open(env['HTTP_X_OUTPUT'], 'w') do |f|
            while line = env['rack.input'].gets
                f.write(line)
                f.flush
            end
        end
        [200, { "Content-Type" => "text/html" }, ["ok"]]
    when '/print_stderr'
        STDERR.puts "hello world!"
        [200, { "Content-Type" => "text/html" }, ["ok"]]
    when '/print_stdout_and_stderr'
        STDOUT.puts "hello stdout!"
        sleep 0.1  # Give HelperAgent the time to process stdout first.
        STDERR.puts "hello stderr!"
        [200, { "Content-Type" => "text/html" }, ["ok"]]
    when '/allocate_memory'
        $global_variable = " " * (1024 * 1024 * 125)
        [200, { "Content-Type" => "text/html" }, ["ok"]]
    when '/sleep_until_exists'
        params = CGI.parse(env['QUERY_STRING'])
        name = params['name'][0]
        File.open("waiting_#{name}", 'w')
        while !File.exist?(name)
            sleep 0.1
        end
        [200, { "Content-Type" => "text/html" }, ["ok"]]
    else
        [200, { "Content-Type" => "text/html" }, ["hello <b>world</b>"]]
    end
=======
# encoding: binary

def text_response(body)
	body = binary_string(body.to_s)
	return [200, { "Content-Type" => "text/plain", "Content-Length" => body.size.to_s }, [body]]
end

if "".respond_to?(:force_encoding)
	def binary_string(str)
		return str.force_encoding("binary")
	end
else
	def binary_string(str)
		return str
	end
end

app = lambda do |env|
	case env['PATH_INFO']
	when '/'
		if File.exist?("front_page.txt")
			text_response(File.read("front_page.txt"))
		else
			text_response("front page")
		end
	when '/parameters'
		req = Rack::Request.new(env)
		method = env["REQUEST_METHOD"]
		first = req.params["first"]
		second = req.params["second"]
		text_response("Method: #{method}\nFirst: #{first}\nSecond: #{second}\n")
	when '/chunked'
		chunks = ["7\r\nchunk1\n\r\n", "7\r\nchunk2\n\r\n", "7\r\nchunk3\n\r\n", "0\r\n\r\n"]
		[200, { "Content-Type" => "text/html", "Transfer-Encoding" => "chunked" }, chunks]
	when '/pid'
		text_response(Process.pid)
	when /^\/env/
		body = ''
		env.sort.each do |key, value|
			body << "#{key} = #{value}\n"
		end
		text_response(body)
	when '/touch_file'
		req = Rack::Request.new(env)
		filename = req.params["file"]
		File.open(filename, "w").close
		text_response("ok")
	when '/extra_header'
		[200, { "Content-Type" => "text/html", "X-Foo" => "Bar" }, ["ok"]]
	when '/cached'
		text_response("This is the uncached version of /cached")
	when '/upload_with_params'
		req = Rack::Request.new(env)
		name1 = binary_string(req.params["name1"])
		name2 = binary_string(req.params["name2"])
		file = req.params["data"][:tempfile]
		file.binmode
		text_response(
			"name 1 = #{name1}\n" <<
			"name 2 = #{name2}\n" <<
			"data = #{file.read}")
	when '/raw_upload_to_file'
		File.open(env['HTTP_X_OUTPUT'], 'w') do |f|
			while line = env['rack.input'].gets
				f.write(line)
				f.flush
			end
		end
		text_response("ok")
	when '/print_stderr'
		STDERR.puts "hello world!"
		text_response("ok")
	when '/print_stdout_and_stderr'
		STDOUT.puts "hello stdout!"
		sleep 0.1  # Give HelperAgent the time to process stdout first.
		STDERR.puts "hello stderr!"
		text_response("ok")
	else
		[404, { "Content-Type" => "text/plain" }, ["Unknown URI"]]
	end
>>>>>>> a624a203
end

run app<|MERGE_RESOLUTION|>--- conflicted
+++ resolved
@@ -1,53 +1,5 @@
-<<<<<<< HEAD
+# encoding: binary
 require 'cgi'
-
-app = lambda do |env|
-    case env['PATH_INFO']
-    when '/hello'
-        [200, { "Content-Type" => "text/html" }, "hello world"]
-    when '/chunked'
-        chunks = ["7\r\nchunk1\n\r\n", "7\r\nchunk2\n\r\n", "7\r\nchunk3\n\r\n", "0\r\n\r\n"]
-        [200, { "Content-Type" => "text/html", "Transfer-Encoding" => "chunked" }, chunks]
-    when '/pid'
-        [200, { "Content-Type" => "text/plain" }, [$$]]
-    when '/env'
-        body = ''
-        env.each_pair do |key, value|
-            body << "#{key} = #{value}\n"
-        end
-        [200, { "Content-Type" => "text/plain" }, [body]]
-    when '/upload'
-        File.open(env['HTTP_X_OUTPUT'], 'w') do |f|
-            while line = env['rack.input'].gets
-                f.write(line)
-                f.flush
-            end
-        end
-        [200, { "Content-Type" => "text/html" }, ["ok"]]
-    when '/print_stderr'
-        STDERR.puts "hello world!"
-        [200, { "Content-Type" => "text/html" }, ["ok"]]
-    when '/print_stdout_and_stderr'
-        STDOUT.puts "hello stdout!"
-        sleep 0.1  # Give HelperAgent the time to process stdout first.
-        STDERR.puts "hello stderr!"
-        [200, { "Content-Type" => "text/html" }, ["ok"]]
-    when '/allocate_memory'
-        $global_variable = " " * (1024 * 1024 * 125)
-        [200, { "Content-Type" => "text/html" }, ["ok"]]
-    when '/sleep_until_exists'
-        params = CGI.parse(env['QUERY_STRING'])
-        name = params['name'][0]
-        File.open("waiting_#{name}", 'w')
-        while !File.exist?(name)
-            sleep 0.1
-        end
-        [200, { "Content-Type" => "text/html" }, ["ok"]]
-    else
-        [200, { "Content-Type" => "text/html" }, ["hello <b>world</b>"]]
-    end
-=======
-# encoding: binary
 
 def text_response(body)
 	body = binary_string(body.to_s)
@@ -124,10 +76,20 @@
 		sleep 0.1  # Give HelperAgent the time to process stdout first.
 		STDERR.puts "hello stderr!"
 		text_response("ok")
+	when '/allocate_memory'
+		$global_variable = " " * (1024 * 1024 * 125)
+		text_response("ok")
+	when '/sleep_until_exists'
+		params = CGI.parse(env['QUERY_STRING'])
+		name = params['name'][0]
+		File.open("waiting_#{name}", 'w')
+		while !File.exist?(name)
+			sleep 0.1
+		end
+		text_response("ok")
 	else
 		[404, { "Content-Type" => "text/plain" }, ["Unknown URI"]]
 	end
->>>>>>> a624a203
 end
 
 run app