--- conflicted
+++ resolved
@@ -27,11 +27,7 @@
 umask u=rwx,g=rx,o=rx
 (
 	set -x
-<<<<<<< HEAD
-	chmod g+r,o+r .
-=======
 	chmod g+rx,o+rx .
->>>>>>> 78e7cccd
 	find * -type f -print0 | xargs -0 -n 512 chmod g+r,o+r
 	find * -type d -print0 | xargs -0 -n 512 chmod g+rx,o+rx
 
