#!/bin/bash
# This script is run by Travis, to execute tests in the CI environment.

set -e

PASSENGER_ROOT=`dirname "$0"`
PASSENGER_ROOT=`cd "$PASSENGER_ROOT/../.." && pwd`
PASSENGER_ROOT_ON_DOCKER_HOST=${PASSENGER_ROOT_ON_DOCKER_HOST:-$PASSENGER_ROOT}

if [[ "$CACHE_DIR_ON_DOCKER_HOST" != "" ]]; then
	CACHE_DIR=/host_cache
else
	CACHE_DIR=/tmp
	CACHE_DIR_ON_DOCKER_HOST=/tmp
fi

export VERBOSE=1
export TRACE=1
export DEVDEPS_DEFAULT=no
export rvmsudo_secure_path=1

if [[ -e /etc/workaround-docker-2267/hosts ]]; then
	HOSTS_FILE=/etc/workaround-docker-2267/hosts
	sudo workaround-docker-2267
	find /usr/local/rvm/rubies/*/lib/ruby -name resolv.rb | sudo xargs sed -i 's|/etc/hosts|/cte/hosts|g'
else
	HOSTS_FILE=/etc/hosts
fi

sudo sh -c "cat >> $HOSTS_FILE" <<EOF
127.0.0.1 passenger.test
127.0.0.1 mycook.passenger.test
127.0.0.1 zsfa.passenger.test
127.0.0.1 norails.passenger.test
127.0.0.1 1.passenger.test 2.passenger.test 3.passenger.test
127.0.0.1 4.passenger.test 5.passenger.test 6.passenger.test
127.0.0.1 7.passenger.test 8.passenger.test 9.passenger.test
EOF

function run()
{
	echo "$ $@"
	"$@"
}

function retry_run()
{
	local reset='\x1B[0m'
	local red='\x1B[31m'
	local yellow='\x1B[33m'

	local max_tries="$1"
	local number=2
	shift

	echo "$ $@"
	while true; do
		if "$@"; then
			return 0
		elif [[ $number -le $max_tries ]]; then
			echo -e "${yellow}The command \"$@\" failed. Retrying, $number of $max_tries:${reset}"
			(( number++ ))
		else
			echo -e "${red}The command \"$@\" failed after $max_tries attempts. Giving up.${reset}"
			return 1
		fi
	done
}

function apt_get_update() {
	if [[ "$apt_get_updated" = "" ]]; then
		apt_get_updated=1
		if [[ "$TEST_DEBIAN_PACKAGING" = 1 ]]; then
			if ! [[ -e /usr/bin/add-apt-repository ]]; then
				run sudo apt-get update
				run sudo apt-get install -y --no-install-recommends python-software-properties
				if ! [[ -e /usr/bin/add-apt-repository ]]; then
					run sudo apt-get install -y --no-install-recommends software-properties-common
				fi
			fi
			run sudo add-apt-repository -y ppa:phusion.nl/misc
		fi
		run sudo apt-get update
	fi
}

function install_test_deps_with_doctools()
{
	if [[ "$install_test_deps_with_doctools" = "" ]]; then
		install_test_deps_with_doctools=1
		retry_run 3 rake test:install_deps BASE_DEPS=yes DOCTOOLS=yes
	fi
}

function install_base_test_deps()
{
	if [[ "$install_base_test_deps" = "" ]]; then
		install_base_test_deps=1
		retry_run 3 rake test:install_deps BASE_DEPS=yes
	fi
}

function install_node_and_modules()
{
	if [[ "$install_node_and_modules" = "" ]]; then
		install_node_and_modules=1
		run curl --fail -O http://nodejs.org/dist/v0.10.20/node-v0.10.20-linux-x64.tar.gz
		run tar xzf node-v0.10.20-linux-x64.tar.gz
		export PATH=`pwd`/node-v0.10.20-linux-x64/bin:$PATH
		retry_run 3 rake test:install_deps NODE_MODULES=yes
	fi
}

<<<<<<< HEAD
if [[ -f /persist/passenger-enterprise-license ]]; then
	run sudo cp /persist/passenger-enterprise-license /etc/
	echo "Using /persist/ccache as ccache directory"
	export USE_CCACHE=1
	export CCACHE_DIR=/persist/ccache
	export CCACHE_COMPRESS=1
	export CCACHE_COMPRESS_LEVEL=3
	run sudo apt-get install ccache
fi

if [[ "$MAGNUM" != "" ]]; then
	run sudo sh -c "echo 127.0.0.1 magnum >> /etc/hosts"
fi

=======
>>>>>>> 78e7cccd
run uname -a
run lsb_release -a
run sudo tee /etc/dpkg/dpkg.cfg.d/02apt-speedup >/dev/null <<<"force-unsafe-io"
run cp test/config.json.travis test/config.json

# Relax permissions on home directory so that the application root
# permission checks pass.
run chmod g+x,o+x $HOME

if [[ "$TEST_RUBY_VERSION" != "" ]]; then
	echo "$ rvm use $TEST_RUBY_VERSION"
	if [[ -f ~/.rvm/scripts/rvm ]]; then
		source ~/.rvm/scripts/rvm
	else
		source /usr/local/rvm/scripts/rvm
	fi
	rvm use $TEST_RUBY_VERSION
	if [[ "$TEST_RUBYGEMS_VERSION" = "" ]]; then
		run gem --version
	fi
fi

if [[ "$TEST_RUBYGEMS_VERSION" != "" ]]; then
	retry_run 3 rvm install rubygems $TEST_RUBYGEMS_VERSION
	run gem --version
fi

if [[ "$TEST_CXX" = 1 ]]; then
	install_base_test_deps
	run rake test:cxx
	run rake test:oxt
fi

if [[ "$TEST_RUBY" = 1 ]]; then
	retry_run 3 rake test:install_deps BASE_DEPS=yes RAILS_BUNDLES=yes
	run rake test:ruby
fi

if [[ "$TEST_NODE" = 1 ]]; then
	install_node_and_modules
	run rake test:node
fi

if [[ "$TEST_NGINX" = 1 ]]; then
	install_base_test_deps
	install_node_and_modules
	run ./bin/passenger-install-nginx-module --auto --prefix=/tmp/nginx --auto-download
	run rake test:integration:nginx
fi

if [[ "$TEST_APACHE2" = 1 ]]; then
	apt_get_update
	run sudo apt-get install -y --no-install-recommends \
		apache2-mpm-worker apache2-threaded-dev
	install_base_test_deps
	install_node_and_modules
	run ./bin/passenger-install-apache2-module --auto #--no-update-config
	run rvmsudo ./bin/passenger-install-apache2-module --auto --no-compile
	run rake test:integration:apache2
fi

if [[ "$TEST_STANDALONE" = 1 ]]; then
	install_base_test_deps
	run rake test:integration:standalone
fi

if [[ "$TEST_DEBIAN_PACKAGING" = 1 ]]; then
	apt_get_update
	run sudo apt-get install -y --no-install-recommends \
		devscripts debhelper rake apache2-mpm-worker apache2-threaded-dev \
		ruby1.8 ruby1.8-dev ruby1.9.1 ruby1.9.1-dev rubygems libev-dev gdebi-core \
		source-highlight
	install_test_deps_with_doctools
	install_node_and_modules
	run rake debian:dev debian:dev:reinstall
	run rake test:integration:native_packaging SUDO=1
	run env PASSENGER_LOCATION_CONFIGURATION_FILE=/usr/lib/ruby/vendor_ruby/phusion_passenger/locations.ini \
		rake test:integration:apache2 SUDO=1
fi

if [[ "$TEST_RPM_PACKAGING" = 1 ]]; then
	if [[ "$TEST_RPM_BUILDING" != 0 ]]; then
		pushd packaging/rpm
		run mkdir -p "$CACHE_DIR/passenger_rpm"
		run mkdir -p "$CACHE_DIR/passenger_rpm/cache"
		run mkdir "$CACHE_DIR/passenger_rpm/output"
		run ./build -S "$PASSENGER_ROOT_ON_DOCKER_HOST/packaging/rpm" \
			-P "$PASSENGER_ROOT_ON_DOCKER_HOST" \
			-o "$CACHE_DIR_ON_DOCKER_HOST/passenger_rpm/output" \
			-c "$CACHE_DIR_ON_DOCKER_HOST/passenger_rpm/cache" \
			-d el6 -a x86_64
		popd >/dev/null
	fi

	echo "------------- Testing built RPMs -------------"
	run cp "test/config.json.rpm-automation" "test/config.json"
	run mkdir -p "$CACHE_DIR/passenger_rpm/output/el6-x86_64"
	if [[ "$TEST_RPM_BUILDING" != 0 ]]; then
		run rm "$CACHE_DIR/passenger_rpm/output/el6-x86_64"/*.src.rpm
	fi
	run docker run --rm \
		-v "$PASSENGER_ROOT_ON_DOCKER_HOST/packaging/rpm:/system:ro" \
		-v "$PASSENGER_ROOT_ON_DOCKER_HOST:/passenger" \
		-v "$CACHE_DIR_ON_DOCKER_HOST/passenger_rpm/output/el6-x86_64:/packages:ro" \
		-v /etc/passenger-enterprise-license:/etc/passenger-enterprise-license:ro \
		-e "APP_UID=`id -u`" \
		-e "APP_GID=`id -g`" \
		phusion/passenger_rpm_automation \
		/system/internal/my_init --skip-runit --skip-startup-files --quiet -- \
		/system/internal/inituidgid \
		/bin/bash -c "cd /passenger && exec ./dev/ci/run_rpm_tests.sh"
	run cp "test/config.json.travis" "test/config.json"
fi

if [[ "$TEST_SOURCE_PACKAGING" = 1 ]]; then
	apt_get_update
	run sudo apt-get install -y --no-install-recommends source-highlight
	install_test_deps_with_doctools
	run rspec -f s -c test/integration_tests/source_packaging_test.rb
fi<|MERGE_RESOLUTION|>--- conflicted
+++ resolved
@@ -111,7 +111,6 @@
 	fi
 }
 
-<<<<<<< HEAD
 if [[ -f /persist/passenger-enterprise-license ]]; then
 	run sudo cp /persist/passenger-enterprise-license /etc/
 	echo "Using /persist/ccache as ccache directory"
@@ -122,12 +121,6 @@
 	run sudo apt-get install ccache
 fi
 
-if [[ "$MAGNUM" != "" ]]; then
-	run sudo sh -c "echo 127.0.0.1 magnum >> /etc/hosts"
-fi
-
-=======
->>>>>>> 78e7cccd
 run uname -a
 run lsb_release -a
 run sudo tee /etc/dpkg/dpkg.cfg.d/02apt-speedup >/dev/null <<<"force-unsafe-io"
