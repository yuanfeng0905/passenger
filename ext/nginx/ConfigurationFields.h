/*
 *  Phusion Passenger - https://www.phusionpassenger.com/
 *  Copyright (c) 2010-2013 Phusion
 *
 *  "Phusion Passenger" is a trademark of Hongli Lai & Ninh Bui.
 *
 *  See LICENSE file for license information.
 */

/*
 * ConfigurationFields.h is automatically generated from ConfigurationFields.h.erb,
 * using definitions from lib/phusion_passenger/nginx/config_options.rb.
 * Edits to ConfigurationFields.h will be lost.
 *
 * To update ConfigurationFields.h:
 *   rake nginx
 *
 * To force regeneration of ConfigurationFields.h:
 *   rm -f ext/nginx/ConfigurationFields.h
 *   rake ext/nginx/ConfigurationFields.h
 */




	ngx_array_t *base_uris;

	ngx_int_t debugger;

	ngx_int_t enabled;

	ngx_int_t friendly_error_pages;

	ngx_int_t load_shell_envvars;

	ngx_int_t max_instances;

	ngx_int_t max_instances_per_app;

	ngx_int_t max_preloader_idle_time;

	ngx_int_t max_request_queue_size;

	ngx_int_t max_request_time;

	ngx_int_t max_requests;

	ngx_int_t memory_limit;

	ngx_int_t min_instances;

	ngx_int_t request_queue_overflow_status_code;

	ngx_int_t resist_deployment_errors;

	ngx_int_t rolling_restarts;

	ngx_int_t show_version_in_header;

	ngx_int_t start_timeout;

<<<<<<< HEAD
	ngx_int_t thread_count;
=======
	ngx_int_t sticky_sessions;
>>>>>>> d3415b12

	ngx_array_t *union_station_filters;

	ngx_int_t union_station_support;

	ngx_array_t *vars_source;

	ngx_str_t app_group_name;

	ngx_str_t app_rights;

	ngx_str_t app_root;

	ngx_str_t app_type;

	ngx_str_t concurrency_model;

	ngx_str_t document_root;

	ngx_str_t environment;

	ngx_str_t fly_with;

	ngx_str_t group;

	ngx_str_t nodejs;

	ngx_str_t python;

	ngx_str_t restart_dir;

	ngx_str_t ruby;

	ngx_str_t spawn_method;

	ngx_str_t startup_file;

	ngx_str_t sticky_sessions_cookie_name;

	ngx_str_t union_station_key;

	ngx_str_t user;
<|MERGE_RESOLUTION|>--- conflicted
+++ resolved
@@ -59,11 +59,9 @@
 
 	ngx_int_t start_timeout;
 
-<<<<<<< HEAD
+	ngx_int_t sticky_sessions;
+
 	ngx_int_t thread_count;
-=======
-	ngx_int_t sticky_sessions;
->>>>>>> d3415b12
 
 	ngx_array_t *union_station_filters;
 
