--- conflicted
+++ resolved
@@ -139,7 +139,21 @@
 	
 
 	
-<<<<<<< HEAD
+		conf->restart_dir.data = NULL;
+		conf->restart_dir.len  = 0;
+	
+
+	
+		conf->app_type.data = NULL;
+		conf->app_type.len  = 0;
+	
+
+	
+		conf->startup_file.data = NULL;
+		conf->startup_file.len  = 0;
+	
+
+	
 		conf->fly_with.data = NULL;
 		conf->fly_with.len  = 0;
 	
@@ -171,18 +185,4 @@
 
 	
 		conf->resist_deployment_errors = NGX_CONF_UNSET;
-=======
-		conf->restart_dir.data = NULL;
-		conf->restart_dir.len  = 0;
 	
-
-	
-		conf->app_type.data = NULL;
-		conf->app_type.len  = 0;
-	
-
-	
-		conf->startup_file.data = NULL;
-		conf->startup_file.len  = 0;
->>>>>>> 8387f623
-	
