--- conflicted
+++ resolved
@@ -122,7 +122,14 @@
 	
 
 	
-<<<<<<< HEAD
+		conf->max_request_queue_size = NGX_CONF_UNSET;
+	
+
+	
+		conf->request_queue_overflow_status_code = NGX_CONF_UNSET;
+	
+
+	
 		conf->fly_with.data = NULL;
 		conf->fly_with.len  = 0;
 	
@@ -154,11 +161,4 @@
 
 	
 		conf->resist_deployment_errors = NGX_CONF_UNSET;
-=======
-		conf->max_request_queue_size = NGX_CONF_UNSET;
-	
-
-	
-		conf->request_queue_overflow_status_code = NGX_CONF_UNSET;
->>>>>>> 4b4da7c4
 	