--- conflicted
+++ resolved
@@ -212,19 +212,14 @@
      */
     if (address->name.data == pp_placeholder_upstream_address.data) {
         sockaddr = (struct sockaddr_un *) address->sockaddr;
-<<<<<<< HEAD
         if (passenger_main_conf.fly_with.len != 0) {
             request_socket_filename = (const char *) passenger_main_conf.fly_with.data;
             request_socket_filename_len = passenger_main_conf.fly_with.len;
         } else {
-            request_socket_filename = psg_agents_starter_get_request_socket_filename(
-                passenger_agents_starter, &request_socket_filename_len);
-        }
-=======
-        request_socket_filename =
-            pp_agents_starter_get_request_socket_filename(pp_agents_starter,
-                                                           &request_socket_filename_len);
->>>>>>> 79d1db5a
+            request_socket_filename =
+                pp_agents_starter_get_request_socket_filename(pp_agents_starter,
+                                                              &request_socket_filename_len);
+        }
         
         address->name.data = (u_char *) request_socket_filename;
         address->name.len  = request_socket_filename_len;
@@ -615,20 +610,14 @@
      * Build the request header data.
      **************************************************/
     
-<<<<<<< HEAD
     if (passenger_main_conf.fly_with.len != 0) {
         helper_agent_request_socket_password_data = "";
         helper_agent_request_socket_password_len  = 0;
     } else {
         helper_agent_request_socket_password_data =
-            psg_agents_starter_get_request_socket_password(passenger_agents_starter,
+            pp_agents_starter_get_request_socket_password(pp_agents_starter,
                 &helper_agent_request_socket_password_len);
     }
-=======
-    helper_agent_request_socket_password_data =
-        pp_agents_starter_get_request_socket_password(pp_agents_starter,
-            &helper_agent_request_socket_password_len);
->>>>>>> 79d1db5a
     size = helper_agent_request_socket_password_len +
         /* netstring length + ":" + trailing "," */
         /* note: 10 == sizeof("4294967296") - 1 */
