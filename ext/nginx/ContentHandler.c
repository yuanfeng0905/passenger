/*
 * Copyright (C) Igor Sysoev
 * Copyright (C) 2007 Manlio Perillo (manlio.perillo@gmail.com)
 * Copyright (C) 2010 Phusion
 *
 * Redistribution and use in source and binary forms, with or without
 * modification, are permitted provided that the following conditions
 * are met:
 * 1. Redistributions of source code must retain the above copyright
 *    notice, this list of conditions and the following disclaimer.
 * 2. Redistributions in binary form must reproduce the above copyright
 *    notice, this list of conditions and the following disclaimer in the
 *    documentation and/or other materials provided with the distribution.
 *
 * THIS SOFTWARE IS PROVIDED BY AUTHOR AND CONTRIBUTORS ``AS IS'' AND
 * ANY EXPRESS OR IMPLIED WARRANTIES, INCLUDING, BUT NOT LIMITED TO, THE
 * IMPLIED WARRANTIES OF MERCHANTABILITY AND FITNESS FOR A PARTICULAR PURPOSE
 * ARE DISCLAIMED.  IN NO EVENT SHALL AUTHOR OR CONTRIBUTORS BE LIABLE
 * FOR ANY DIRECT, INDIRECT, INCIDENTAL, SPECIAL, EXEMPLARY, OR CONSEQUENTIAL
 * DAMAGES (INCLUDING, BUT NOT LIMITED TO, PROCUREMENT OF SUBSTITUTE GOODS
 * OR SERVICES; LOSS OF USE, DATA, OR PROFITS; OR BUSINESS INTERRUPTION)
 * HOWEVER CAUSED AND ON ANY THEORY OF LIABILITY, WHETHER IN CONTRACT, STRICT
 * LIABILITY, OR TORT (INCLUDING NEGLIGENCE OR OTHERWISE) ARISING IN ANY WAY
 * OUT OF THE USE OF THIS SOFTWARE, EVEN IF ADVISED OF THE POSSIBILITY OF
 * SUCH DAMAGE.
 */

#include <nginx.h>
#include "ngx_http_passenger_module.h"
#include "ContentHandler.h"
#include "StaticContentHandler.h"
#include "Configuration.h"
#include "../common/Constants.h"


#define NGX_HTTP_SCGI_PARSE_NO_HEADER  20

typedef enum {
    FT_ERROR,
    FT_FILE,
    FT_DIRECTORY,
    FT_OTHER
} FileType;


static ngx_int_t reinit_request(ngx_http_request_t *r);
static ngx_int_t process_status_line(ngx_http_request_t *r);
static ngx_int_t parse_status_line(ngx_http_request_t *r,
    passenger_context_t *context);
static ngx_int_t process_header(ngx_http_request_t *r);
static void abort_request(ngx_http_request_t *r);
static void finalize_request(ngx_http_request_t *r, ngx_int_t rc);


static void
uint_to_str(ngx_uint_t i, u_char *str, ngx_uint_t size) {
    ngx_memzero(str, size);
    ngx_snprintf(str, size, "%ui", i);
}

static FileType
get_file_type(const u_char *filename, unsigned int throttle_rate) {
    struct stat buf;
    int ret;
    
    ret = cached_file_stat_perform(passenger_stat_cache,
                                   (const char *) filename,
                                   &buf,
                                   throttle_rate);
    if (ret == 0) {
        if (S_ISREG(buf.st_mode)) {
            return FT_FILE;
        } else if (S_ISDIR(buf.st_mode)) {
            return FT_DIRECTORY;
        } else {
            return FT_OTHER;
        }
    } else {
        return FT_ERROR;
    }
}

static int
file_exists(const u_char *filename, unsigned int throttle_rate) {
    return get_file_type(filename, throttle_rate) == FT_FILE;
}

static passenger_app_type_t
detect_application_type(const ngx_str_t *public_dir) {
    u_char filename[NGX_MAX_PATH];
    
    ngx_memzero(filename, sizeof(filename));
    ngx_snprintf(filename, sizeof(filename), "%s/%s",
                 public_dir->data, "../config.ru");
    if (file_exists(filename, 1)) {
        return AP_RACK;
    }
    
    ngx_memzero(filename, sizeof(filename));
    ngx_snprintf(filename, sizeof(filename), "%s/%s",
                 public_dir->data, "../config/environment.rb");
    if (file_exists(filename, 1)) {
        return AP_RAILS;
    }
        
    ngx_memzero(filename, sizeof(filename));
    ngx_snprintf(filename, sizeof(filename), "%s/%s",
                 public_dir->data, "../passenger_wsgi.py");
    if (file_exists(filename, 1)) {
        return AP_WSGI;
    }
    
    return AP_NONE;
}

/**
 * Maps the URI for the given request to a page cache file, if possible.
 *
 * @return Whether the URI has been successfully mapped to a page cache file.
 * @param r The corresponding request.
 * @param public_dir The web application's 'public' directory.
 * @param filename The filename that the URI normally maps to.
 * @param filename_len The length of the <tt>filename</tt> string.
 * @param root The size of the root path in <tt>filename</tt>.
 * @param page_cache_file If mapping was successful, then the page cache
 *                        file's filename will be stored in here.
 *                        <tt>page_cache_file.data</tt> must already point to
 *                        a buffer, and <tt>page_cache_file.len</tt> must be set
 *                        to the size of this buffer, including terminating NUL.
 */
static int
map_uri_to_page_cache_file(ngx_http_request_t *r, ngx_str_t *public_dir,
                           const u_char *filename, size_t filename_len,
                           ngx_str_t *page_cache_file)
{
    u_char *end;
    
    if ((r->method != NGX_HTTP_GET && r->method != NGX_HTTP_HEAD) || filename_len == 0) {
        return 0;
    }
    
    /* From this point on we know that filename is not an empty string. */
    
    /* Check whether filename is equal to public_dir. filename may also be equal to
     * public_dir + "/" so check for that as well.
     */
    if ((public_dir->len == filename_len && memcmp(public_dir->data, filename,
                                                   filename_len) == 0) ||
        (public_dir->len == filename_len - 1 &&
         filename[filename_len - 1] == '/' &&
         memcmp(public_dir->data, filename, filename_len - 1) == 0)
       ) {
        /* If the URI maps to the 'public' directory (i.e. the request is the
         * base URI) then index.html is the page cache file.
         */
        
        if (filename_len + sizeof("/index.html") > page_cache_file->len) {
            /* Page cache filename doesn't fit in the buffer. */
            return 0;
        }
        
        end = ngx_copy(page_cache_file->data, filename, filename_len);
        if (filename[filename_len - 1] != '/') {
            end = ngx_copy(end, "/", 1);
        }
        end = ngx_copy(end, "index.html", sizeof("index.html"));
        
    } else {
        /* Otherwise, the page cache file is just filename + ".html". */
        
        if (filename_len + sizeof(".html") > page_cache_file->len) {
            /* Page cache filename doesn't fit in the buffer. */
            return 0;
        }
        
        end = ngx_copy(page_cache_file->data, filename, filename_len);
        end = ngx_copy(end, ".html", sizeof(".html"));
    }
    
    if (file_exists(page_cache_file->data, 0)) {
        page_cache_file->len = end - page_cache_file->data - 1;
        return 1;
    } else {
        return 0;
    }
}

static int
find_base_uri(ngx_http_request_t *r, const passenger_loc_conf_t *loc,
              ngx_str_t *found_base_uri)
{
    ngx_uint_t  i;
    ngx_str_t  *base_uris, *base_uri, *uri;
    
    if (loc->base_uris == NGX_CONF_UNSET_PTR) {
        return 0;
    } else {
        base_uris = (ngx_str_t *) loc->base_uris->elts;
        for (i = 0; i < loc->base_uris->nelts; i++) {
            base_uri = &base_uris[i];
            uri      = &r->uri;
            
            if (uri->len == 1 && uri->data[0] == '/') {
                /* Ignore 'passenger_base_uri /' options. Users usually
                 * specify this out of ignorance.
                 */
                continue;
            }
            
            if ((    uri->len == base_uri->len
                  && ngx_strncmp(uri->data, base_uri->data, uri->len) == 0 )
             || (    uri->len >  base_uri->len
                  && ngx_strncmp(uri->data, base_uri->data, base_uri->len) == 0
                  && uri->data[base_uri->len] == (u_char) '/' )) {
                *found_base_uri = base_uris[i];
                return 1;
            }
        }
        return 0;
    }
}

static void
set_upstream_server_address(ngx_http_upstream_t *upstream, ngx_http_upstream_conf_t *upstream_config) {
    ngx_http_upstream_server_t *servers = upstream_config->upstream->servers->elts;
    #if NGINX_VERSION_NUM >= 8000
        ngx_addr_t             *address = &servers[0].addrs[0];
    #else
        ngx_peer_addr_t        *address = &servers[0].addrs[0];
    #endif
    const char                 *request_socket_filename;
    unsigned int                request_socket_filename_len;
    struct sockaddr_un         *sockaddr;
    
    /* The Nginx API makes it extremely difficult to register an upstream server
     * address outside of the configuration loading phase. However we don't know
     * the helper agent's request socket filename until we're done with loading
     * the configuration. So during configuration loading we register a placeholder
     * address for the upstream configuration, and while processing requests
     * we substitute the placeholder filename with the real helper agent request
     * socket filename.
     */
    if (address->name.data == passenger_placeholder_upstream_address.data) {
        sockaddr = (struct sockaddr_un *) address->sockaddr;
        request_socket_filename =
            agents_starter_get_request_socket_filename(passenger_agents_starter,
                                                       &request_socket_filename_len);
        
        address->name.data = (u_char *) request_socket_filename;
        address->name.len  = request_socket_filename_len;
        strncpy(sockaddr->sun_path, request_socket_filename, sizeof(sockaddr->sun_path));
        sockaddr->sun_path[sizeof(sockaddr->sun_path) - 1] = '\0';
    }
}


/* Convenience macros for building the SCGI header in create_request(). */

#define ANALYZE_BOOLEAN_CONFIG_LENGTH(name, container, config_field)    \
    do {                                                                \
        if (container->config_field) {                                  \
            len += sizeof(name) + sizeof("true");                       \
        } else {                                                        \
            len += sizeof(name) + sizeof("false");                      \
        }                                                               \
    } while (0)

#define SERIALIZE_BOOLEAN_CONFIG_DATA(name, container, config_field)    \
    do {                                                                \
        b->last = ngx_copy(b->last, name, sizeof(name));                \
        if (container->config_field) {                                  \
            b->last = ngx_copy(b->last, "true", sizeof("true"));        \
        } else {                                                        \
            b->last = ngx_copy(b->last, "false", sizeof("false"));      \
        }                                                               \
    } while (0)

#define PREPARE_INT_CONFIG_DATA(name, container, config_field)      \
    do {                                                            \
        end = ngx_snprintf(config_field ## _string,                 \
                           sizeof(config_field ## _string) - 1,     \
                           "%d",                                    \
                           container->config_field);                \
        *end = '\0';                                                \
        len += sizeof(name) + (end - config_field ## _string) + 1;  \
    } while (0)

#define SERIALIZE_INT_CONFIG_DATA(name, container, config_field)        \
    do {                                                                \
        b->last = ngx_copy(b->last, name, sizeof(name));                \
        b->last = ngx_copy(b->last, config_field ## _string,            \
                           ngx_strlen(config_field ## _string) + 1);    \
    } while (0)

#define ANALYZE_STR_CONFIG_LENGTH(name, container, config_field)        \
    do {                                                                \
        if (container->config_field.data != NULL) {                     \
            len += sizeof(name) + (container->config_field.len) + 1;    \
        }                                                               \
    } while (0)

#define SERIALIZE_STR_CONFIG_DATA(name, container, config_field)        \
    do {                                                                \
        if (container->config_field.data != NULL) {                     \
            b->last = ngx_copy(b->last, name, sizeof(name));            \
            b->last = ngx_copy(b->last, container->config_field.data,   \
                               container->config_field.len);            \
            *b->last = '\0';                                            \
            b->last++;                                                  \
        }                                                               \
    } while (0)


static ngx_int_t
create_request(ngx_http_request_t *r)
{
    u_char                         ch;
    const char *                   helper_agent_request_socket_password_data;
    unsigned int                   helper_agent_request_socket_password_len;
    u_char                         buf[sizeof("4294967296")];
    size_t                         len, size, key_len, val_len, content_length;
    const u_char                  *app_type_string;
    size_t                         app_type_string_len;
    int                            server_name_len;
    ngx_str_t                      escaped_uri;
    ngx_str_t                     *union_station_filters = NULL;
    u_char                         min_instances_string[12];
    u_char                         framework_spawner_idle_time_string[12];
    u_char                         app_spawner_idle_time_string[12];
    u_char                        *end;
    void                          *tmp;
    ngx_uint_t                     i, n;
    ngx_buf_t                     *b;
    ngx_chain_t                   *cl, *body;
    ngx_list_part_t               *part;
    ngx_table_elt_t               *header;
    ngx_http_script_code_pt        code;
    ngx_http_script_engine_t       e, le;
    ngx_http_core_srv_conf_t      *cscf;
    passenger_loc_conf_t          *slcf;
    passenger_main_conf_t         *main_conf;
    passenger_context_t           *context;
    ngx_http_script_len_code_pt    lcode;
    #if (NGX_HTTP_SSL)
        ngx_http_ssl_srv_conf_t   *ssl_conf;
    #endif
    
<<<<<<< HEAD
    u_char max_instances_string[12];
    u_char max_request_time_string[12];
    u_char memory_limit_string[12];
    
=======
    cscf = ngx_http_get_module_srv_conf(r, ngx_http_core_module);
>>>>>>> 41d4e4c3
    slcf = ngx_http_get_module_loc_conf(r, ngx_http_passenger_module);
    main_conf = &passenger_main_conf;
    context = ngx_http_get_module_ctx(r, ngx_http_passenger_module);
    if (context == NULL) {
        return NGX_HTTP_INTERNAL_SERVER_ERROR;
    }
    
    switch (context->app_type) {
    case AP_RAILS:
        app_type_string = (const u_char *) "rails";
        app_type_string_len = sizeof("rails");
        break;
    case AP_RACK:
        app_type_string = (const u_char *) "rack";
        app_type_string_len = sizeof("rack");
        break;
    case AP_WSGI:
        app_type_string = (const u_char *) "wsgi";
        app_type_string_len = sizeof("wsgi");
        break;
    default:
        app_type_string = (const u_char *) "rails";
        app_type_string_len = sizeof("rails");
        break;
    }
    
    
    /*
     * Nginx unescapes URI's before passing them to Phusion Passenger,
     * but backend processes expect the escaped version.
     * http://code.google.com/p/phusion-passenger/issues/detail?id=404
     */
    escaped_uri.len =
        2 * ngx_escape_uri(NULL, r->uri.data, r->uri.len, NGX_ESCAPE_URI)
        + r->uri.len;
    escaped_uri.data = ngx_pnalloc(r->pool, escaped_uri.len + 1);
    escaped_uri.data[escaped_uri.len] = '\0';
    ngx_escape_uri(escaped_uri.data, r->uri.data, r->uri.len, NGX_ESCAPE_URI);


    /**************************************************
     * Determine the request header length.
     **************************************************/
    
    /* Length of the Content-Length header. */
    if (r->headers_in.content_length_n < 0) {
        content_length = 0;
    } else {
        content_length = r->headers_in.content_length_n;
    }
    uint_to_str(content_length, buf, sizeof(buf));
    /* +1 for trailing null */
    len = sizeof("CONTENT_LENGTH") + ngx_strlen(buf) + 1;
    
    /* DOCUMENT_ROOT, SCRIPT_NAME, RAILS_RELATIVE_URL_ROOT, PATH_INFO and REQUEST_URI. */
    len += sizeof("DOCUMENT_ROOT") + context->public_dir.len + 1;
    if (context->base_uri.len > 0) {
        len += sizeof("SCRIPT_NAME") + context->base_uri.len + 1;
        len += sizeof("RAILS_RELATIVE_URL_ROOT") +
               context->base_uri.len + 1;
        len += sizeof("PATH_INFO") + escaped_uri.len - context->base_uri.len + 1;
    } else {
        len += sizeof("SCRIPT_NAME") + sizeof("");
        len += sizeof("PATH_INFO") + escaped_uri.len + 1;
    }
    len += sizeof("REQUEST_URI") + escaped_uri.len + 1;
    if (r->args.len > 0) {
        len += 1 + r->args.len;
    }
    
    /* SERVER_NAME; must be equal to HTTP_HOST without the port part */
    if (r->headers_in.host != NULL) {
        tmp = memchr(r->headers_in.host->value.data, ':', r->headers_in.host->value.len);
        if (tmp == NULL) {
            server_name_len = r->headers_in.host->value.len;
        } else {
            server_name_len = (int) ((const u_char *) tmp - r->headers_in.host->value.data);
        }
    } else {
        server_name_len = cscf->server_name.len;
    }
    len += sizeof("SERVER_NAME") + server_name_len + 1;
    
    /* Various other HTTP headers. */
    if (r->headers_in.content_type != NULL
     && r->headers_in.content_type->value.len > 0) {
        len += sizeof("CONTENT_TYPE") + r->headers_in.content_type->value.len + 1;
    }
    
    #if (NGX_HTTP_SSL)
        ssl_conf = ngx_http_get_module_srv_conf(r, ngx_http_ssl_module);
        if (ssl_conf->enable) {
            len += sizeof("HTTPS") + sizeof("on");
        }
    #endif
    
    /* Lengths of Passenger application pool options. */
    ANALYZE_BOOLEAN_CONFIG_LENGTH("PASSENGER_USE_GLOBAL_QUEUE",
                                  slcf, use_global_queue);
    ANALYZE_BOOLEAN_CONFIG_LENGTH("PASSENGER_FRIENDLY_ERROR_PAGES",
                                  slcf, friendly_error_pages);
    ANALYZE_BOOLEAN_CONFIG_LENGTH("UNION_STATION_SUPPORT",
                                  slcf, union_station_support);
    ANALYZE_BOOLEAN_CONFIG_LENGTH("PASSENGER_DEBUGGER",
                                  slcf, debugger);
    ANALYZE_BOOLEAN_CONFIG_LENGTH("PASSENGER_SHOW_VERSION_IN_HEADER",
                                  slcf, show_version_in_header);
    len += sizeof("PASSENGER_ENVIRONMENT") + slcf->environment.len + 1;
    len += sizeof("PASSENGER_SPAWN_METHOD") + slcf->spawn_method.len + 1;
    len += sizeof("PASSENGER_APP_TYPE") + app_type_string_len;
    ANALYZE_STR_CONFIG_LENGTH("PASSENGER_APP_GROUP_NAME", slcf, app_group_name);
    ANALYZE_STR_CONFIG_LENGTH("PASSENGER_APP_RIGHTS", slcf, app_rights);
    ANALYZE_STR_CONFIG_LENGTH("PASSENGER_USER", slcf, user);
    ANALYZE_STR_CONFIG_LENGTH("PASSENGER_GROUP", slcf, group);
    ANALYZE_STR_CONFIG_LENGTH("PASSENGER_UNION_STATION_KEY", slcf, union_station_key);
    
    end = ngx_snprintf(min_instances_string,
                       sizeof(min_instances_string) - 1,
                       "%d",
                       (slcf->min_instances == (ngx_int_t) -1) ? 1 : slcf->min_instances);
    *end = '\0';
    len += sizeof("PASSENGER_MIN_INSTANCES") +
           ngx_strlen(min_instances_string) + 1;
    
    end = ngx_snprintf(framework_spawner_idle_time_string,
                       sizeof(framework_spawner_idle_time_string) - 1,
                       "%d",
                       (slcf->framework_spawner_idle_time == (ngx_int_t) -1) ?
                           -1 : slcf->framework_spawner_idle_time);
    *end = '\0';
    len += sizeof("PASSENGER_FRAMEWORK_SPAWNER_IDLE_TIME") +
           ngx_strlen(framework_spawner_idle_time_string) + 1;
    
    end = ngx_snprintf(app_spawner_idle_time_string,
                       sizeof(app_spawner_idle_time_string) - 1,
                       "%d",
                       (slcf->app_spawner_idle_time == (ngx_int_t) -1) ?
                           -1 : slcf->app_spawner_idle_time);
    *end = '\0';
    len += sizeof("PASSENGER_APP_SPAWNER_IDLE_TIME") +
           ngx_strlen(app_spawner_idle_time_string) + 1;
    
    if (slcf->union_station_filters != NGX_CONF_UNSET_PTR && slcf->union_station_filters->nelts > 0) {
        len += sizeof("UNION_STATION_FILTERS");
        
        union_station_filters = (ngx_str_t *) slcf->union_station_filters->elts;
        for (i = 0; i < slcf->union_station_filters->nelts; i++) {
            if (i != 0) {
                len++;
            }
            len += union_station_filters[i].len;
        }
        len++;
    }


    /***********************/

    PREPARE_INT_CONFIG_DATA("PASSENGER_MAX_INSTANCES", slcf, max_instances);
    PREPARE_INT_CONFIG_DATA("PASSENGER_MAX_REQUEST_TIME", slcf, max_request_time);
    PREPARE_INT_CONFIG_DATA("PASSENGER_MEMORY_LIMIT", slcf, memory_limit);
    ANALYZE_BOOLEAN_CONFIG_LENGTH("PASSENGER_ROLLING_RESTARTS",
                                  slcf, rolling_restarts);

    /***********************/

    /* Lengths of various CGI variables. */
    if (slcf->vars_len) {
        ngx_memzero(&le, sizeof(ngx_http_script_engine_t));

        ngx_http_script_flush_no_cacheable_variables(r, slcf->flushes);
        le.flushed = 1;

        le.ip = slcf->vars_len->elts;
        le.request = r;

        while (*(uintptr_t *) le.ip) {

            lcode = *(ngx_http_script_len_code_pt *) le.ip;
            key_len = lcode(&le);

            for (val_len = 0; *(uintptr_t *) le.ip; val_len += lcode(&le)) {
                lcode = *(ngx_http_script_len_code_pt *) le.ip;
            }
            le.ip += sizeof(uintptr_t);

            len += key_len + val_len;
        }
    }

    /* Lengths of HTTP headers. */
    if (slcf->upstream_config.pass_request_headers) {

        part = &r->headers_in.headers.part;
        header = part->elts;

        for (i = 0; /* void */; i++) {

            if (i >= part->nelts) {
                if (part->next == NULL) {
                    break;
                }

                part = part->next;
                header = part->elts;
                i = 0;
            }

            len += sizeof("HTTP_") - 1 + header[i].key.len + 1
                + header[i].value.len + 1;
        }
    }

    /* Trailing dummy header.
     *
     * If the last header value is an empty string, then the buffer
     * will end with "\0\0". For example, if 'SSL_CLIENT_CERT'
     * is the last header and it has an empty value, then the SCGI header
     * will end with:
     *
     *   "SSL_CLIENT_CERT\0\0"
     *
     * The data in the buffer will be processed by the AbstractRequestHandler class,
     * which is implemented in Ruby. But it uses Hash[*data.split("\0")] to
     * unserialize the data. Unfortunately String#split will not transform
     * the trailing "\0\0" into an empty string:
     *
     *   "SSL_CLIENT_CERT\0\0".split("\0")
     *   # => desired result: ["SSL_CLIENT_CERT", ""]
     *   # => actual result:  ["SSL_CLIENT_CERT"]
     *
     * When that happens, Hash[..] will raise an ArgumentError because
     * data.split("\0") does not return an array with a length that is a
     * multiple of 2.
     *
     * So here, we add a dummy header to prevent situations like that from
     * happening.
     */
    len += sizeof("_") + sizeof("_");


    /**************************************************
     * Build the request header data.
     **************************************************/
    
    helper_agent_request_socket_password_data =
        agents_starter_get_request_socket_password(passenger_agents_starter,
            &helper_agent_request_socket_password_len);
    size = helper_agent_request_socket_password_len +
        /* netstring length + ":" + trailing "," */
        /* note: 10 == sizeof("4294967296") - 1 */
        len + 10 + 1 + 1;

    b = ngx_create_temp_buf(r->pool, size);
    if (b == NULL) {
        return NGX_ERROR;
    }

    cl = ngx_alloc_chain_link(r->pool);
    if (cl == NULL) {
        return NGX_ERROR;
    }

    cl->buf = b;
    
    /* Build SCGI header netstring length part. */
    b->last = ngx_copy(b->last, helper_agent_request_socket_password_data,
                       helper_agent_request_socket_password_len);

    b->last = ngx_snprintf(b->last, 10, "%ui", len);
    *b->last++ = (u_char) ':';

    /* Build CONTENT_LENGTH header. This must always be sent, even if 0. */
    b->last = ngx_copy(b->last, "CONTENT_LENGTH",
                       sizeof("CONTENT_LENGTH"));

    b->last = ngx_snprintf(b->last, 10, "%ui", content_length);
    *b->last++ = (u_char) 0;
    
    /* Build DOCUMENT_ROOT, SCRIPT_NAME, RAILS_RELATIVE_URL_ROOT, PATH_INFO and REQUEST_URI. */
    b->last = ngx_copy(b->last, "DOCUMENT_ROOT", sizeof("DOCUMENT_ROOT"));
    b->last = ngx_copy(b->last, context->public_dir.data,
                       context->public_dir.len + 1);
    
    if (context->base_uri.len > 0) {
        b->last = ngx_copy(b->last, "SCRIPT_NAME", sizeof("SCRIPT_NAME"));
        b->last = ngx_copy(b->last, context->base_uri.data,
                           context->base_uri.len + 1);
        
        b->last = ngx_copy(b->last, "RAILS_RELATIVE_URL_ROOT",
                           sizeof("RAILS_RELATIVE_URL_ROOT"));
        b->last = ngx_copy(b->last, context->base_uri.data,
                           context->base_uri.len + 1);
        
        b->last = ngx_copy(b->last, "PATH_INFO", sizeof("PATH_INFO"));
        b->last = ngx_copy(b->last, escaped_uri.data + context->base_uri.len,
                           escaped_uri.len - context->base_uri.len);
        b->last = ngx_copy(b->last, "", 1);
    } else {
        b->last = ngx_copy(b->last, "SCRIPT_NAME", sizeof("SCRIPT_NAME"));
        b->last = ngx_copy(b->last, "", sizeof(""));
        
        b->last = ngx_copy(b->last, "PATH_INFO", sizeof("PATH_INFO"));
        b->last = ngx_copy(b->last, escaped_uri.data, escaped_uri.len);
        b->last = ngx_copy(b->last, "", 1);
    }
    
    b->last = ngx_copy(b->last, "REQUEST_URI", sizeof("REQUEST_URI"));
    b->last = ngx_copy(b->last, escaped_uri.data, escaped_uri.len);
    if (r->args.len > 0) {
        b->last = ngx_copy(b->last, "?", 1);
        b->last = ngx_copy(b->last, r->args.data, r->args.len);
    }
    b->last = ngx_copy(b->last, "", 1);
    
    /* SERVER_NAME */
    b->last = ngx_copy(b->last, "SERVER_NAME", sizeof("SERVER_NAME"));
    if (r->headers_in.host != NULL) {
        b->last = ngx_copy(b->last, r->headers_in.host->value.data,
                           server_name_len);
    } else {
        b->last = ngx_copy(b->last, cscf->server_name.data,
                           server_name_len);
    }
    b->last = ngx_copy(b->last, "", 1);
    
    /* Various other HTTP headers. */
    if (r->headers_in.content_type != NULL
     && r->headers_in.content_type->value.len > 0) {
        b->last = ngx_copy(b->last, "CONTENT_TYPE", sizeof("CONTENT_TYPE"));
        b->last = ngx_copy(b->last, r->headers_in.content_type->value.data,
                           r->headers_in.content_type->value.len);
        b->last = ngx_copy(b->last, "", 1);
    }
    
    #if (NGX_HTTP_SSL)
        ssl_conf = ngx_http_get_module_srv_conf(r, ngx_http_ssl_module);
        if (ssl_conf->enable) {
            b->last = ngx_copy(b->last, "HTTPS", sizeof("HTTPS"));
            b->last = ngx_copy(b->last, "on", sizeof("on"));
        }
    #endif
    

    /* Build Passenger application pool option headers. */
    SERIALIZE_BOOLEAN_CONFIG_DATA("PASSENGER_USE_GLOBAL_QUEUE",
                                  slcf, use_global_queue);
    SERIALIZE_BOOLEAN_CONFIG_DATA("PASSENGER_FRIENDLY_ERROR_PAGES",
                                  slcf, friendly_error_pages);
    SERIALIZE_BOOLEAN_CONFIG_DATA("UNION_STATION_SUPPORT",
                                  slcf, union_station_support);
    SERIALIZE_BOOLEAN_CONFIG_DATA("PASSENGER_DEBUGGER",
                                  slcf, debugger);
    SERIALIZE_BOOLEAN_CONFIG_DATA("PASSENGER_SHOW_VERSION_IN_HEADER",
                                  slcf, show_version_in_header);
    
    b->last = ngx_copy(b->last, "PASSENGER_ENVIRONMENT",
                       sizeof("PASSENGER_ENVIRONMENT"));
    b->last = ngx_copy(b->last, slcf->environment.data,
                       slcf->environment.len + 1);

    b->last = ngx_copy(b->last, "PASSENGER_SPAWN_METHOD",
                       sizeof("PASSENGER_SPAWN_METHOD"));
    b->last = ngx_copy(b->last, slcf->spawn_method.data,
                       slcf->spawn_method.len + 1);

    SERIALIZE_STR_CONFIG_DATA("PASSENGER_APP_GROUP_NAME",
                              slcf, app_group_name);
    SERIALIZE_STR_CONFIG_DATA("PASSENGER_APP_RIGHTS",
                              slcf, app_rights);
    SERIALIZE_STR_CONFIG_DATA("PASSENGER_USER",
                              slcf, user);
    SERIALIZE_STR_CONFIG_DATA("PASSENGER_GROUP",
                              slcf, group);
    SERIALIZE_STR_CONFIG_DATA("PASSENGER_UNION_STATION_KEY",
                              slcf, union_station_key);

    b->last = ngx_copy(b->last, "PASSENGER_APP_TYPE",
                       sizeof("PASSENGER_APP_TYPE"));
    b->last = ngx_copy(b->last, app_type_string, app_type_string_len);

    b->last = ngx_copy(b->last, "PASSENGER_MIN_INSTANCES",
                       sizeof("PASSENGER_MIN_INSTANCES"));
    b->last = ngx_copy(b->last, min_instances_string,
                       ngx_strlen(min_instances_string) + 1);

    b->last = ngx_copy(b->last, "PASSENGER_FRAMEWORK_SPAWNER_IDLE_TIME",
                       sizeof("PASSENGER_FRAMEWORK_SPAWNER_IDLE_TIME"));
    b->last = ngx_copy(b->last, framework_spawner_idle_time_string,
                       ngx_strlen(framework_spawner_idle_time_string) + 1);

    b->last = ngx_copy(b->last, "PASSENGER_APP_SPAWNER_IDLE_TIME",
                       sizeof("PASSENGER_APP_SPAWNER_IDLE_TIME"));
    b->last = ngx_copy(b->last, app_spawner_idle_time_string,
                       ngx_strlen(app_spawner_idle_time_string) + 1);

    if (slcf->union_station_filters != NGX_CONF_UNSET_PTR && slcf->union_station_filters->nelts > 0) {
        b->last = ngx_copy(b->last, "UNION_STATION_FILTERS",
                           sizeof("UNION_STATION_FILTERS"));
        
        for (i = 0; i < slcf->union_station_filters->nelts; i++) {
            if (i != 0) {
                b->last = ngx_copy(b->last, "\1", 1);
            }
            b->last = ngx_copy(b->last, union_station_filters[i].data,
                               union_station_filters[i].len);
        }
        b->last = ngx_copy(b->last, "\0", 1);
    }

    /***********************/

    SERIALIZE_INT_CONFIG_DATA("PASSENGER_MAX_INSTANCES",
                              slcf, max_instances);
    SERIALIZE_INT_CONFIG_DATA("PASSENGER_MAX_REQUEST_TIME",
                              slcf, max_request_time);
    SERIALIZE_INT_CONFIG_DATA("PASSENGER_MEMORY_LIMIT",
                              slcf, memory_limit);
    SERIALIZE_BOOLEAN_CONFIG_DATA("PASSENGER_ROLLING_RESTARTS",
                                  slcf, rolling_restarts);

    /***********************/

    if (slcf->vars_len) {
        ngx_memzero(&e, sizeof(ngx_http_script_engine_t));

        e.ip = slcf->vars->elts;
        e.pos = b->last;
        e.request = r;
        e.flushed = 1;

        le.ip = slcf->vars_len->elts;

        while (*(uintptr_t *) le.ip) {

            lcode = *(ngx_http_script_len_code_pt *) le.ip;
            (void) lcode(&le);

            for (val_len = 0; *(uintptr_t *) le.ip; val_len += lcode(&le)) {
                lcode = *(ngx_http_script_len_code_pt *) le.ip;
            }
            le.ip += sizeof(uintptr_t);

            while (*(uintptr_t *) e.ip) {
                code = *(ngx_http_script_code_pt *) e.ip;
                code((ngx_http_script_engine_t *) &e);
            }
            e.ip += sizeof(uintptr_t);
        }

        b->last = e.pos;
    }


    if (slcf->upstream_config.pass_request_headers) {

        part = &r->headers_in.headers.part;
        header = part->elts;

        for (i = 0; /* void */; i++) {

            if (i >= part->nelts) {
                if (part->next == NULL) {
                    break;
                }

                part = part->next;
                header = part->elts;
                i = 0;
            }

            b->last = ngx_cpymem(b->last, "HTTP_", sizeof("HTTP_") - 1);

            for (n = 0; n < header[i].key.len; n++) {
                ch = header[i].key.data[n];

                if (ch >= 'a' && ch <= 'z') {
                    ch &= ~0x20;

                } else if (ch == '-') {
                    ch = '_';
                }

                *b->last++ = ch;
            }

            *b->last++ = (u_char) 0;

            b->last = ngx_copy(b->last, header[i].value.data,
                               header[i].value.len);
            *b->last++ = (u_char) 0;
         }
    }
    
    /* Trailing dummy header. See earlier comment for explanation. */
    b->last = ngx_copy(b->last, "_\0_", sizeof("_\0_"));


    *b->last++ = (u_char) ',';

    if (slcf->upstream_config.pass_request_body) {

        body = r->upstream->request_bufs;
        r->upstream->request_bufs = cl;

        while (body) {
            b = ngx_alloc_buf(r->pool);
            if (b == NULL) {
                return NGX_ERROR;
            }

            ngx_memcpy(b, body->buf, sizeof(ngx_buf_t));

            cl->next = ngx_alloc_chain_link(r->pool);
            if (cl->next == NULL) {
                return NGX_ERROR;
            }

            cl = cl->next;
            cl->buf = b;

            body = body->next;
        }

        b->flush = 1;

    } else {
        r->upstream->request_bufs = cl;
    }


    cl->next = NULL;

    return NGX_OK;
}


static ngx_int_t
reinit_request(ngx_http_request_t *r)
{
    passenger_context_t  *context;

    context = ngx_http_get_module_ctx(r, ngx_http_passenger_module);

    if (context == NULL) {
        return NGX_OK;
    }

    context->status = 0;
    context->status_count = 0;
    context->status_start = NULL;
    context->status_end = NULL;

    r->upstream->process_header = process_status_line;

    return NGX_OK;
}


static ngx_int_t
process_status_line(ngx_http_request_t *r)
{
    ngx_int_t             rc;
    ngx_http_upstream_t  *u;
    passenger_context_t  *context;

    context = ngx_http_get_module_ctx(r, ngx_http_passenger_module);

    if (context == NULL) {
        return NGX_HTTP_INTERNAL_SERVER_ERROR;
    }

    rc = parse_status_line(r, context);

    if (rc == NGX_AGAIN) {
        return rc;
    }

    u = r->upstream;

    if (rc == NGX_HTTP_SCGI_PARSE_NO_HEADER) {
        ngx_log_error(NGX_LOG_ERR, r->connection->log, 0,
                      "upstream sent no valid HTTP/1.0 header");

#if 0
        if (u->accel) {
            return NGX_HTTP_UPSTREAM_INVALID_HEADER;
        }
#endif

        r->http_version = NGX_HTTP_VERSION_9;
        u->headers_in.status_n = NGX_HTTP_OK;
        u->state->status = NGX_HTTP_OK;

        return NGX_OK;
    }

    u->headers_in.status_n = context->status;
    u->state->status = context->status;

    u->headers_in.status_line.len = context->status_end - context->status_start;
    u->headers_in.status_line.data = ngx_palloc(r->pool,
                                                u->headers_in.status_line.len);
    if (u->headers_in.status_line.data == NULL) {
        return NGX_HTTP_INTERNAL_SERVER_ERROR;
    }

    ngx_memcpy(u->headers_in.status_line.data, context->status_start,
               u->headers_in.status_line.len);

    ngx_log_debug2(NGX_LOG_DEBUG_HTTP, r->connection->log, 0,
                   "http scgi status %ui \"%V\"",
                   u->headers_in.status_n, &u->headers_in.status_line);

    u->process_header = process_header;

    return process_header(r);
}


static ngx_int_t
parse_status_line(ngx_http_request_t *r, passenger_context_t *context)
{
    u_char                ch;
    u_char               *pos;
    ngx_http_upstream_t  *u;
    enum  {
        sw_start = 0,
        sw_H,
        sw_HT,
        sw_HTT,
        sw_HTTP,
        sw_first_major_digit,
        sw_major_digit,
        sw_first_minor_digit,
        sw_minor_digit,
        sw_status,
        sw_space_after_status,
        sw_status_text,
        sw_almost_done
    } state;

    u = r->upstream;

    state = r->state;

    for (pos = u->buffer.pos; pos < u->buffer.last; pos++) {
        ch = *pos;

        switch (state) {

        /* "HTTP/" */
        case sw_start:
            switch (ch) {
            case 'H':
                state = sw_H;
                break;
            default:
                return NGX_HTTP_SCGI_PARSE_NO_HEADER;
            }
            break;

        case sw_H:
            switch (ch) {
            case 'T':
                state = sw_HT;
                break;
            default:
                return NGX_HTTP_SCGI_PARSE_NO_HEADER;
            }
            break;

        case sw_HT:
            switch (ch) {
            case 'T':
                state = sw_HTT;
                break;
            default:
                return NGX_HTTP_SCGI_PARSE_NO_HEADER;
            }
            break;

        case sw_HTT:
            switch (ch) {
            case 'P':
                state = sw_HTTP;
                break;
            default:
                return NGX_HTTP_SCGI_PARSE_NO_HEADER;
            }
            break;

        case sw_HTTP:
            switch (ch) {
            case '/':
                state = sw_first_major_digit;
                break;
            default:
                return NGX_HTTP_SCGI_PARSE_NO_HEADER;
            }
            break;

        /* the first digit of major HTTP version */
        case sw_first_major_digit:
            if (ch < '1' || ch > '9') {
                return NGX_HTTP_SCGI_PARSE_NO_HEADER;
            }

            state = sw_major_digit;
            break;

        /* the major HTTP version or dot */
        case sw_major_digit:
            if (ch == '.') {
                state = sw_first_minor_digit;
                break;
            }

            if (ch < '0' || ch > '9') {
                return NGX_HTTP_SCGI_PARSE_NO_HEADER;
            }

            break;

        /* the first digit of minor HTTP version */
        case sw_first_minor_digit:
            if (ch < '0' || ch > '9') {
                return NGX_HTTP_SCGI_PARSE_NO_HEADER;
            }

            state = sw_minor_digit;
            break;

        /* the minor HTTP version or the end of the request line */
        case sw_minor_digit:
            if (ch == ' ') {
                state = sw_status;
                break;
            }

            if (ch < '0' || ch > '9') {
                return NGX_HTTP_SCGI_PARSE_NO_HEADER;
            }

            break;

        /* HTTP status code */
        case sw_status:
            if (ch == ' ') {
                break;
            }

            if (ch < '0' || ch > '9') {
                return NGX_HTTP_SCGI_PARSE_NO_HEADER;
            }

            context->status = context->status * 10 + ch - '0';

            if (++context->status_count == 3) {
                state = sw_space_after_status;
                context->status_start = pos - 2;
            }

            break;

         /* space or end of line */
         case sw_space_after_status:
            switch (ch) {
            case ' ':
                state = sw_status_text;
                break;
            case '.':                    /* IIS may send 403.1, 403.2, etc */
                state = sw_status_text;
                break;
            case CR:
                state = sw_almost_done;
                break;
            case LF:
                goto done;
            default:
                return NGX_HTTP_SCGI_PARSE_NO_HEADER;
            }
            break;

        /* any text until end of line */
        case sw_status_text:
            switch (ch) {
            case CR:
                state = sw_almost_done;

                break;
            case LF:
                goto done;
            }
            break;

        /* end of status line */
        case sw_almost_done:
            context->status_end = pos - 1;
            switch (ch) {
            case LF:
                goto done;
            default:
                return NGX_HTTP_SCGI_PARSE_NO_HEADER;
            }
        }
    }

    u->buffer.pos = pos;
    r->state = state;

    return NGX_AGAIN;

done:

    u->buffer.pos = pos + 1;

    if (context->status_end == NULL) {
        context->status_end = pos;
    }

    r->state = sw_start;

    return NGX_OK;
}


static ngx_int_t
process_header(ngx_http_request_t *r)
{
    ngx_int_t                       rc;
    ngx_uint_t                      i;
    ngx_table_elt_t                *h;
    ngx_http_upstream_header_t     *hh;
    ngx_http_upstream_main_conf_t  *umcf;

    umcf = ngx_http_get_module_main_conf(r, ngx_http_upstream_module);

    for ( ;;  ) {

        rc = ngx_http_parse_header_line(r, &r->upstream->buffer, 1);

        if (rc == NGX_OK) {

            /* a header line has been parsed successfully */

            h = ngx_list_push(&r->upstream->headers_in.headers);
            if (h == NULL) {
                return NGX_HTTP_INTERNAL_SERVER_ERROR;
            }

            h->hash = r->header_hash;

            h->key.len = r->header_name_end - r->header_name_start;
            h->value.len = r->header_end - r->header_start;

            h->key.data = ngx_palloc(r->pool,
                               h->key.len + 1 + h->value.len + 1 + h->key.len);
            if (h->key.data == NULL) {
                return NGX_HTTP_INTERNAL_SERVER_ERROR;
            }

            h->value.data = h->key.data + h->key.len + 1;
            h->lowcase_key = h->key.data + h->key.len + 1 + h->value.len + 1;

            ngx_cpystrn(h->key.data, r->header_name_start, h->key.len + 1);
            ngx_cpystrn(h->value.data, r->header_start, h->value.len + 1);

            if (h->key.len == r->lowcase_index) {
                ngx_memcpy(h->lowcase_key, r->lowcase_header, h->key.len);

            } else {
                for (i = 0; i < h->key.len; i++) {
                    h->lowcase_key[i] = ngx_tolower(h->key.data[i]);
                }
            }

            hh = ngx_hash_find(&umcf->headers_in_hash, h->hash,
                               h->lowcase_key, h->key.len);

            if (hh && hh->handler(r, h, hh->offset) != NGX_OK) {
                return NGX_HTTP_INTERNAL_SERVER_ERROR;
            }

            ngx_log_debug2(NGX_LOG_DEBUG_HTTP, r->connection->log, 0,
                           "http scgi header: \"%V: %V\"",
                           &h->key, &h->value);

            continue;
        }

        if (rc == NGX_HTTP_PARSE_HEADER_DONE) {

            /* a whole header has been parsed successfully */

            ngx_log_debug0(NGX_LOG_DEBUG_HTTP, r->connection->log, 0,
                           "http scgi header done");

            /*
             * if no "Server" and "Date" in header line,
             * then add the default headers
             */

            if (r->upstream->headers_in.server == NULL) {
                h = ngx_list_push(&r->upstream->headers_in.headers);
                if (h == NULL) {
                    return NGX_HTTP_INTERNAL_SERVER_ERROR;
                }

                h->hash = ngx_hash(ngx_hash(ngx_hash(ngx_hash(
                                    ngx_hash('s', 'e'), 'r'), 'v'), 'e'), 'r');

                h->key.len = sizeof("Server") - 1;
                h->key.data = (u_char *) "Server";
                h->value.data = (u_char *) (NGINX_VER " + Phusion Passenger " PASSENGER_VERSION " (mod_rails/mod_rack)");
                h->value.len = ngx_strlen(h->value.data);
                h->lowcase_key = (u_char *) "server";
            }

            if (r->upstream->headers_in.date == NULL) {
                h = ngx_list_push(&r->upstream->headers_in.headers);
                if (h == NULL) {
                    return NGX_HTTP_INTERNAL_SERVER_ERROR;
                }

                h->hash = ngx_hash(ngx_hash(ngx_hash('d', 'a'), 't'), 'e');

                h->key.len = sizeof("Date") - 1;
                h->key.data = (u_char *) "Date";
                h->value.len = 0;
                h->value.data = NULL;
                h->lowcase_key = (u_char *) "date";
            }

            return NGX_OK;
        }

        if (rc == NGX_AGAIN) {
            return NGX_AGAIN;
        }

        /* there was error while a header line parsing */

        ngx_log_error(NGX_LOG_ERR, r->connection->log, 0,
                      "upstream sent invalid header");

        return NGX_HTTP_UPSTREAM_INVALID_HEADER;
    }
}


static void
abort_request(ngx_http_request_t *r)
{
    ngx_log_debug0(NGX_LOG_DEBUG_HTTP, r->connection->log, 0,
                   "abort Passenger request");
}


static void
finalize_request(ngx_http_request_t *r, ngx_int_t rc)
{
    ngx_log_debug0(NGX_LOG_DEBUG_HTTP, r->connection->log, 0,
                   "finalize Passenger request");
}


ngx_int_t
passenger_content_handler(ngx_http_request_t *r)
{
    ngx_int_t              rc;
    ngx_http_upstream_t   *u;
    passenger_loc_conf_t  *slcf;
    ngx_str_t              path, base_uri;
    u_char                *path_last, *end;
    u_char                 root_path_str[NGX_MAX_PATH + 1];
    ngx_str_t              root_path;
    size_t                 root, len;
    u_char                 page_cache_file_str[NGX_MAX_PATH + 1];
    ngx_str_t              page_cache_file;
    passenger_context_t   *context;

    if (passenger_main_conf.root_dir.len == 0) {
        return NGX_DECLINED;
    } else if (r->subrequest_in_memory) {
        ngx_log_error(NGX_LOG_ALERT, r->connection->log, 0,
                      "ngx_http_passenger_module does not support "
                      "subrequest in memory");
        return NGX_HTTP_INTERNAL_SERVER_ERROR;
    }

    slcf = ngx_http_get_module_loc_conf(r, ngx_http_passenger_module);

    /* Let the next content handler take care of this request if Phusion
     * Passenger is disabled for this URL.
     */
    if (!slcf->enabled) {
        return NGX_DECLINED;
    }
    
    /* Let the next content handler take care of this request if this URL
     * maps to an existing file.
     */
    path_last = ngx_http_map_uri_to_path(r, &path, &root, 0);
    if (path_last != NULL && file_exists(path.data, 0)) {
        return NGX_DECLINED;
    }
    
    /* Create a string containing the root path. This path already
     * contains a trailing slash.
     */
    end = ngx_copy(root_path_str, path.data, root);
    *end = '\0';
    root_path.data = root_path_str;
    root_path.len  = root;
    
    
    context = ngx_pcalloc(r->pool, sizeof(passenger_context_t));
    if (context == NULL) {
        return NGX_HTTP_INTERNAL_SERVER_ERROR;
    }
    ngx_http_set_ctx(r, context, ngx_http_passenger_module);
    
    
    /* Find the base URI for this web application, if any. */
    if (find_base_uri(r, slcf, &base_uri)) {
        /* Store the found base URI in context->public_dir. We infer that the 'public'
         * directory of the web application is document root + base URI.
         */
        len = root_path.len + base_uri.len + 1;
        context->public_dir.data = ngx_palloc(r->pool, sizeof(u_char) * len);
        end = ngx_copy(context->public_dir.data, root_path.data, root_path.len);
        end = ngx_copy(end, base_uri.data, base_uri.len);
        *end = '\0';
        context->public_dir.len = len - 1;
        context->base_uri = base_uri;
    } else {
        /* No base URI directives are applicable for this request. So assume that
         * the web application's public directory is the document root.
         * context->base_uri is now a NULL string.
         */
        len = sizeof(u_char *) * (root_path.len + 1);
        context->public_dir.data = ngx_palloc(r->pool, len);
        end = ngx_copy(context->public_dir.data, root_path.data,
                       root_path.len);
        *end = '\0';
        context->public_dir.len  = root_path.len;
    }
    
    /* If there's a corresponding page cache file for this URL, then serve that
     * file instead.
     */
    page_cache_file.data = page_cache_file_str;
    page_cache_file.len  = sizeof(page_cache_file_str);
    if (map_uri_to_page_cache_file(r, &context->public_dir, path.data,
                                   path_last - path.data, &page_cache_file)) {
        return passenger_static_content_handler(r, &page_cache_file);
    }
    
    context->app_type = detect_application_type(&context->public_dir);
    if (context->app_type == AP_NONE) {
        return NGX_DECLINED;
    }
    
    
    /* Setup upstream stuff and prepare sending the request to the backend. */
    
    u = ngx_pcalloc(r->pool, sizeof(ngx_http_upstream_t));
    if (u == NULL) {
        return NGX_HTTP_INTERNAL_SERVER_ERROR;
    }
    
    u->schema = passenger_schema_string;

    u->peer.log = r->connection->log;
    u->peer.log_error = NGX_ERROR_ERR;
#if (NGX_THREADS)
    u->peer.lock = &r->connection->lock;
#endif

    u->output.tag = (ngx_buf_tag_t) &ngx_http_passenger_module;

    set_upstream_server_address(u, &slcf->upstream_config);
    u->conf = &slcf->upstream_config;

    u->create_request   = create_request;
    u->reinit_request   = reinit_request;
    u->process_header   = process_status_line;
    u->abort_request    = abort_request;
    u->finalize_request = finalize_request;

    u->buffering = slcf->upstream_config.buffering;
    
    u->pipe = ngx_pcalloc(r->pool, sizeof(ngx_event_pipe_t));
    if (u->pipe == NULL) {
        return NGX_HTTP_INTERNAL_SERVER_ERROR;
    }

    u->pipe->input_filter = ngx_event_pipe_copy_input_filter;

    r->upstream = u;

    rc = ngx_http_read_client_request_body(r, ngx_http_upstream_init);

    if (rc >= NGX_HTTP_SPECIAL_RESPONSE) {
        return rc;
    }

    return NGX_DONE;
}
<|MERGE_RESOLUTION|>--- conflicted
+++ resolved
@@ -345,14 +345,11 @@
         ngx_http_ssl_srv_conf_t   *ssl_conf;
     #endif
     
-<<<<<<< HEAD
     u_char max_instances_string[12];
     u_char max_request_time_string[12];
     u_char memory_limit_string[12];
     
-=======
     cscf = ngx_http_get_module_srv_conf(r, ngx_http_core_module);
->>>>>>> 41d4e4c3
     slcf = ngx_http_get_module_loc_conf(r, ngx_http_passenger_module);
     main_conf = &passenger_main_conf;
     context = ngx_http_get_module_ctx(r, ngx_http_passenger_module);
