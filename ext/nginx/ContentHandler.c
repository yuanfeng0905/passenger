/*
 * Copyright (C) Igor Sysoev
 * Copyright (C) 2007 Manlio Perillo (manlio.perillo@gmail.com)
 * Copyright (C) 2010-2014 Phusion
 *
 * Redistribution and use in source and binary forms, with or without
 * modification, are permitted provided that the following conditions
 * are met:
 * 1. Redistributions of source code must retain the above copyright
 *    notice, this list of conditions and the following disclaimer.
 * 2. Redistributions in binary form must reproduce the above copyright
 *    notice, this list of conditions and the following disclaimer in the
 *    documentation and/or other materials provided with the distribution.
 *
 * THIS SOFTWARE IS PROVIDED BY AUTHOR AND CONTRIBUTORS ``AS IS'' AND
 * ANY EXPRESS OR IMPLIED WARRANTIES, INCLUDING, BUT NOT LIMITED TO, THE
 * IMPLIED WARRANTIES OF MERCHANTABILITY AND FITNESS FOR A PARTICULAR PURPOSE
 * ARE DISCLAIMED.  IN NO EVENT SHALL AUTHOR OR CONTRIBUTORS BE LIABLE
 * FOR ANY DIRECT, INDIRECT, INCIDENTAL, SPECIAL, EXEMPLARY, OR CONSEQUENTIAL
 * DAMAGES (INCLUDING, BUT NOT LIMITED TO, PROCUREMENT OF SUBSTITUTE GOODS
 * OR SERVICES; LOSS OF USE, DATA, OR PROFITS; OR BUSINESS INTERRUPTION)
 * HOWEVER CAUSED AND ON ANY THEORY OF LIABILITY, WHETHER IN CONTRACT, STRICT
 * LIABILITY, OR TORT (INCLUDING NEGLIGENCE OR OTHERWISE) ARISING IN ANY WAY
 * OUT OF THE USE OF THIS SOFTWARE, EVEN IF ADVISED OF THE POSSIBILITY OF
 * SUCH DAMAGE.
 */

#include <nginx.h>
#include <ngx_http.h>
#include "ngx_http_passenger_module.h"
#include "ContentHandler.h"
#include "StaticContentHandler.h"
#include "Configuration.h"
#include "common/Constants.h"


#define NGX_HTTP_SCGI_PARSE_NO_HEADER  20

typedef enum {
	FT_ERROR,
	FT_FILE,
	FT_DIRECTORY,
	FT_OTHER
} FileType;


static ngx_int_t reinit_request(ngx_http_request_t *r);
static ngx_int_t process_status_line(ngx_http_request_t *r);
static ngx_int_t parse_status_line(ngx_http_request_t *r,
	passenger_context_t *context);
static ngx_int_t process_header(ngx_http_request_t *r);
static void abort_request(ngx_http_request_t *r);
static void finalize_request(ngx_http_request_t *r, ngx_int_t rc);


static unsigned int
uint_to_str(ngx_uint_t i, u_char *str, ngx_uint_t size) {
	unsigned int len = ngx_snprintf(str, size - 1, "%ui", i) - str;
	str[len] = '\0';
	return len;
}

static FileType
get_file_type(const u_char *filename, unsigned int throttle_rate) {
	struct stat buf;
	int ret;

	ret = pp_cached_file_stat_perform(pp_stat_cache,
									  (const char *) filename,
									  &buf,
									  throttle_rate);
	if (ret == 0) {
		if (S_ISREG(buf.st_mode)) {
			return FT_FILE;
		} else if (S_ISDIR(buf.st_mode)) {
			return FT_DIRECTORY;
		} else {
			return FT_OTHER;
		}
	} else {
		return FT_ERROR;
	}
}

static int
file_exists(const u_char *filename, unsigned int throttle_rate) {
	return get_file_type(filename, throttle_rate) == FT_FILE;
}

static int
mapped_filename_equals(const u_char *filename, size_t filename_len, ngx_str_t *str)
{
	return (str->len == filename_len &&
			memcmp(str->data, filename, filename_len) == 0) ||
		   (str->len == filename_len - 1 &&
			filename[filename_len - 1] == '/' &&
			memcmp(str->data, filename, filename_len - 1) == 0);
}

/**
 * Maps the URI for the given request to a page cache file, if possible.
 *
 * @return Whether the URI has been successfully mapped to a page cache file.
 * @param r The corresponding request.
 * @param public_dir The web application's 'public' directory.
 * @param filename The filename that the URI normally maps to.
 * @param filename_len The length of the <tt>filename</tt> string.
 * @param root The size of the root path in <tt>filename</tt>.
 * @param page_cache_file If mapping was successful, then the page cache
 *                        file's filename will be stored in here.
 *                        <tt>page_cache_file.data</tt> must already point to
 *                        a buffer, and <tt>page_cache_file.len</tt> must be set
 *                        to the size of this buffer, including terminating NUL.
 */
static int
map_uri_to_page_cache_file(ngx_http_request_t *r, ngx_str_t *public_dir,
						   const u_char *filename, size_t filename_len,
						   ngx_str_t *page_cache_file)
{
	u_char *end;

	if ((r->method != NGX_HTTP_GET && r->method != NGX_HTTP_HEAD) || filename_len == 0) {
		return 0;
	}

	/* From this point on we know that filename is not an empty string. */


	/* Check whether `filename` is equal to public_dir.
	 * `filename` may also be equal to public_dir + "/" so check for that as well.
	 */
	if (mapped_filename_equals(filename, filename_len, public_dir)) {
		/* If the URI maps to the 'public' or the alias directory (i.e. the request is the
		 * base URI) then index.html is the page cache file.
		 */

		if (filename_len + sizeof("/index.html") > page_cache_file->len) {
			/* Page cache filename doesn't fit in the buffer. */
			return 0;
		}

		end = ngx_copy(page_cache_file->data, filename, filename_len);
		if (filename[filename_len - 1] != '/') {
			end = ngx_copy(end, "/", 1);
		}
		end = ngx_copy(end, "index.html", sizeof("index.html"));

	} else {
		/* Otherwise, the page cache file is just filename + ".html". */

		if (filename_len + sizeof(".html") > page_cache_file->len) {
			/* Page cache filename doesn't fit in the buffer. */
			return 0;
		}

		end = ngx_copy(page_cache_file->data, filename, filename_len);
		end = ngx_copy(end, ".html", sizeof(".html"));
	}

	if (file_exists(page_cache_file->data, 0)) {
		page_cache_file->len = end - page_cache_file->data - 1;
		return 1;
	} else {
		return 0;
	}
}

static int
find_base_uri(ngx_http_request_t *r, const passenger_loc_conf_t *loc,
			  ngx_str_t *found_base_uri)
{
	ngx_uint_t  i;
	ngx_str_t  *base_uris, *base_uri, *uri;

	if (loc->base_uris == NGX_CONF_UNSET_PTR) {
		return 0;
	} else {
		base_uris = (ngx_str_t *) loc->base_uris->elts;
		uri       = &r->uri;
		for (i = 0; i < loc->base_uris->nelts; i++) {
			base_uri = &base_uris[i];

			if (base_uri->len == 1 && base_uri->data[0] == '/') {
				/* Ignore 'passenger_base_uri /' options. Users usually
				 * specify this out of ignorance.
				 */
				continue;
			}

			if ((    uri->len == base_uri->len
				  && ngx_strncmp(uri->data, base_uri->data, uri->len) == 0 )
			 || (    uri->len >  base_uri->len
				  && ngx_strncmp(uri->data, base_uri->data, base_uri->len) == 0
				  && uri->data[base_uri->len] == (u_char) '/' )) {
				*found_base_uri = *base_uri;
				return 1;
			}
		}
		return 0;
	}
}

static void
set_upstream_server_address(ngx_http_upstream_t *upstream, ngx_http_upstream_conf_t *upstream_config) {
	ngx_http_upstream_server_t *servers = upstream_config->upstream->servers->elts;
	ngx_addr_t                 *address = &servers[0].addrs[0];
	const char                 *request_socket_filename;
	unsigned int                request_socket_filename_len;
	struct sockaddr_un         *sockaddr;

	/* The Nginx API makes it extremely difficult to register an upstream server
	 * address outside of the configuration loading phase. However we don't know
	 * the helper agent's request socket filename until we're done with loading
	 * the configuration. So during configuration loading we register a placeholder
	 * address for the upstream configuration, and while processing requests
	 * we substitute the placeholder filename with the real helper agent request
	 * socket filename.
	 */
	if (address->name.data == pp_placeholder_upstream_address.data) {
		sockaddr = (struct sockaddr_un *) address->sockaddr;
		if (passenger_main_conf.fly_with.len != 0) {
			request_socket_filename = (const char *) passenger_main_conf.fly_with.data;
			request_socket_filename_len = passenger_main_conf.fly_with.len;
		} else {
			request_socket_filename =
				pp_agents_starter_get_request_socket_filename(pp_agents_starter,
															  &request_socket_filename_len);
		}

		address->name.data = (u_char *) request_socket_filename;
		address->name.len  = request_socket_filename_len;
		strncpy(sockaddr->sun_path, request_socket_filename, sizeof(sockaddr->sun_path));
		sockaddr->sun_path[sizeof(sockaddr->sun_path) - 1] = '\0';
	}
}

/**
 * If the helper agent socket cannot be connected to then we want Nginx to print
 * the proper socket filename in the error message. The socket filename is stored
 * in one of the upstream peer data structures. This name is initialized during
 * the first ngx_http_read_client_request_body() call so there's no way to fix the
 * name before the first request, which is why we do it after the fact.
 */
static void
fix_peer_address(ngx_http_request_t *r) {
	ngx_http_upstream_rr_peer_data_t *rrp;
	ngx_http_upstream_rr_peers_t     *peers;
	ngx_http_upstream_rr_peer_t      *peer;
	unsigned int                      peer_index;
	const char                       *request_socket_filename;
	unsigned int                      request_socket_filename_len;

	if (r->upstream->peer.get != ngx_http_upstream_get_round_robin_peer) {
		/* This function only supports the round-robin upstream method. */
		return;
	}

	rrp        = r->upstream->peer.data;
	peers      = rrp->peers;

	if (passenger_main_conf.fly_with.len != 0) {
		request_socket_filename = (const char *) passenger_main_conf.fly_with.data;
		request_socket_filename_len = passenger_main_conf.fly_with.len;
	} else {
		request_socket_filename =
			pp_agents_starter_get_request_socket_filename(pp_agents_starter,
														  &request_socket_filename_len);
	}

	while (peers != NULL) {
		if (peers->name) {
			if (peers->name->data == (u_char *) request_socket_filename) {
				/* Peer names already fixed. */
				return;
			}
			peers->name->data = (u_char *) request_socket_filename;
			peers->name->len  = request_socket_filename_len;
		}
		peer_index = 0;
		while (1) {
			peer = &peers->peer[peer_index];
			peer->name.data = (u_char *) request_socket_filename;
			peer->name.len  = request_socket_filename_len;
			if (peer->down) {
				peer_index++;
			} else {
				break;
			}
		}
		peers = peers->next;
	}
}


#if (NGX_HTTP_CACHE)

static ngx_int_t
create_key(ngx_http_request_t *r)
{
	ngx_str_t            *key;
	passenger_loc_conf_t *slcf;

	key = ngx_array_push(&r->cache->keys);
	if (key == NULL) {
		return NGX_ERROR;
	}

	slcf = ngx_http_get_module_loc_conf(r, ngx_http_passenger_module);

	if (ngx_http_complex_value(r, &slcf->cache_key, key) != NGX_OK) {
		return NGX_ERROR;
	}

	return NGX_OK;
}

#endif

/**
 * Checks whether the given header is "Transfer-Encoding".
 * We do not pass Transfer-Encoding headers to the HelperAgent because
 * Nginx always buffers the request body and always sets Content-Length
 * in the request headers.
 */
static int
header_is_transfer_encoding(ngx_str_t *key)
{
	return key->len == sizeof("transfer-encoding") - 1 &&
		ngx_tolower(key->data[0]) == (u_char) 't' &&
		ngx_tolower(key->data[sizeof("transfer-encoding") - 2]) == (u_char) 'g' &&
		ngx_strncasecmp(key->data + 1, (u_char *) "ransfer-encodin", sizeof("ransfer-encodin") - 1) == 0;
}

static int
header_contains_non_alphanumdash(ngx_str_t *key)
{
	unsigned int i;
	for (i = 0; i < key->len; i++) {
		u_char c = key->data[i];
		if (!(c >= 'a' && c <= 'z') && !(c >= 'A' && c <= 'Z') && !(c == '-') && !(c >= '0' && c <= '9')) {
			return 1;
		}
	}
	return 0;
}

static ngx_int_t
create_request(ngx_http_request_t *r)
{
<<<<<<< HEAD
	u_char                         ch;
	const char *                   helper_agent_request_socket_password_data;
	unsigned int                   helper_agent_request_socket_password_len;
	u_char                         buf[sizeof("4294967296") + 1];
	size_t                         len, size, key_len, val_len;
	const u_char                  *app_type_string;
	size_t                         app_type_string_len;
	int                            server_name_len;
	ngx_str_t                      escaped_uri;
	ngx_str_t                     *union_station_filters = NULL;
	void                          *tmp;
	ngx_uint_t                     i, n;
	ngx_buf_t                     *b;
	ngx_chain_t                   *cl, *body;
	ngx_list_part_t               *part;
	ngx_table_elt_t               *header;
	ngx_http_script_code_pt        code;
	ngx_http_script_engine_t       e, le;
	ngx_http_core_srv_conf_t      *cscf;
	passenger_loc_conf_t          *slcf;
	passenger_context_t           *context;
	ngx_http_script_len_code_pt    lcode;

	cscf = ngx_http_get_module_srv_conf(r, ngx_http_core_module);
	slcf = ngx_http_get_module_loc_conf(r, ngx_http_passenger_module);
	context = ngx_http_get_module_ctx(r, ngx_http_passenger_module);
	if (context == NULL) {
		return NGX_HTTP_INTERNAL_SERVER_ERROR;
	}

	app_type_string = (const u_char *) pp_get_app_type_name(context->app_type);
	app_type_string_len = strlen((const char *) app_type_string) + 1; /* include null terminator */


	/*
	 * Nginx unescapes URI's before passing them to Phusion Passenger,
	 * but backend processes expect the escaped version.
	 * http://code.google.com/p/phusion-passenger/issues/detail?id=404
	 */
	escaped_uri.len =
		2 * ngx_escape_uri(NULL, r->uri.data, r->uri.len, NGX_ESCAPE_URI)
		+ r->uri.len;
	escaped_uri.data = ngx_pnalloc(r->pool, escaped_uri.len + 1);
	escaped_uri.data[escaped_uri.len] = '\0';
	ngx_escape_uri(escaped_uri.data, r->uri.data, r->uri.len, NGX_ESCAPE_URI);


	/**************************************************
	 * Determine the request header length.
	 **************************************************/

	len = 0;

	/* Length of the Content-Length header. A value of -1 means that the content
	 * length is unspecified, which is the case for e.g. WebSocket requests. */
	if (r->headers_in.content_length_n >= 0) {
		len += sizeof("CONTENT_LENGTH") +
			uint_to_str(r->headers_in.content_length_n, buf, sizeof(buf)) +
			1; /* +1 for trailing null */
	}

	/* DOCUMENT_ROOT, SCRIPT_NAME, RAILS_RELATIVE_URL_ROOT, PATH_INFO and REQUEST_URI. */
	len += sizeof("DOCUMENT_ROOT") + context->public_dir.len + 1;
	if (context->base_uri.len > 0) {
		len += sizeof("SCRIPT_NAME") + context->base_uri.len + 1;
		len += sizeof("RAILS_RELATIVE_URL_ROOT") +
			   context->base_uri.len + 1;
		len += sizeof("PATH_INFO") + escaped_uri.len - context->base_uri.len + 1;
	} else {
		len += sizeof("SCRIPT_NAME") + sizeof("");
		len += sizeof("PATH_INFO") + escaped_uri.len + 1;
	}
	len += sizeof("REQUEST_URI") + escaped_uri.len + 1;
	if (r->args.len > 0) {
		len += 1 + r->args.len;
	}

	/* SERVER_NAME; must be equal to HTTP_HOST without the port part */
	if (r->headers_in.host != NULL) {
		tmp = memchr(r->headers_in.host->value.data, ':', r->headers_in.host->value.len);
		if (tmp == NULL) {
			server_name_len = r->headers_in.host->value.len;
		} else {
			server_name_len = (int) ((const u_char *) tmp - r->headers_in.host->value.data);
		}
	} else {
		server_name_len = cscf->server_name.len;
	}
	len += sizeof("SERVER_NAME") + server_name_len + 1;

	/* Various other HTTP headers. */
	if (r->headers_in.content_type != NULL
	 && r->headers_in.content_type->value.len > 0) {
		len += sizeof("CONTENT_TYPE") + r->headers_in.content_type->value.len + 1;
	}

	#if (NGX_HTTP_SSL)
		if (r->http_connection->ssl) {
			len += sizeof("HTTPS") + sizeof("on");
		}
	#endif

	/* Lengths of Passenger application pool options. */
	len += slcf->options_cache.len;

	len += sizeof("PASSENGER_APP_TYPE") + app_type_string_len;

	if (slcf->union_station_filters != NGX_CONF_UNSET_PTR && slcf->union_station_filters->nelts > 0) {
		len += sizeof("UNION_STATION_FILTERS");

		union_station_filters = (ngx_str_t *) slcf->union_station_filters->elts;
		for (i = 0; i < slcf->union_station_filters->nelts; i++) {
			if (i != 0) {
				len++;
			}
			len += union_station_filters[i].len;
		}
		len++;
	}


	/***********************/
	/***********************/

	/* Lengths of various CGI variables. */
	if (slcf->vars_len) {
		ngx_memzero(&le, sizeof(ngx_http_script_engine_t));

		ngx_http_script_flush_no_cacheable_variables(r, slcf->flushes);
		le.flushed = 1;

		le.ip = slcf->vars_len->elts;
		le.request = r;

		while (*(uintptr_t *) le.ip) {

			lcode = *(ngx_http_script_len_code_pt *) le.ip;
			key_len = lcode(&le);

			for (val_len = 0; *(uintptr_t *) le.ip; val_len += lcode(&le)) {
				lcode = *(ngx_http_script_len_code_pt *) le.ip;
			}
			le.ip += sizeof(uintptr_t);

			len += key_len + val_len;
		}
	}

	/* Lengths of HTTP headers. */
	if (slcf->upstream_config.pass_request_headers) {

		part = &r->headers_in.headers.part;
		header = part->elts;

		for (i = 0; /* void */; i++) {

			if (i >= part->nelts) {
				if (part->next == NULL) {
					break;
				}

				part = part->next;
				header = part->elts;
				i = 0;
			}

			if (!header_is_transfer_encoding(&header[i].key)) {
				len += sizeof("HTTP_") - 1 + header[i].key.len + 1
					+ header[i].value.len + 1;
			}
		}
	}


	/**************************************************
	 * Build the request header data.
	 **************************************************/

	if (passenger_main_conf.fly_with.len != 0) {
		helper_agent_request_socket_password_data = "";
		helper_agent_request_socket_password_len  = 0;
	} else {
		helper_agent_request_socket_password_data =
			pp_agents_starter_get_request_socket_password(pp_agents_starter,
				&helper_agent_request_socket_password_len);
	}

	size = helper_agent_request_socket_password_len +
		/* netstring length + ":" + trailing "," */
		/* note: 10 == sizeof("4294967296") - 1 */
		len + 10 + 1 + 1;

	b = ngx_create_temp_buf(r->pool, size);
	if (b == NULL) {
		return NGX_ERROR;
	}

	cl = ngx_alloc_chain_link(r->pool);
	if (cl == NULL) {
		return NGX_ERROR;
	}

	cl->buf = b;

	/* Build SCGI header netstring length part. */
	b->last = ngx_copy(b->last, helper_agent_request_socket_password_data,
					   helper_agent_request_socket_password_len);

	b->last = ngx_snprintf(b->last, 10, "%ui", len);
	*b->last++ = (u_char) ':';

	if (r->headers_in.content_length_n >= 0) {
		b->last = ngx_copy(b->last, "CONTENT_LENGTH",
						   sizeof("CONTENT_LENGTH"));

		b->last = ngx_snprintf(b->last, 10, "%O",
			r->headers_in.content_length_n);
		*b->last++ = (u_char) 0;
	}

	/* Build DOCUMENT_ROOT, SCRIPT_NAME, RAILS_RELATIVE_URL_ROOT, PATH_INFO and REQUEST_URI. */
	b->last = ngx_copy(b->last, "DOCUMENT_ROOT", sizeof("DOCUMENT_ROOT"));
	b->last = ngx_copy(b->last, context->public_dir.data,
					   context->public_dir.len + 1);

	if (context->base_uri.len > 0) {
		b->last = ngx_copy(b->last, "SCRIPT_NAME", sizeof("SCRIPT_NAME"));
		b->last = ngx_copy(b->last, context->base_uri.data,
						   context->base_uri.len + 1);

		b->last = ngx_copy(b->last, "RAILS_RELATIVE_URL_ROOT",
						   sizeof("RAILS_RELATIVE_URL_ROOT"));
		b->last = ngx_copy(b->last, context->base_uri.data,
						   context->base_uri.len + 1);

		b->last = ngx_copy(b->last, "PATH_INFO", sizeof("PATH_INFO"));
		b->last = ngx_copy(b->last, escaped_uri.data + context->base_uri.len,
						   escaped_uri.len - context->base_uri.len);
		b->last = ngx_copy(b->last, "", 1);
	} else {
		b->last = ngx_copy(b->last, "SCRIPT_NAME", sizeof("SCRIPT_NAME"));
		b->last = ngx_copy(b->last, "", sizeof(""));

		b->last = ngx_copy(b->last, "PATH_INFO", sizeof("PATH_INFO"));
		b->last = ngx_copy(b->last, escaped_uri.data, escaped_uri.len);
		b->last = ngx_copy(b->last, "", 1);
	}

	b->last = ngx_copy(b->last, "REQUEST_URI", sizeof("REQUEST_URI"));
	b->last = ngx_copy(b->last, escaped_uri.data, escaped_uri.len);
	if (r->args.len > 0) {
		b->last = ngx_copy(b->last, "?", 1);
		b->last = ngx_copy(b->last, r->args.data, r->args.len);
	}
	b->last = ngx_copy(b->last, "", 1);

	/* SERVER_NAME */
	b->last = ngx_copy(b->last, "SERVER_NAME", sizeof("SERVER_NAME"));
	if (r->headers_in.host != NULL) {
		b->last = ngx_copy(b->last, r->headers_in.host->value.data,
						   server_name_len);
	} else {
		b->last = ngx_copy(b->last, cscf->server_name.data,
						   server_name_len);
	}
	b->last = ngx_copy(b->last, "", 1);

	/* Various other HTTP headers. */
	if (r->headers_in.content_type != NULL
	 && r->headers_in.content_type->value.len > 0) {
		b->last = ngx_copy(b->last, "CONTENT_TYPE", sizeof("CONTENT_TYPE"));
		b->last = ngx_copy(b->last, r->headers_in.content_type->value.data,
						   r->headers_in.content_type->value.len);
		b->last = ngx_copy(b->last, "", 1);
	}

	#if (NGX_HTTP_SSL)
		if (r->http_connection->ssl) {
			b->last = ngx_copy(b->last, "HTTPS", sizeof("HTTPS"));
			b->last = ngx_copy(b->last, "on", sizeof("on"));
		}
	#endif


	/* Build Passenger application pool option headers. */
	b->last = ngx_copy(b->last, slcf->options_cache.data, slcf->options_cache.len);

	b->last = ngx_copy(b->last, "PASSENGER_APP_TYPE",
					   sizeof("PASSENGER_APP_TYPE"));
	b->last = ngx_copy(b->last, app_type_string, app_type_string_len);

	if (slcf->union_station_filters != NGX_CONF_UNSET_PTR && slcf->union_station_filters->nelts > 0) {
		b->last = ngx_copy(b->last, "UNION_STATION_FILTERS",
						   sizeof("UNION_STATION_FILTERS"));

		for (i = 0; i < slcf->union_station_filters->nelts; i++) {
			if (i != 0) {
				b->last = ngx_copy(b->last, "\1", 1);
			}
			b->last = ngx_copy(b->last, union_station_filters[i].data,
							   union_station_filters[i].len);
		}
		b->last = ngx_copy(b->last, "\0", 1);
	}

	/***********************/

	/***********************/

	if (slcf->vars_len) {
		ngx_memzero(&e, sizeof(ngx_http_script_engine_t));

		e.ip = slcf->vars->elts;
		e.pos = b->last;
		e.request = r;
		e.flushed = 1;
=======
    u_char                         ch;
    const char *                   helper_agent_request_socket_password_data;
    unsigned int                   helper_agent_request_socket_password_len;
    u_char                         buf[sizeof("4294967296") + 1];
    size_t                         len, size, key_len, val_len;
    const u_char                  *app_type_string;
    size_t                         app_type_string_len;
    int                            server_name_len;
    ngx_str_t                      escaped_uri;
    ngx_str_t                     *union_station_filters = NULL;
    void                          *tmp;
    ngx_uint_t                     i, n;
    ngx_buf_t                     *b;
    ngx_chain_t                   *cl, *body;
    ngx_list_part_t               *part;
    ngx_table_elt_t               *header;
    ngx_http_script_code_pt        code;
    ngx_http_script_engine_t       e, le;
    ngx_http_core_srv_conf_t      *cscf;
    passenger_loc_conf_t          *slcf;
    passenger_context_t           *context;
    ngx_http_script_len_code_pt    lcode;

    cscf = ngx_http_get_module_srv_conf(r, ngx_http_core_module);
    slcf = ngx_http_get_module_loc_conf(r, ngx_http_passenger_module);
    context = ngx_http_get_module_ctx(r, ngx_http_passenger_module);
    if (context == NULL) {
        return NGX_HTTP_INTERNAL_SERVER_ERROR;
    }

    app_type_string = (const u_char *) pp_get_app_type_name(context->app_type);
    app_type_string_len = strlen((const char *) app_type_string) + 1; /* include null terminator */


    /*
     * Nginx unescapes URI's before passing them to Phusion Passenger,
     * but backend processes expect the escaped version.
     * http://code.google.com/p/phusion-passenger/issues/detail?id=404
     */
    escaped_uri.len =
        2 * ngx_escape_uri(NULL, r->uri.data, r->uri.len, NGX_ESCAPE_URI)
        + r->uri.len;
    escaped_uri.data = ngx_pnalloc(r->pool, escaped_uri.len + 1);
    escaped_uri.data[escaped_uri.len] = '\0';
    ngx_escape_uri(escaped_uri.data, r->uri.data, r->uri.len, NGX_ESCAPE_URI);


    /**************************************************
     * Determine the request header length.
     **************************************************/

    len = 0;

    /* Length of the Content-Length header. A value of -1 means that the content
     * length is unspecified, which is the case for e.g. WebSocket requests. */
    if (r->headers_in.content_length_n >= 0) {
        len += sizeof("CONTENT_LENGTH") +
            uint_to_str(r->headers_in.content_length_n, buf, sizeof(buf)) +
            1; /* +1 for trailing null */
    }

    /* DOCUMENT_ROOT, SCRIPT_NAME, RAILS_RELATIVE_URL_ROOT, PATH_INFO and REQUEST_URI. */
    len += sizeof("DOCUMENT_ROOT") + context->public_dir.len + 1;
    if (context->base_uri.len > 0) {
        len += sizeof("SCRIPT_NAME") + context->base_uri.len + 1;
        len += sizeof("RAILS_RELATIVE_URL_ROOT") +
               context->base_uri.len + 1;
        len += sizeof("PATH_INFO") + escaped_uri.len - context->base_uri.len + 1;
    } else {
        len += sizeof("SCRIPT_NAME") + sizeof("");
        len += sizeof("PATH_INFO") + escaped_uri.len + 1;
    }
    len += sizeof("REQUEST_URI") + escaped_uri.len + 1;
    if (r->args.len > 0) {
        len += 1 + r->args.len;
    }

    /* SERVER_NAME; must be equal to HTTP_HOST without the port part */
    if (r->headers_in.host != NULL) {
        tmp = memchr(r->headers_in.host->value.data, ':', r->headers_in.host->value.len);
        if (tmp == NULL) {
            server_name_len = r->headers_in.host->value.len;
        } else {
            server_name_len = (int) ((const u_char *) tmp - r->headers_in.host->value.data);
        }
    } else {
        server_name_len = cscf->server_name.len;
    }
    len += sizeof("SERVER_NAME") + server_name_len + 1;

    /* Various other HTTP headers. */
    if (r->headers_in.content_type != NULL
     && r->headers_in.content_type->value.len > 0) {
        len += sizeof("CONTENT_TYPE") + r->headers_in.content_type->value.len + 1;
    }

    #if (NGX_HTTP_SSL)
        if (r->http_connection->ssl) {
            len += sizeof("HTTPS") + sizeof("on");
        }
    #endif

    /* Lengths of Passenger application pool options. */
    len += slcf->options_cache.len;

    len += sizeof("PASSENGER_APP_TYPE") + app_type_string_len;

    if (slcf->union_station_filters != NGX_CONF_UNSET_PTR && slcf->union_station_filters->nelts > 0) {
        len += sizeof("UNION_STATION_FILTERS");

        union_station_filters = (ngx_str_t *) slcf->union_station_filters->elts;
        for (i = 0; i < slcf->union_station_filters->nelts; i++) {
            if (i != 0) {
                len++;
            }
            len += union_station_filters[i].len;
        }
        len++;
    }


    /***********************/
    /***********************/

    /* Lengths of various CGI variables. */
    if (slcf->vars_len) {
        ngx_memzero(&le, sizeof(ngx_http_script_engine_t));

        ngx_http_script_flush_no_cacheable_variables(r, slcf->flushes);
        le.flushed = 1;

        le.ip = slcf->vars_len->elts;
        le.request = r;

        while (*(uintptr_t *) le.ip) {

            lcode = *(ngx_http_script_len_code_pt *) le.ip;
            key_len = lcode(&le);

            for (val_len = 0; *(uintptr_t *) le.ip; val_len += lcode(&le)) {
                lcode = *(ngx_http_script_len_code_pt *) le.ip;
            }
            le.ip += sizeof(uintptr_t);

            len += key_len + val_len;
        }
    }

    /* Lengths of HTTP headers. */
    if (slcf->upstream_config.pass_request_headers) {

        part = &r->headers_in.headers.part;
        header = part->elts;

        for (i = 0; /* void */; i++) {

            if (i >= part->nelts) {
                if (part->next == NULL) {
                    break;
                }

                part = part->next;
                header = part->elts;
                i = 0;
            }

            if (!header_is_transfer_encoding(&header[i].key) && !header_contains_non_alphanumdash(&header[i].key)) {
                len += sizeof("HTTP_") - 1 + header[i].key.len + 1
                    + header[i].value.len + 1;
            }
        }
    }


    /**************************************************
     * Build the request header data.
     **************************************************/

    helper_agent_request_socket_password_data =
        pp_agents_starter_get_request_socket_password(pp_agents_starter,
            &helper_agent_request_socket_password_len);
    size = helper_agent_request_socket_password_len +
        /* netstring length + ":" + trailing "," */
        /* note: 10 == sizeof("4294967296") - 1 */
        len + 10 + 1 + 1;

    b = ngx_create_temp_buf(r->pool, size);
    if (b == NULL) {
        return NGX_ERROR;
    }

    cl = ngx_alloc_chain_link(r->pool);
    if (cl == NULL) {
        return NGX_ERROR;
    }

    cl->buf = b;

    /* Build SCGI header netstring length part. */
    b->last = ngx_copy(b->last, helper_agent_request_socket_password_data,
                       helper_agent_request_socket_password_len);

    b->last = ngx_snprintf(b->last, 10, "%ui", len);
    *b->last++ = (u_char) ':';

    if (r->headers_in.content_length_n >= 0) {
        b->last = ngx_copy(b->last, "CONTENT_LENGTH",
                           sizeof("CONTENT_LENGTH"));

        b->last = ngx_snprintf(b->last, 10, "%O",
            r->headers_in.content_length_n);
        *b->last++ = (u_char) 0;
    }

    /* Build DOCUMENT_ROOT, SCRIPT_NAME, RAILS_RELATIVE_URL_ROOT, PATH_INFO and REQUEST_URI. */
    b->last = ngx_copy(b->last, "DOCUMENT_ROOT", sizeof("DOCUMENT_ROOT"));
    b->last = ngx_copy(b->last, context->public_dir.data,
                       context->public_dir.len + 1);

    if (context->base_uri.len > 0) {
        b->last = ngx_copy(b->last, "SCRIPT_NAME", sizeof("SCRIPT_NAME"));
        b->last = ngx_copy(b->last, context->base_uri.data,
                           context->base_uri.len + 1);

        b->last = ngx_copy(b->last, "RAILS_RELATIVE_URL_ROOT",
                           sizeof("RAILS_RELATIVE_URL_ROOT"));
        b->last = ngx_copy(b->last, context->base_uri.data,
                           context->base_uri.len + 1);

        b->last = ngx_copy(b->last, "PATH_INFO", sizeof("PATH_INFO"));
        b->last = ngx_copy(b->last, escaped_uri.data + context->base_uri.len,
                           escaped_uri.len - context->base_uri.len);
        b->last = ngx_copy(b->last, "", 1);
    } else {
        b->last = ngx_copy(b->last, "SCRIPT_NAME", sizeof("SCRIPT_NAME"));
        b->last = ngx_copy(b->last, "", sizeof(""));

        b->last = ngx_copy(b->last, "PATH_INFO", sizeof("PATH_INFO"));
        b->last = ngx_copy(b->last, escaped_uri.data, escaped_uri.len);
        b->last = ngx_copy(b->last, "", 1);
    }

    b->last = ngx_copy(b->last, "REQUEST_URI", sizeof("REQUEST_URI"));
    b->last = ngx_copy(b->last, escaped_uri.data, escaped_uri.len);
    if (r->args.len > 0) {
        b->last = ngx_copy(b->last, "?", 1);
        b->last = ngx_copy(b->last, r->args.data, r->args.len);
    }
    b->last = ngx_copy(b->last, "", 1);

    /* SERVER_NAME */
    b->last = ngx_copy(b->last, "SERVER_NAME", sizeof("SERVER_NAME"));
    if (r->headers_in.host != NULL) {
        b->last = ngx_copy(b->last, r->headers_in.host->value.data,
                           server_name_len);
    } else {
        b->last = ngx_copy(b->last, cscf->server_name.data,
                           server_name_len);
    }
    b->last = ngx_copy(b->last, "", 1);

    /* Various other HTTP headers. */
    if (r->headers_in.content_type != NULL
     && r->headers_in.content_type->value.len > 0) {
        b->last = ngx_copy(b->last, "CONTENT_TYPE", sizeof("CONTENT_TYPE"));
        b->last = ngx_copy(b->last, r->headers_in.content_type->value.data,
                           r->headers_in.content_type->value.len);
        b->last = ngx_copy(b->last, "", 1);
    }

    #if (NGX_HTTP_SSL)
        if (r->http_connection->ssl) {
            b->last = ngx_copy(b->last, "HTTPS", sizeof("HTTPS"));
            b->last = ngx_copy(b->last, "on", sizeof("on"));
        }
    #endif


    /* Build Passenger application pool option headers. */
    b->last = ngx_copy(b->last, slcf->options_cache.data, slcf->options_cache.len);

    b->last = ngx_copy(b->last, "PASSENGER_APP_TYPE",
                       sizeof("PASSENGER_APP_TYPE"));
    b->last = ngx_copy(b->last, app_type_string, app_type_string_len);

    if (slcf->union_station_filters != NGX_CONF_UNSET_PTR && slcf->union_station_filters->nelts > 0) {
        b->last = ngx_copy(b->last, "UNION_STATION_FILTERS",
                           sizeof("UNION_STATION_FILTERS"));

        for (i = 0; i < slcf->union_station_filters->nelts; i++) {
            if (i != 0) {
                b->last = ngx_copy(b->last, "\1", 1);
            }
            b->last = ngx_copy(b->last, union_station_filters[i].data,
                               union_station_filters[i].len);
        }
        b->last = ngx_copy(b->last, "\0", 1);
    }

    /***********************/
    /***********************/

    if (slcf->vars_len) {
        ngx_memzero(&e, sizeof(ngx_http_script_engine_t));

        e.ip = slcf->vars->elts;
        e.pos = b->last;
        e.request = r;
        e.flushed = 1;

        le.ip = slcf->vars_len->elts;
>>>>>>> c0459087

		le.ip = slcf->vars_len->elts;

		while (*(uintptr_t *) le.ip) {

			lcode = *(ngx_http_script_len_code_pt *) le.ip;
			(void) lcode(&le);

			for (val_len = 0; *(uintptr_t *) le.ip; val_len += lcode(&le)) {
				lcode = *(ngx_http_script_len_code_pt *) le.ip;
			}
			le.ip += sizeof(uintptr_t);

			while (*(uintptr_t *) e.ip) {
				code = *(ngx_http_script_code_pt *) e.ip;
				code((ngx_http_script_engine_t *) &e);
			}
			e.ip += sizeof(uintptr_t);
		}

		b->last = e.pos;
	}


	if (slcf->upstream_config.pass_request_headers) {

		part = &r->headers_in.headers.part;
		header = part->elts;

		for (i = 0; /* void */; i++) {

			if (i >= part->nelts) {
				if (part->next == NULL) {
					break;
				}

<<<<<<< HEAD
				part = part->next;
				header = part->elts;
				i = 0;
			}
=======
            if (header_contains_non_alphanumdash(&header[i].key)) {
            	continue;
            }

            if (header_is_transfer_encoding(&header[i].key)) {
                continue;
            }
>>>>>>> c0459087

			if (header_is_transfer_encoding(&header[i].key)) {
				continue;
			}

			b->last = ngx_cpymem(b->last, "HTTP_", sizeof("HTTP_") - 1);

			for (n = 0; n < header[i].key.len; n++) {
				ch = header[i].key.data[n];

				if (ch >= 'a' && ch <= 'z') {
					ch &= ~0x20;

				} else if (ch == '-') {
					ch = '_';
				}

				*b->last++ = ch;
			}

			*b->last++ = (u_char) 0;

			b->last = ngx_copy(b->last, header[i].value.data,
							   header[i].value.len);
			*b->last++ = (u_char) 0;
		 }
	}

	*b->last++ = (u_char) ',';

	if (slcf->upstream_config.pass_request_body) {

		body = r->upstream->request_bufs;
		r->upstream->request_bufs = cl;

		while (body) {
			b = ngx_alloc_buf(r->pool);
			if (b == NULL) {
				return NGX_ERROR;
			}

			ngx_memcpy(b, body->buf, sizeof(ngx_buf_t));

			cl->next = ngx_alloc_chain_link(r->pool);
			if (cl->next == NULL) {
				return NGX_ERROR;
			}

			cl = cl->next;
			cl->buf = b;

			body = body->next;
		}

		b->flush = 1;

	} else {
		r->upstream->request_bufs = cl;
	}


	cl->next = NULL;

	return NGX_OK;
}


static ngx_int_t
reinit_request(ngx_http_request_t *r)
{
	passenger_context_t  *context;

	context = ngx_http_get_module_ctx(r, ngx_http_passenger_module);

	if (context == NULL) {
		return NGX_OK;
	}

	context->status = 0;
	context->status_count = 0;
	context->status_start = NULL;
	context->status_end = NULL;

	r->upstream->process_header = process_status_line;
	r->state = 0;

	return NGX_OK;
}


static ngx_int_t
process_status_line(ngx_http_request_t *r)
{
	ngx_int_t             rc;
	ngx_http_upstream_t  *u;
	passenger_context_t  *context;

	context = ngx_http_get_module_ctx(r, ngx_http_passenger_module);

	if (context == NULL) {
		return NGX_ERROR;
	}

	rc = parse_status_line(r, context);

	if (rc == NGX_AGAIN) {
		return rc;
	}

	u = r->upstream;

	if (rc == NGX_HTTP_SCGI_PARSE_NO_HEADER) {
		ngx_log_error(NGX_LOG_ERR, r->connection->log, 0,
					  "upstream sent no valid HTTP/1.0 header");

#if 0
		if (u->accel) {
			return NGX_HTTP_UPSTREAM_INVALID_HEADER;
		}
#endif

		u->headers_in.status_n = NGX_HTTP_OK;
		u->state->status = NGX_HTTP_OK;

		return NGX_OK;
	}

	u->headers_in.status_n = context->status;
	u->state->status = context->status;

	u->headers_in.status_line.len = context->status_end - context->status_start;
	u->headers_in.status_line.data = ngx_palloc(r->pool,
												u->headers_in.status_line.len);
	if (u->headers_in.status_line.data == NULL) {
		return NGX_ERROR;
	}

	ngx_memcpy(u->headers_in.status_line.data, context->status_start,
			   u->headers_in.status_line.len);

	ngx_log_debug2(NGX_LOG_DEBUG_HTTP, r->connection->log, 0,
				   "http scgi status %ui \"%V\"",
				   u->headers_in.status_n, &u->headers_in.status_line);

	u->process_header = process_header;

	return process_header(r);
}


static ngx_int_t
parse_status_line(ngx_http_request_t *r, passenger_context_t *context)
{
	u_char                ch;
	u_char               *pos;
	ngx_http_upstream_t  *u;
	enum  {
		sw_start = 0,
		sw_H,
		sw_HT,
		sw_HTT,
		sw_HTTP,
		sw_first_major_digit,
		sw_major_digit,
		sw_first_minor_digit,
		sw_minor_digit,
		sw_status,
		sw_space_after_status,
		sw_status_text,
		sw_almost_done
	} state;

	u = r->upstream;

	state = r->state;

	for (pos = u->buffer.pos; pos < u->buffer.last; pos++) {
		ch = *pos;

		switch (state) {

		/* "HTTP/" */
		case sw_start:
			switch (ch) {
			case 'H':
				state = sw_H;
				break;
			default:
				return NGX_HTTP_SCGI_PARSE_NO_HEADER;
			}
			break;

		case sw_H:
			switch (ch) {
			case 'T':
				state = sw_HT;
				break;
			default:
				return NGX_HTTP_SCGI_PARSE_NO_HEADER;
			}
			break;

		case sw_HT:
			switch (ch) {
			case 'T':
				state = sw_HTT;
				break;
			default:
				return NGX_HTTP_SCGI_PARSE_NO_HEADER;
			}
			break;

		case sw_HTT:
			switch (ch) {
			case 'P':
				state = sw_HTTP;
				break;
			default:
				return NGX_HTTP_SCGI_PARSE_NO_HEADER;
			}
			break;

		case sw_HTTP:
			switch (ch) {
			case '/':
				state = sw_first_major_digit;
				break;
			default:
				return NGX_HTTP_SCGI_PARSE_NO_HEADER;
			}
			break;

		/* the first digit of major HTTP version */
		case sw_first_major_digit:
			if (ch < '1' || ch > '9') {
				return NGX_HTTP_SCGI_PARSE_NO_HEADER;
			}

			state = sw_major_digit;
			break;

		/* the major HTTP version or dot */
		case sw_major_digit:
			if (ch == '.') {
				state = sw_first_minor_digit;
				break;
			}

			if (ch < '0' || ch > '9') {
				return NGX_HTTP_SCGI_PARSE_NO_HEADER;
			}

			break;

		/* the first digit of minor HTTP version */
		case sw_first_minor_digit:
			if (ch < '0' || ch > '9') {
				return NGX_HTTP_SCGI_PARSE_NO_HEADER;
			}

			state = sw_minor_digit;
			break;

		/* the minor HTTP version or the end of the request line */
		case sw_minor_digit:
			if (ch == ' ') {
				state = sw_status;
				break;
			}

			if (ch < '0' || ch > '9') {
				return NGX_HTTP_SCGI_PARSE_NO_HEADER;
			}

			break;

		/* HTTP status code */
		case sw_status:
			if (ch == ' ') {
				break;
			}

			if (ch < '0' || ch > '9') {
				return NGX_HTTP_SCGI_PARSE_NO_HEADER;
			}

			context->status = context->status * 10 + ch - '0';

			if (++context->status_count == 3) {
				state = sw_space_after_status;
				context->status_start = pos - 2;
			}

			break;

		 /* space or end of line */
		 case sw_space_after_status:
			switch (ch) {
			case ' ':
				state = sw_status_text;
				break;
			case '.':                    /* IIS may send 403.1, 403.2, etc */
				state = sw_status_text;
				break;
			case CR:
				state = sw_almost_done;
				break;
			case LF:
				goto done;
			default:
				return NGX_HTTP_SCGI_PARSE_NO_HEADER;
			}
			break;

		/* any text until end of line */
		case sw_status_text:
			switch (ch) {
			case CR:
				state = sw_almost_done;

				break;
			case LF:
				goto done;
			}
			break;

		/* end of status line */
		case sw_almost_done:
			context->status_end = pos - 1;
			switch (ch) {
			case LF:
				goto done;
			default:
				return NGX_HTTP_SCGI_PARSE_NO_HEADER;
			}
		}
	}

	u->buffer.pos = pos;
	r->state = state;

	return NGX_AGAIN;

done:

	u->buffer.pos = pos + 1;

	if (context->status_end == NULL) {
		context->status_end = pos;
	}

	r->state = sw_start;

	return NGX_OK;
}


static ngx_int_t
process_header(ngx_http_request_t *r)
{
	ngx_str_t                      *status_line;
	ngx_int_t                       rc, status;
	ngx_table_elt_t                *h;
	ngx_http_upstream_t            *u;
	ngx_http_upstream_header_t     *hh;
	ngx_http_upstream_main_conf_t  *umcf;
	ngx_http_core_loc_conf_t       *clcf;
	passenger_loc_conf_t           *slcf;

	umcf = ngx_http_get_module_main_conf(r, ngx_http_upstream_module);
	clcf = ngx_http_get_module_loc_conf(r, ngx_http_core_module);
	slcf = ngx_http_get_module_loc_conf(r, ngx_http_passenger_module);

	for ( ;; ) {

		rc = ngx_http_parse_header_line(r, &r->upstream->buffer, 1);

		if (rc == NGX_OK) {

			/* a header line has been parsed successfully */

			h = ngx_list_push(&r->upstream->headers_in.headers);
			if (h == NULL) {
				return NGX_ERROR;
			}

			h->hash = r->header_hash;

			h->key.len = r->header_name_end - r->header_name_start;
			h->value.len = r->header_end - r->header_start;

			h->key.data = ngx_pnalloc(r->pool,
									  h->key.len + 1 + h->value.len + 1
									  + h->key.len);
			if (h->key.data == NULL) {
				return NGX_ERROR;
			}

			h->value.data = h->key.data + h->key.len + 1;
			h->lowcase_key = h->key.data + h->key.len + 1 + h->value.len + 1;

			ngx_memcpy(h->key.data, r->header_name_start, h->key.len);
			h->key.data[h->key.len] = '\0';
			ngx_memcpy(h->value.data, r->header_start, h->value.len);
			h->value.data[h->value.len] = '\0';

			if (h->key.len == r->lowcase_index) {
				ngx_memcpy(h->lowcase_key, r->lowcase_header, h->key.len);

			} else {
				ngx_strlow(h->lowcase_key, h->key.data, h->key.len);
			}

			hh = ngx_hash_find(&umcf->headers_in_hash, h->hash,
							   h->lowcase_key, h->key.len);

			if (hh && hh->handler(r, h, hh->offset) != NGX_OK) {
				return NGX_ERROR;
			}

			ngx_log_debug2(NGX_LOG_DEBUG_HTTP, r->connection->log, 0,
						   "http scgi header: \"%V: %V\"", &h->key, &h->value);

			continue;
		}

		if (rc == NGX_HTTP_PARSE_HEADER_DONE) {

			/* a whole header has been parsed successfully */

			ngx_log_debug0(NGX_LOG_DEBUG_HTTP, r->connection->log, 0,
						   "http scgi header done");

			/*
			 * if no "Server" and "Date" in header line,
			 * then add the default headers
			 */

			if (r->upstream->headers_in.server == NULL) {
				h = ngx_list_push(&r->upstream->headers_in.headers);
				if (h == NULL) {
					return NGX_HTTP_INTERNAL_SERVER_ERROR;
				}

				h->hash = ngx_hash(ngx_hash(ngx_hash(ngx_hash(
									ngx_hash('s', 'e'), 'r'), 'v'), 'e'), 'r');

				h->key.len = sizeof("Server") - 1;
				h->key.data = (u_char *) "Server";
				if( slcf->show_version_in_header == 0 ) {
					if (clcf->server_tokens) {
						h->value.data = (u_char *) (NGINX_VER " + Phusion Passenger");
					} else {
						h->value.data = (u_char *) ("nginx + Phusion Passenger");
					}
				} else {
					if (clcf->server_tokens) {
						h->value.data = (u_char *) (NGINX_VER " + Phusion Passenger " PASSENGER_VERSION);
					} else {
						h->value.data = (u_char *) ("nginx + Phusion Passenger " PASSENGER_VERSION);
					}
				}
				h->value.len = ngx_strlen(h->value.data);
				h->lowcase_key = (u_char *) "server";
			}

			if (r->upstream->headers_in.date == NULL) {
				h = ngx_list_push(&r->upstream->headers_in.headers);
				if (h == NULL) {
					return NGX_HTTP_INTERNAL_SERVER_ERROR;
				}

				h->hash = ngx_hash(ngx_hash(ngx_hash('d', 'a'), 't'), 'e');

				h->key.len = sizeof("Date") - 1;
				h->key.data = (u_char *) "Date";
				h->value.len = 0;
				h->value.data = NULL;
				h->lowcase_key = (u_char *) "date";
			}

			/* Process "Status" header. */

			u = r->upstream;

			if (u->headers_in.status_n) {
				goto done;
			}

			if (u->headers_in.status) {
				status_line = &u->headers_in.status->value;

				status = ngx_atoi(status_line->data, 3);
				if (status == NGX_ERROR) {
					ngx_log_error(NGX_LOG_ERR, r->connection->log, 0,
								  "upstream sent invalid status \"%V\"",
								  status_line);
					return NGX_HTTP_UPSTREAM_INVALID_HEADER;
				}

				u->headers_in.status_n = status;
				u->headers_in.status_line = *status_line;

			} else if (u->headers_in.location) {
				u->headers_in.status_n = 302;
				ngx_str_set(&u->headers_in.status_line,
							"302 Moved Temporarily");

			} else {
				u->headers_in.status_n = 200;
				ngx_str_set(&u->headers_in.status_line, "200 OK");
			}

			if (u->state) {
				u->state->status = u->headers_in.status_n;
			}

		done:

			/* Supported since Nginx 1.3.15. */
			#ifdef NGX_HTTP_SWITCHING_PROTOCOLS
				if (u->headers_in.status_n == NGX_HTTP_SWITCHING_PROTOCOLS
					&& r->headers_in.upgrade)
				{
					u->upgrade = 1;
				}
			#endif

			return NGX_OK;
		}

		if (rc == NGX_AGAIN) {
			return NGX_AGAIN;
		}

		/* there was error while a header line parsing */

		ngx_log_error(NGX_LOG_ERR, r->connection->log, 0,
					  "upstream sent invalid header");

		return NGX_HTTP_UPSTREAM_INVALID_HEADER;
	}
}


static void
abort_request(ngx_http_request_t *r)
{
	ngx_log_debug0(NGX_LOG_DEBUG_HTTP, r->connection->log, 0,
				   "abort Passenger request");
}


static void
finalize_request(ngx_http_request_t *r, ngx_int_t rc)
{
	ngx_log_debug0(NGX_LOG_DEBUG_HTTP, r->connection->log, 0,
				   "finalize Passenger request");
}


ngx_int_t
passenger_content_handler(ngx_http_request_t *r)
{
	ngx_int_t              rc;
	ngx_http_upstream_t   *u;
	passenger_loc_conf_t  *slcf;
	ngx_str_t              path, base_uri;
	u_char                *path_last, *end;
	u_char                 root_path_str[NGX_MAX_PATH + 1];
	ngx_str_t              root_path;
	size_t                 root_len, len;
	u_char                 page_cache_file_str[NGX_MAX_PATH + 1];
	ngx_str_t              page_cache_file;
	passenger_context_t   *context;
	PP_Error               error;

	if (passenger_main_conf.fly_with.len == 0
	 && passenger_main_conf.root_dir.len == 0) {
		return NGX_DECLINED;
	} else if (r->subrequest_in_memory) {
		ngx_log_error(NGX_LOG_ALERT, r->connection->log, 0,
					  "ngx_http_passenger_module does not support "
					  "subrequest in memory");
		return NGX_HTTP_INTERNAL_SERVER_ERROR;
	}

	slcf = ngx_http_get_module_loc_conf(r, ngx_http_passenger_module);

	/* Let the next content handler take care of this request if Phusion
	 * Passenger is disabled for this URL.
	 */
	if (!slcf->enabled) {
		return NGX_DECLINED;
	}

	/* Let the next content handler take care of this request if this URL
	 * maps to an existing file.
	 */
	path_last = ngx_http_map_uri_to_path(r, &path, &root_len, 0);
	if (path_last != NULL && file_exists(path.data, 0)) {
		return NGX_DECLINED;
	}

	/* Create a string containing the root path. This path already
	 * contains a trailing slash.
	 */
	end = ngx_copy(root_path_str, path.data, root_len);
	*end = '\0';
	root_path.data = root_path_str;
	root_path.len  = root_len;


	context = ngx_pcalloc(r->pool, sizeof(passenger_context_t));
	if (context == NULL) {
		return NGX_HTTP_INTERNAL_SERVER_ERROR;
	}
	ngx_http_set_ctx(r, context, ngx_http_passenger_module);


	/* Find the base URI for this web application, if any. */
	if (find_base_uri(r, slcf, &base_uri)) {
		/* Store the found base URI into context->public_dir. We infer that
		 * the 'public' directory of the web app equals document root + base URI.
		 */
		if (slcf->document_root.data != NULL) {
			len = slcf->document_root.len + 1;
			context->public_dir.data = ngx_palloc(r->pool, sizeof(u_char) * len);
			end = ngx_copy(context->public_dir.data, slcf->document_root.data,
						   slcf->document_root.len);
		} else {
			len = root_path.len + base_uri.len + 1;
			context->public_dir.data = ngx_palloc(r->pool, sizeof(u_char) * len);
			end = ngx_copy(context->public_dir.data, root_path.data, root_path.len);
			end = ngx_copy(end, base_uri.data, base_uri.len);
		}
		*end = '\0';
		context->public_dir.len = len - 1;
		context->base_uri = base_uri;
	} else {
		/* No base URI directives are applicable for this request. So assume that
		 * the web application's public directory is the document root.
		 * context->base_uri is now a NULL string.
		 */
		len = sizeof(u_char *) * (root_path.len + 1);
		context->public_dir.data = ngx_palloc(r->pool, len);
		end = ngx_copy(context->public_dir.data, root_path.data,
					   root_path.len);
		*end = '\0';
		context->public_dir.len  = root_path.len;
	}

	/* If there's a corresponding page cache file for this URL, then serve that
	 * file instead.
	 */
	page_cache_file.data = page_cache_file_str;
	page_cache_file.len  = sizeof(page_cache_file_str);
	if (map_uri_to_page_cache_file(r, &context->public_dir, path.data,
								   path_last - path.data, &page_cache_file)) {
		return passenger_static_content_handler(r, &page_cache_file);
	}

	if (slcf->app_type.data == NULL) {
		pp_error_init(&error);
		if (slcf->app_root.data == NULL) {
			context->app_type = pp_app_type_detector_check_document_root(
				pp_app_type_detector,
				(const char *) context->public_dir.data, context->public_dir.len,
				context->base_uri.len != 0,
				&error);
		} else {
			context->app_type = pp_app_type_detector_check_app_root(
				pp_app_type_detector,
				(const char *) slcf->app_root.data, slcf->app_root.len,
				&error);
		}
		if (context->app_type == PAT_NONE) {
			return NGX_DECLINED;
		} else if (context->app_type == PAT_ERROR) {
			if (error.errnoCode == EACCES) {
				ngx_log_error(NGX_LOG_ALERT, r->connection->log, 0,
							  "%s; This error means that the Nginx worker process (PID %d, "
							  "running as UID %d) does not have permission to access this file. "
							  "Please read the manual to learn how to fix this problem: "
							  "section 'Troubleshooting' -> 'Upon accessing the web app, Nginx "
							  "reports a \"Permission denied\" error'; Extra info",
							  error.message,
							  (int) getpid(),
							  (int) getuid());
			} else {
				ngx_log_error(NGX_LOG_ALERT, r->connection->log,
							  (error.errnoCode == PP_NO_ERRNO) ? 0 : error.errnoCode,
							  "%s",
							  error.message);
			}
			pp_error_destroy(&error);
			return NGX_HTTP_INTERNAL_SERVER_ERROR;
		}
	} else {
		context->app_type = pp_get_app_type2((const char *) slcf->app_type.data,
			slcf->app_type.len);
		if (context->app_type == PAT_NONE) {
			return NGX_DECLINED;
		}
	}


	/* Setup upstream stuff and prepare sending the request to the HelperAgent. */

	if (ngx_http_upstream_create(r) != NGX_OK) {
		return NGX_HTTP_INTERNAL_SERVER_ERROR;
	}
	u = r->upstream;

	u->schema = pp_schema_string;
	u->output.tag = (ngx_buf_tag_t) &ngx_http_passenger_module;
	set_upstream_server_address(u, &slcf->upstream_config);
	u->conf = &slcf->upstream_config;

#if (NGX_HTTP_CACHE)
	u->create_key       = create_key;
#endif
	u->create_request   = create_request;
	u->reinit_request   = reinit_request;
	u->process_header   = process_status_line;
	u->abort_request    = abort_request;
	u->finalize_request = finalize_request;
	r->state = 0;

	u->buffering = slcf->upstream_config.buffering;

	u->pipe = ngx_pcalloc(r->pool, sizeof(ngx_event_pipe_t));
	if (u->pipe == NULL) {
		return NGX_HTTP_INTERNAL_SERVER_ERROR;
	}

	u->pipe->input_filter = ngx_event_pipe_copy_input_filter;
	u->pipe->input_ctx = r;

	rc = ngx_http_read_client_request_body(r, ngx_http_upstream_init);

	fix_peer_address(r);

	if (rc >= NGX_HTTP_SPECIAL_RESPONSE) {
		return rc;
	}

	return NGX_DONE;
}
<|MERGE_RESOLUTION|>--- conflicted
+++ resolved
@@ -347,7 +347,6 @@
 static ngx_int_t
 create_request(ngx_http_request_t *r)
 {
-<<<<<<< HEAD
 	u_char                         ch;
 	const char *                   helper_agent_request_socket_password_data;
 	unsigned int                   helper_agent_request_socket_password_len;
@@ -514,7 +513,7 @@
 				i = 0;
 			}
 
-			if (!header_is_transfer_encoding(&header[i].key)) {
+			if (!header_is_transfer_encoding(&header[i].key) && !header_contains_non_alphanumdash(&header[i].key)) {
 				len += sizeof("HTTP_") - 1 + header[i].key.len + 1
 					+ header[i].value.len + 1;
 			}
@@ -664,319 +663,6 @@
 		e.pos = b->last;
 		e.request = r;
 		e.flushed = 1;
-=======
-    u_char                         ch;
-    const char *                   helper_agent_request_socket_password_data;
-    unsigned int                   helper_agent_request_socket_password_len;
-    u_char                         buf[sizeof("4294967296") + 1];
-    size_t                         len, size, key_len, val_len;
-    const u_char                  *app_type_string;
-    size_t                         app_type_string_len;
-    int                            server_name_len;
-    ngx_str_t                      escaped_uri;
-    ngx_str_t                     *union_station_filters = NULL;
-    void                          *tmp;
-    ngx_uint_t                     i, n;
-    ngx_buf_t                     *b;
-    ngx_chain_t                   *cl, *body;
-    ngx_list_part_t               *part;
-    ngx_table_elt_t               *header;
-    ngx_http_script_code_pt        code;
-    ngx_http_script_engine_t       e, le;
-    ngx_http_core_srv_conf_t      *cscf;
-    passenger_loc_conf_t          *slcf;
-    passenger_context_t           *context;
-    ngx_http_script_len_code_pt    lcode;
-
-    cscf = ngx_http_get_module_srv_conf(r, ngx_http_core_module);
-    slcf = ngx_http_get_module_loc_conf(r, ngx_http_passenger_module);
-    context = ngx_http_get_module_ctx(r, ngx_http_passenger_module);
-    if (context == NULL) {
-        return NGX_HTTP_INTERNAL_SERVER_ERROR;
-    }
-
-    app_type_string = (const u_char *) pp_get_app_type_name(context->app_type);
-    app_type_string_len = strlen((const char *) app_type_string) + 1; /* include null terminator */
-
-
-    /*
-     * Nginx unescapes URI's before passing them to Phusion Passenger,
-     * but backend processes expect the escaped version.
-     * http://code.google.com/p/phusion-passenger/issues/detail?id=404
-     */
-    escaped_uri.len =
-        2 * ngx_escape_uri(NULL, r->uri.data, r->uri.len, NGX_ESCAPE_URI)
-        + r->uri.len;
-    escaped_uri.data = ngx_pnalloc(r->pool, escaped_uri.len + 1);
-    escaped_uri.data[escaped_uri.len] = '\0';
-    ngx_escape_uri(escaped_uri.data, r->uri.data, r->uri.len, NGX_ESCAPE_URI);
-
-
-    /**************************************************
-     * Determine the request header length.
-     **************************************************/
-
-    len = 0;
-
-    /* Length of the Content-Length header. A value of -1 means that the content
-     * length is unspecified, which is the case for e.g. WebSocket requests. */
-    if (r->headers_in.content_length_n >= 0) {
-        len += sizeof("CONTENT_LENGTH") +
-            uint_to_str(r->headers_in.content_length_n, buf, sizeof(buf)) +
-            1; /* +1 for trailing null */
-    }
-
-    /* DOCUMENT_ROOT, SCRIPT_NAME, RAILS_RELATIVE_URL_ROOT, PATH_INFO and REQUEST_URI. */
-    len += sizeof("DOCUMENT_ROOT") + context->public_dir.len + 1;
-    if (context->base_uri.len > 0) {
-        len += sizeof("SCRIPT_NAME") + context->base_uri.len + 1;
-        len += sizeof("RAILS_RELATIVE_URL_ROOT") +
-               context->base_uri.len + 1;
-        len += sizeof("PATH_INFO") + escaped_uri.len - context->base_uri.len + 1;
-    } else {
-        len += sizeof("SCRIPT_NAME") + sizeof("");
-        len += sizeof("PATH_INFO") + escaped_uri.len + 1;
-    }
-    len += sizeof("REQUEST_URI") + escaped_uri.len + 1;
-    if (r->args.len > 0) {
-        len += 1 + r->args.len;
-    }
-
-    /* SERVER_NAME; must be equal to HTTP_HOST without the port part */
-    if (r->headers_in.host != NULL) {
-        tmp = memchr(r->headers_in.host->value.data, ':', r->headers_in.host->value.len);
-        if (tmp == NULL) {
-            server_name_len = r->headers_in.host->value.len;
-        } else {
-            server_name_len = (int) ((const u_char *) tmp - r->headers_in.host->value.data);
-        }
-    } else {
-        server_name_len = cscf->server_name.len;
-    }
-    len += sizeof("SERVER_NAME") + server_name_len + 1;
-
-    /* Various other HTTP headers. */
-    if (r->headers_in.content_type != NULL
-     && r->headers_in.content_type->value.len > 0) {
-        len += sizeof("CONTENT_TYPE") + r->headers_in.content_type->value.len + 1;
-    }
-
-    #if (NGX_HTTP_SSL)
-        if (r->http_connection->ssl) {
-            len += sizeof("HTTPS") + sizeof("on");
-        }
-    #endif
-
-    /* Lengths of Passenger application pool options. */
-    len += slcf->options_cache.len;
-
-    len += sizeof("PASSENGER_APP_TYPE") + app_type_string_len;
-
-    if (slcf->union_station_filters != NGX_CONF_UNSET_PTR && slcf->union_station_filters->nelts > 0) {
-        len += sizeof("UNION_STATION_FILTERS");
-
-        union_station_filters = (ngx_str_t *) slcf->union_station_filters->elts;
-        for (i = 0; i < slcf->union_station_filters->nelts; i++) {
-            if (i != 0) {
-                len++;
-            }
-            len += union_station_filters[i].len;
-        }
-        len++;
-    }
-
-
-    /***********************/
-    /***********************/
-
-    /* Lengths of various CGI variables. */
-    if (slcf->vars_len) {
-        ngx_memzero(&le, sizeof(ngx_http_script_engine_t));
-
-        ngx_http_script_flush_no_cacheable_variables(r, slcf->flushes);
-        le.flushed = 1;
-
-        le.ip = slcf->vars_len->elts;
-        le.request = r;
-
-        while (*(uintptr_t *) le.ip) {
-
-            lcode = *(ngx_http_script_len_code_pt *) le.ip;
-            key_len = lcode(&le);
-
-            for (val_len = 0; *(uintptr_t *) le.ip; val_len += lcode(&le)) {
-                lcode = *(ngx_http_script_len_code_pt *) le.ip;
-            }
-            le.ip += sizeof(uintptr_t);
-
-            len += key_len + val_len;
-        }
-    }
-
-    /* Lengths of HTTP headers. */
-    if (slcf->upstream_config.pass_request_headers) {
-
-        part = &r->headers_in.headers.part;
-        header = part->elts;
-
-        for (i = 0; /* void */; i++) {
-
-            if (i >= part->nelts) {
-                if (part->next == NULL) {
-                    break;
-                }
-
-                part = part->next;
-                header = part->elts;
-                i = 0;
-            }
-
-            if (!header_is_transfer_encoding(&header[i].key) && !header_contains_non_alphanumdash(&header[i].key)) {
-                len += sizeof("HTTP_") - 1 + header[i].key.len + 1
-                    + header[i].value.len + 1;
-            }
-        }
-    }
-
-
-    /**************************************************
-     * Build the request header data.
-     **************************************************/
-
-    helper_agent_request_socket_password_data =
-        pp_agents_starter_get_request_socket_password(pp_agents_starter,
-            &helper_agent_request_socket_password_len);
-    size = helper_agent_request_socket_password_len +
-        /* netstring length + ":" + trailing "," */
-        /* note: 10 == sizeof("4294967296") - 1 */
-        len + 10 + 1 + 1;
-
-    b = ngx_create_temp_buf(r->pool, size);
-    if (b == NULL) {
-        return NGX_ERROR;
-    }
-
-    cl = ngx_alloc_chain_link(r->pool);
-    if (cl == NULL) {
-        return NGX_ERROR;
-    }
-
-    cl->buf = b;
-
-    /* Build SCGI header netstring length part. */
-    b->last = ngx_copy(b->last, helper_agent_request_socket_password_data,
-                       helper_agent_request_socket_password_len);
-
-    b->last = ngx_snprintf(b->last, 10, "%ui", len);
-    *b->last++ = (u_char) ':';
-
-    if (r->headers_in.content_length_n >= 0) {
-        b->last = ngx_copy(b->last, "CONTENT_LENGTH",
-                           sizeof("CONTENT_LENGTH"));
-
-        b->last = ngx_snprintf(b->last, 10, "%O",
-            r->headers_in.content_length_n);
-        *b->last++ = (u_char) 0;
-    }
-
-    /* Build DOCUMENT_ROOT, SCRIPT_NAME, RAILS_RELATIVE_URL_ROOT, PATH_INFO and REQUEST_URI. */
-    b->last = ngx_copy(b->last, "DOCUMENT_ROOT", sizeof("DOCUMENT_ROOT"));
-    b->last = ngx_copy(b->last, context->public_dir.data,
-                       context->public_dir.len + 1);
-
-    if (context->base_uri.len > 0) {
-        b->last = ngx_copy(b->last, "SCRIPT_NAME", sizeof("SCRIPT_NAME"));
-        b->last = ngx_copy(b->last, context->base_uri.data,
-                           context->base_uri.len + 1);
-
-        b->last = ngx_copy(b->last, "RAILS_RELATIVE_URL_ROOT",
-                           sizeof("RAILS_RELATIVE_URL_ROOT"));
-        b->last = ngx_copy(b->last, context->base_uri.data,
-                           context->base_uri.len + 1);
-
-        b->last = ngx_copy(b->last, "PATH_INFO", sizeof("PATH_INFO"));
-        b->last = ngx_copy(b->last, escaped_uri.data + context->base_uri.len,
-                           escaped_uri.len - context->base_uri.len);
-        b->last = ngx_copy(b->last, "", 1);
-    } else {
-        b->last = ngx_copy(b->last, "SCRIPT_NAME", sizeof("SCRIPT_NAME"));
-        b->last = ngx_copy(b->last, "", sizeof(""));
-
-        b->last = ngx_copy(b->last, "PATH_INFO", sizeof("PATH_INFO"));
-        b->last = ngx_copy(b->last, escaped_uri.data, escaped_uri.len);
-        b->last = ngx_copy(b->last, "", 1);
-    }
-
-    b->last = ngx_copy(b->last, "REQUEST_URI", sizeof("REQUEST_URI"));
-    b->last = ngx_copy(b->last, escaped_uri.data, escaped_uri.len);
-    if (r->args.len > 0) {
-        b->last = ngx_copy(b->last, "?", 1);
-        b->last = ngx_copy(b->last, r->args.data, r->args.len);
-    }
-    b->last = ngx_copy(b->last, "", 1);
-
-    /* SERVER_NAME */
-    b->last = ngx_copy(b->last, "SERVER_NAME", sizeof("SERVER_NAME"));
-    if (r->headers_in.host != NULL) {
-        b->last = ngx_copy(b->last, r->headers_in.host->value.data,
-                           server_name_len);
-    } else {
-        b->last = ngx_copy(b->last, cscf->server_name.data,
-                           server_name_len);
-    }
-    b->last = ngx_copy(b->last, "", 1);
-
-    /* Various other HTTP headers. */
-    if (r->headers_in.content_type != NULL
-     && r->headers_in.content_type->value.len > 0) {
-        b->last = ngx_copy(b->last, "CONTENT_TYPE", sizeof("CONTENT_TYPE"));
-        b->last = ngx_copy(b->last, r->headers_in.content_type->value.data,
-                           r->headers_in.content_type->value.len);
-        b->last = ngx_copy(b->last, "", 1);
-    }
-
-    #if (NGX_HTTP_SSL)
-        if (r->http_connection->ssl) {
-            b->last = ngx_copy(b->last, "HTTPS", sizeof("HTTPS"));
-            b->last = ngx_copy(b->last, "on", sizeof("on"));
-        }
-    #endif
-
-
-    /* Build Passenger application pool option headers. */
-    b->last = ngx_copy(b->last, slcf->options_cache.data, slcf->options_cache.len);
-
-    b->last = ngx_copy(b->last, "PASSENGER_APP_TYPE",
-                       sizeof("PASSENGER_APP_TYPE"));
-    b->last = ngx_copy(b->last, app_type_string, app_type_string_len);
-
-    if (slcf->union_station_filters != NGX_CONF_UNSET_PTR && slcf->union_station_filters->nelts > 0) {
-        b->last = ngx_copy(b->last, "UNION_STATION_FILTERS",
-                           sizeof("UNION_STATION_FILTERS"));
-
-        for (i = 0; i < slcf->union_station_filters->nelts; i++) {
-            if (i != 0) {
-                b->last = ngx_copy(b->last, "\1", 1);
-            }
-            b->last = ngx_copy(b->last, union_station_filters[i].data,
-                               union_station_filters[i].len);
-        }
-        b->last = ngx_copy(b->last, "\0", 1);
-    }
-
-    /***********************/
-    /***********************/
-
-    if (slcf->vars_len) {
-        ngx_memzero(&e, sizeof(ngx_http_script_engine_t));
-
-        e.ip = slcf->vars->elts;
-        e.pos = b->last;
-        e.request = r;
-        e.flushed = 1;
-
-        le.ip = slcf->vars_len->elts;
->>>>>>> c0459087
 
 		le.ip = slcf->vars_len->elts;
 
@@ -1013,20 +699,14 @@
 					break;
 				}
 
-<<<<<<< HEAD
 				part = part->next;
 				header = part->elts;
 				i = 0;
 			}
-=======
-            if (header_contains_non_alphanumdash(&header[i].key)) {
-            	continue;
-            }
-
-            if (header_is_transfer_encoding(&header[i].key)) {
-                continue;
-            }
->>>>>>> c0459087
+
+			if (header_contains_non_alphanumdash(&header[i].key)) {
+				continue;
+			}
 
 			if (header_is_transfer_encoding(&header[i].key)) {
 				continue;
