/*
 *  Phusion Passenger - https://www.phusionpassenger.com/
 *  Copyright (c) 2010-2014 Phusion
 *
 *  "Phusion Passenger" is a trademark of Hongli Lai & Ninh Bui.
 *
 *  See LICENSE file for license information.
 */

/*
 * MergeLocationConfig.c is automatically generated from MergeLocationConfig.c.erb,
 * using definitions from lib/phusion_passenger/nginx/config_options.rb.
 * Edits to MergeLocationConfig.c will be lost.
 *
 * To update MergeLocationConfig.c:
 *   rake nginx
 *
 * To force regeneration of MergeLocationConfig.c:
 *   rm -f ext/nginx/MergeLocationConfig.c
 *   rake ext/nginx/MergeLocationConfig.c
 */




	
		ngx_conf_merge_value(conf->enabled,
			prev->enabled,
			NGX_CONF_UNSET);
	

	
		ngx_conf_merge_str_value(conf->ruby,
			prev->ruby,
			NULL);
	

	
		ngx_conf_merge_str_value(conf->python,
			prev->python,
			NULL);
	

	
		ngx_conf_merge_str_value(conf->nodejs,
			prev->nodejs,
			NULL);
	

	
		ngx_conf_merge_str_value(conf->environment,
			prev->environment,
			NULL);
	

	
		ngx_conf_merge_value(conf->friendly_error_pages,
			prev->friendly_error_pages,
			NGX_CONF_UNSET);
	

	
		ngx_conf_merge_value(conf->min_instances,
			prev->min_instances,
			NGX_CONF_UNSET);
	

	
		ngx_conf_merge_value(conf->max_instances_per_app,
			prev->max_instances_per_app,
			NGX_CONF_UNSET);
	

	
		ngx_conf_merge_value(conf->max_requests,
			prev->max_requests,
			NGX_CONF_UNSET);
	

	
		ngx_conf_merge_value(conf->start_timeout,
			prev->start_timeout,
			NGX_CONF_UNSET);
	

	
		if (merge_string_array(cf, &prev->base_uris, &conf->base_uris) != NGX_OK) {
			ngx_conf_log_error(NGX_LOG_EMERG, cf, 0,
				"cannot merge \"passenger_base_uri\" configurations");
			return NGX_CONF_ERROR;
		}
	

	
		ngx_conf_merge_str_value(conf->document_root,
			prev->document_root,
			NULL);
	

	
		ngx_conf_merge_str_value(conf->user,
			prev->user,
			NULL);
	

	
		ngx_conf_merge_str_value(conf->group,
			prev->group,
			NULL);
	

	
		ngx_conf_merge_str_value(conf->app_group_name,
			prev->app_group_name,
			NULL);
	

	
		ngx_conf_merge_str_value(conf->app_root,
			prev->app_root,
			NULL);
	

	
		ngx_conf_merge_str_value(conf->app_rights,
			prev->app_rights,
			NULL);
	

	
		ngx_conf_merge_value(conf->union_station_support,
			prev->union_station_support,
			NGX_CONF_UNSET);
	

	
		if (merge_string_array(cf, &prev->union_station_filters, &conf->union_station_filters) != NGX_OK) {
			ngx_conf_log_error(NGX_LOG_EMERG, cf, 0,
				"cannot merge \"union_station_filter\" configurations");
			return NGX_CONF_ERROR;
		}
	

	
		ngx_conf_merge_value(conf->debugger,
			prev->debugger,
			NGX_CONF_UNSET);
	

	
		ngx_conf_merge_value(conf->max_preloader_idle_time,
			prev->max_preloader_idle_time,
			NGX_CONF_UNSET);
	

	
		if (merge_string_keyval_table(cf, &prev->env_vars, &conf->env_vars) != NGX_OK) {
			ngx_conf_log_error(NGX_LOG_EMERG, cf, 0,
				"cannot merge \"passenger_env_var\" configurations");
			return NGX_CONF_ERROR;
		}
	

	
		ngx_conf_merge_uint_value(conf->headers_hash_max_size,
			prev->headers_hash_max_size,
			512);
	

	
		ngx_conf_merge_uint_value(conf->headers_hash_bucket_size,
			prev->headers_hash_bucket_size,
			64);
	

	
		ngx_conf_merge_str_value(conf->spawn_method,
			prev->spawn_method,
			NULL);
	

	
		ngx_conf_merge_value(conf->load_shell_envvars,
			prev->load_shell_envvars,
			NGX_CONF_UNSET);
	

	
		ngx_conf_merge_str_value(conf->union_station_key,
			prev->union_station_key,
			NULL);
	

	
		ngx_conf_merge_value(conf->max_request_queue_size,
			prev->max_request_queue_size,
			NGX_CONF_UNSET);
	

	
		ngx_conf_merge_value(conf->request_queue_overflow_status_code,
			prev->request_queue_overflow_status_code,
			NGX_CONF_UNSET);
	

	
		ngx_conf_merge_str_value(conf->restart_dir,
			prev->restart_dir,
			NULL);
	

	
		ngx_conf_merge_str_value(conf->app_type,
			prev->app_type,
			NULL);
	

	
		ngx_conf_merge_str_value(conf->startup_file,
			prev->startup_file,
			NULL);
	

	
		ngx_conf_merge_value(conf->sticky_sessions,
			prev->sticky_sessions,
			NGX_CONF_UNSET);
	

	
		ngx_conf_merge_str_value(conf->sticky_sessions_cookie_name,
			prev->sticky_sessions_cookie_name,
			NULL);
	

	
<<<<<<< HEAD
		ngx_conf_merge_str_value(conf->fly_with,
			prev->fly_with,
			NULL);
	

	
		ngx_conf_merge_value(conf->max_instances,
			prev->max_instances,
			NGX_CONF_UNSET);
	

	
		ngx_conf_merge_value(conf->max_request_time,
			prev->max_request_time,
			NGX_CONF_UNSET);
	

	
		ngx_conf_merge_value(conf->memory_limit,
			prev->memory_limit,
			NGX_CONF_UNSET);
	

	
		ngx_conf_merge_str_value(conf->concurrency_model,
			prev->concurrency_model,
			NULL);
	

	
		ngx_conf_merge_value(conf->thread_count,
			prev->thread_count,
			NGX_CONF_UNSET);
	

	
		ngx_conf_merge_value(conf->rolling_restarts,
			prev->rolling_restarts,
			NGX_CONF_UNSET);
	

	
		ngx_conf_merge_value(conf->resist_deployment_errors,
			prev->resist_deployment_errors,
			NGX_CONF_UNSET);
	
=======
		ngx_conf_merge_str_value(conf->vary_turbocache_by_cookie,
			prev->vary_turbocache_by_cookie,
			NULL);
	
>>>>>>> 5e72eb9c
<|MERGE_RESOLUTION|>--- conflicted
+++ resolved
@@ -234,7 +234,12 @@
 	
 
 	
-<<<<<<< HEAD
+		ngx_conf_merge_str_value(conf->vary_turbocache_by_cookie,
+			prev->vary_turbocache_by_cookie,
+			NULL);
+	
+
+	
 		ngx_conf_merge_str_value(conf->fly_with,
 			prev->fly_with,
 			NULL);
@@ -281,9 +286,3 @@
 			prev->resist_deployment_errors,
 			NGX_CONF_UNSET);
 	
-=======
-		ngx_conf_merge_str_value(conf->vary_turbocache_by_cookie,
-			prev->vary_turbocache_by_cookie,
-			NULL);
-	
->>>>>>> 5e72eb9c
