--- conflicted
+++ resolved
@@ -154,7 +154,6 @@
 			prev->request_queue_overflow_status_code,
 			NGX_CONF_UNSET);
 	
-<<<<<<< HEAD
 
 	
 		ngx_conf_merge_str_value(conf->fly_with,
@@ -203,5 +202,3 @@
 			prev->resist_deployment_errors,
 			NGX_CONF_UNSET);
 	
-=======
->>>>>>> 569f02f1
