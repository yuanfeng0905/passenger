/*
 *  Phusion Passenger - https://www.phusionpassenger.com/
 *  Copyright (c) 2010-2014 Phusion
 *
 *  "Phusion Passenger" is a trademark of Hongli Lai & Ninh Bui.
 *
 *  See LICENSE file for license information.
 */

/*
 * CacheLocationConfig.c is automatically generated from CacheLocationConfig.c.erb,
 * using definitions from lib/phusion_passenger/nginx/config_options.rb.
 * Edits to CacheLocationConfig.c will be lost.
 *
 * To update CacheLocationConfig.c:
 *   rake nginx
 *
 * To force regeneration of CacheLocationConfig.c:
 *   rm -f ext/nginx/CacheLocationConfig.c
 *   rake ext/nginx/CacheLocationConfig.c
 */



size_t len = 0;
u_char int_buf[32], *end, *buf, *pos;

/* Calculate lengths */

	
		if (conf->ruby.data != NULL) {
			len += sizeof("!~PASSENGER_RUBY: ") - 1;
			len += conf->ruby.len;
			len += sizeof("\r\n") - 1;
		}
	

	
		if (conf->python.data != NULL) {
			len += sizeof("!~PASSENGER_PYTHON: ") - 1;
			len += conf->python.len;
			len += sizeof("\r\n") - 1;
		}
	

	
		if (conf->nodejs.data != NULL) {
			len += sizeof("!~PASSENGER_NODEJS: ") - 1;
			len += conf->nodejs.len;
			len += sizeof("\r\n") - 1;
		}
	

	
		if (conf->environment.data != NULL) {
			len += sizeof("!~PASSENGER_APP_ENV: ") - 1;
			len += conf->environment.len;
			len += sizeof("\r\n") - 1;
		}
	

	
		if (conf->friendly_error_pages != NGX_CONF_UNSET) {
			len += sizeof("!~PASSENGER_FRIENDLY_ERROR_PAGES: ") - 1;
			len += conf->friendly_error_pages
				? sizeof("t\r\n") - 1
				: sizeof("f\r\n") - 1;
		}
	

	
		if (conf->min_instances != NGX_CONF_UNSET) {
			end = ngx_snprintf(int_buf,
				sizeof(int_buf) - 1,
				"%d",
				conf->min_instances);
			len += sizeof("!~PASSENGER_MIN_PROCESSES: ") - 1;
			len += end - int_buf;
			len += sizeof("\r\n") - 1;
		}
	

	
		if (conf->max_instances_per_app != NGX_CONF_UNSET) {
			end = ngx_snprintf(int_buf,
				sizeof(int_buf) - 1,
				"%d",
				conf->max_instances_per_app);
			len += sizeof("!~PASSENGER_MAX_PROCESSES: ") - 1;
			len += end - int_buf;
			len += sizeof("\r\n") - 1;
		}
	

	
		if (conf->max_requests != NGX_CONF_UNSET) {
			end = ngx_snprintf(int_buf,
				sizeof(int_buf) - 1,
				"%d",
				conf->max_requests);
			len += sizeof("!~PASSENGER_MAX_REQUESTS: ") - 1;
			len += end - int_buf;
			len += sizeof("\r\n") - 1;
		}
	

	
		if (conf->start_timeout != NGX_CONF_UNSET) {
			end = ngx_snprintf(int_buf,
				sizeof(int_buf) - 1,
				"%d",
				conf->start_timeout);
			len += sizeof("!~PASSENGER_START_TIMEOUT: ") - 1;
			len += end - int_buf;
			len += sizeof("\r\n") - 1;
		}
	

	
		if (conf->user.data != NULL) {
			len += sizeof("!~PASSENGER_USER: ") - 1;
			len += conf->user.len;
			len += sizeof("\r\n") - 1;
		}
	

	
		if (conf->group.data != NULL) {
			len += sizeof("!~PASSENGER_GROUP: ") - 1;
			len += conf->group.len;
			len += sizeof("\r\n") - 1;
		}
	

	
		if (conf->app_group_name.data != NULL) {
			len += sizeof("!~PASSENGER_APP_GROUP_NAME: ") - 1;
			len += conf->app_group_name.len;
			len += sizeof("\r\n") - 1;
		}
	

	
		if (conf->app_root.data != NULL) {
			len += sizeof("!~PASSENGER_APP_ROOT: ") - 1;
			len += conf->app_root.len;
			len += sizeof("\r\n") - 1;
		}
	

	
		if (conf->app_rights.data != NULL) {
			len += sizeof("!~PASSENGER_APP_RIGHTS: ") - 1;
			len += conf->app_rights.len;
			len += sizeof("\r\n") - 1;
		}
	

	
		if (conf->union_station_support != NGX_CONF_UNSET) {
			len += sizeof("!~UNION_STATION_SUPPORT: ") - 1;
			len += conf->union_station_support
				? sizeof("t\r\n") - 1
				: sizeof("f\r\n") - 1;
		}
	

	
		if (conf->debugger != NGX_CONF_UNSET) {
			len += sizeof("!~PASSENGER_DEBUGGER: ") - 1;
			len += conf->debugger
				? sizeof("t\r\n") - 1
				: sizeof("f\r\n") - 1;
		}
	

	
		if (conf->max_preloader_idle_time != NGX_CONF_UNSET) {
			end = ngx_snprintf(int_buf,
				sizeof(int_buf) - 1,
				"%d",
				conf->max_preloader_idle_time);
			len += sizeof("!~PASSENGER_MAX_PRELOADER_IDLE_TIME: ") - 1;
			len += end - int_buf;
			len += sizeof("\r\n") - 1;
		}
	

	
		if (conf->spawn_method.data != NULL) {
			len += sizeof("!~PASSENGER_SPAWN_METHOD: ") - 1;
			len += conf->spawn_method.len;
			len += sizeof("\r\n") - 1;
		}
	

	
		if (conf->load_shell_envvars != NGX_CONF_UNSET) {
			len += sizeof("!~PASSENGER_LOAD_SHELL_ENVVARS: ") - 1;
			len += conf->load_shell_envvars
				? sizeof("t\r\n") - 1
				: sizeof("f\r\n") - 1;
		}
	

	
		if (conf->union_station_key.data != NULL) {
			len += sizeof("!~UNION_STATION_KEY: ") - 1;
			len += conf->union_station_key.len;
			len += sizeof("\r\n") - 1;
		}
	

	
		if (conf->max_request_queue_size != NGX_CONF_UNSET) {
			end = ngx_snprintf(int_buf,
				sizeof(int_buf) - 1,
				"%d",
				conf->max_request_queue_size);
			len += sizeof("!~PASSENGER_MAX_REQUEST_QUEUE_SIZE: ") - 1;
			len += end - int_buf;
			len += sizeof("\r\n") - 1;
		}
	

	
		if (conf->request_queue_overflow_status_code != NGX_CONF_UNSET) {
			end = ngx_snprintf(int_buf,
				sizeof(int_buf) - 1,
				"%d",
				conf->request_queue_overflow_status_code);
			len += sizeof("!~PASSENGER_REQUEST_QUEUE_OVERFLOW_STATUS_CODE: ") - 1;
			len += end - int_buf;
			len += sizeof("\r\n") - 1;
		}
	

	
		if (conf->restart_dir.data != NULL) {
			len += sizeof("!~PASSENGER_RESTART_DIR: ") - 1;
			len += conf->restart_dir.len;
			len += sizeof("\r\n") - 1;
		}
	

	
		if (conf->startup_file.data != NULL) {
			len += sizeof("!~PASSENGER_STARTUP_FILE: ") - 1;
			len += conf->startup_file.len;
			len += sizeof("\r\n") - 1;
		}
	

	
		if (conf->sticky_sessions != NGX_CONF_UNSET) {
			len += sizeof("!~PASSENGER_STICKY_SESSIONS: ") - 1;
			len += conf->sticky_sessions
				? sizeof("t\r\n") - 1
				: sizeof("f\r\n") - 1;
		}
	

	
		if (conf->sticky_sessions_cookie_name.data != NULL) {
			len += sizeof("!~PASSENGER_STICKY_SESSIONS_COOKIE_NAME: ") - 1;
			len += conf->sticky_sessions_cookie_name.len;
			len += sizeof("\r\n") - 1;
		}
	

	
<<<<<<< HEAD
		if (conf->fly_with.data != NULL) {
			len += sizeof("!~PASSENGER_FLY_WITH: ") - 1;
			len += conf->fly_with.len;
=======
		if (conf->vary_turbocache_by_cookie.data != NULL) {
			len += sizeof("!~PASSENGER_VARY_TURBOCACHE_BY_COOKIE: ") - 1;
			len += conf->vary_turbocache_by_cookie.len;
>>>>>>> 5e72eb9c
			len += sizeof("\r\n") - 1;
		}
	

<<<<<<< HEAD
	
		if (conf->max_instances != NGX_CONF_UNSET) {
			end = ngx_snprintf(int_buf,
				sizeof(int_buf) - 1,
				"%d",
				conf->max_instances);
			len += sizeof("!~PASSENGER_MAX_PROCESSES: ") - 1;
			len += end - int_buf;
			len += sizeof("\r\n") - 1;
		}
	

	
		if (conf->max_request_time != NGX_CONF_UNSET) {
			end = ngx_snprintf(int_buf,
				sizeof(int_buf) - 1,
				"%d",
				conf->max_request_time);
			len += sizeof("!~PASSENGER_MAX_REQUEST_TIME: ") - 1;
			len += end - int_buf;
			len += sizeof("\r\n") - 1;
		}
	

	
		if (conf->memory_limit != NGX_CONF_UNSET) {
			end = ngx_snprintf(int_buf,
				sizeof(int_buf) - 1,
				"%d",
				conf->memory_limit);
			len += sizeof("!~PASSENGER_MEMORY_LIMIT: ") - 1;
			len += end - int_buf;
			len += sizeof("\r\n") - 1;
		}
	

	
		if (conf->concurrency_model.data != NULL) {
			len += sizeof("!~PASSENGER_CONCURRENCY_MODEL: ") - 1;
			len += conf->concurrency_model.len;
			len += sizeof("\r\n") - 1;
		}
	

	
		if (conf->thread_count != NGX_CONF_UNSET) {
			end = ngx_snprintf(int_buf,
				sizeof(int_buf) - 1,
				"%d",
				conf->thread_count);
			len += sizeof("!~PASSENGER_THREAD_COUNT: ") - 1;
			len += end - int_buf;
			len += sizeof("\r\n") - 1;
		}
	

	
		if (conf->rolling_restarts != NGX_CONF_UNSET) {
			len += sizeof("!~PASSENGER_ROLLING_RESTARTS: ") - 1;
			len += conf->rolling_restarts
				? sizeof("t\r\n") - 1
				: sizeof("f\r\n") - 1;
		}
	

	
		if (conf->resist_deployment_errors != NGX_CONF_UNSET) {
			len += sizeof("!~PASSENGER_RESIST_DEPLOYMENT_ERRORS: ") - 1;
			len += conf->resist_deployment_errors
				? sizeof("t\r\n") - 1
				: sizeof("f\r\n") - 1;
		}
	

=======
>>>>>>> 5e72eb9c

/* Create string */
buf = pos = ngx_pnalloc(cf->pool, len);
if (buf == NULL) {
	return NGX_ERROR;
}


	
		if (conf->ruby.data != NULL) {
			pos = ngx_copy(pos,
				"!~PASSENGER_RUBY: ",
				sizeof("!~PASSENGER_RUBY: ") - 1);
			pos = ngx_copy(pos,
				conf->ruby.data,
				conf->ruby.len);
			pos = ngx_copy(pos, (const u_char *) "\r\n", sizeof("\r\n") - 1);
		}
	

	
		if (conf->python.data != NULL) {
			pos = ngx_copy(pos,
				"!~PASSENGER_PYTHON: ",
				sizeof("!~PASSENGER_PYTHON: ") - 1);
			pos = ngx_copy(pos,
				conf->python.data,
				conf->python.len);
			pos = ngx_copy(pos, (const u_char *) "\r\n", sizeof("\r\n") - 1);
		}
	

	
		if (conf->nodejs.data != NULL) {
			pos = ngx_copy(pos,
				"!~PASSENGER_NODEJS: ",
				sizeof("!~PASSENGER_NODEJS: ") - 1);
			pos = ngx_copy(pos,
				conf->nodejs.data,
				conf->nodejs.len);
			pos = ngx_copy(pos, (const u_char *) "\r\n", sizeof("\r\n") - 1);
		}
	

	
		if (conf->environment.data != NULL) {
			pos = ngx_copy(pos,
				"!~PASSENGER_APP_ENV: ",
				sizeof("!~PASSENGER_APP_ENV: ") - 1);
			pos = ngx_copy(pos,
				conf->environment.data,
				conf->environment.len);
			pos = ngx_copy(pos, (const u_char *) "\r\n", sizeof("\r\n") - 1);
		}
	

	
		if (conf->friendly_error_pages != NGX_CONF_UNSET) {
			pos = ngx_copy(pos,
				"!~PASSENGER_FRIENDLY_ERROR_PAGES: ",
				sizeof("!~PASSENGER_FRIENDLY_ERROR_PAGES: ") - 1);
			if (conf->friendly_error_pages) {
				pos = ngx_copy(pos, "t\r\n", sizeof("t\r\n") - 1);
			} else {
				pos = ngx_copy(pos, "f\r\n", sizeof("f\r\n") - 1);
			}
		}
	

	
		if (conf->min_instances != NGX_CONF_UNSET) {
			pos = ngx_copy(pos,
				"!~PASSENGER_MIN_PROCESSES: ",
				sizeof("!~PASSENGER_MIN_PROCESSES: ") - 1);
			end = ngx_snprintf(int_buf,
				sizeof(int_buf) - 1,
				"%d",
				conf->min_instances);
			pos = ngx_copy(pos, int_buf, end - int_buf);
			pos = ngx_copy(pos, (const u_char *) "\r\n", sizeof("\r\n") - 1);
		}
	

	
		if (conf->max_instances_per_app != NGX_CONF_UNSET) {
			pos = ngx_copy(pos,
				"!~PASSENGER_MAX_PROCESSES: ",
				sizeof("!~PASSENGER_MAX_PROCESSES: ") - 1);
			end = ngx_snprintf(int_buf,
				sizeof(int_buf) - 1,
				"%d",
				conf->max_instances_per_app);
			pos = ngx_copy(pos, int_buf, end - int_buf);
			pos = ngx_copy(pos, (const u_char *) "\r\n", sizeof("\r\n") - 1);
		}
	

	
		if (conf->max_requests != NGX_CONF_UNSET) {
			pos = ngx_copy(pos,
				"!~PASSENGER_MAX_REQUESTS: ",
				sizeof("!~PASSENGER_MAX_REQUESTS: ") - 1);
			end = ngx_snprintf(int_buf,
				sizeof(int_buf) - 1,
				"%d",
				conf->max_requests);
			pos = ngx_copy(pos, int_buf, end - int_buf);
			pos = ngx_copy(pos, (const u_char *) "\r\n", sizeof("\r\n") - 1);
		}
	

	
		if (conf->start_timeout != NGX_CONF_UNSET) {
			pos = ngx_copy(pos,
				"!~PASSENGER_START_TIMEOUT: ",
				sizeof("!~PASSENGER_START_TIMEOUT: ") - 1);
			end = ngx_snprintf(int_buf,
				sizeof(int_buf) - 1,
				"%d",
				conf->start_timeout);
			pos = ngx_copy(pos, int_buf, end - int_buf);
			pos = ngx_copy(pos, (const u_char *) "\r\n", sizeof("\r\n") - 1);
		}
	

	
		if (conf->user.data != NULL) {
			pos = ngx_copy(pos,
				"!~PASSENGER_USER: ",
				sizeof("!~PASSENGER_USER: ") - 1);
			pos = ngx_copy(pos,
				conf->user.data,
				conf->user.len);
			pos = ngx_copy(pos, (const u_char *) "\r\n", sizeof("\r\n") - 1);
		}
	

	
		if (conf->group.data != NULL) {
			pos = ngx_copy(pos,
				"!~PASSENGER_GROUP: ",
				sizeof("!~PASSENGER_GROUP: ") - 1);
			pos = ngx_copy(pos,
				conf->group.data,
				conf->group.len);
			pos = ngx_copy(pos, (const u_char *) "\r\n", sizeof("\r\n") - 1);
		}
	

	
		if (conf->app_group_name.data != NULL) {
			pos = ngx_copy(pos,
				"!~PASSENGER_APP_GROUP_NAME: ",
				sizeof("!~PASSENGER_APP_GROUP_NAME: ") - 1);
			pos = ngx_copy(pos,
				conf->app_group_name.data,
				conf->app_group_name.len);
			pos = ngx_copy(pos, (const u_char *) "\r\n", sizeof("\r\n") - 1);
		}
	

	
		if (conf->app_root.data != NULL) {
			pos = ngx_copy(pos,
				"!~PASSENGER_APP_ROOT: ",
				sizeof("!~PASSENGER_APP_ROOT: ") - 1);
			pos = ngx_copy(pos,
				conf->app_root.data,
				conf->app_root.len);
			pos = ngx_copy(pos, (const u_char *) "\r\n", sizeof("\r\n") - 1);
		}
	

	
		if (conf->app_rights.data != NULL) {
			pos = ngx_copy(pos,
				"!~PASSENGER_APP_RIGHTS: ",
				sizeof("!~PASSENGER_APP_RIGHTS: ") - 1);
			pos = ngx_copy(pos,
				conf->app_rights.data,
				conf->app_rights.len);
			pos = ngx_copy(pos, (const u_char *) "\r\n", sizeof("\r\n") - 1);
		}
	

	
		if (conf->union_station_support != NGX_CONF_UNSET) {
			pos = ngx_copy(pos,
				"!~UNION_STATION_SUPPORT: ",
				sizeof("!~UNION_STATION_SUPPORT: ") - 1);
			if (conf->union_station_support) {
				pos = ngx_copy(pos, "t\r\n", sizeof("t\r\n") - 1);
			} else {
				pos = ngx_copy(pos, "f\r\n", sizeof("f\r\n") - 1);
			}
		}
	

	
		if (conf->debugger != NGX_CONF_UNSET) {
			pos = ngx_copy(pos,
				"!~PASSENGER_DEBUGGER: ",
				sizeof("!~PASSENGER_DEBUGGER: ") - 1);
			if (conf->debugger) {
				pos = ngx_copy(pos, "t\r\n", sizeof("t\r\n") - 1);
			} else {
				pos = ngx_copy(pos, "f\r\n", sizeof("f\r\n") - 1);
			}
		}
	

	
		if (conf->max_preloader_idle_time != NGX_CONF_UNSET) {
			pos = ngx_copy(pos,
				"!~PASSENGER_MAX_PRELOADER_IDLE_TIME: ",
				sizeof("!~PASSENGER_MAX_PRELOADER_IDLE_TIME: ") - 1);
			end = ngx_snprintf(int_buf,
				sizeof(int_buf) - 1,
				"%d",
				conf->max_preloader_idle_time);
			pos = ngx_copy(pos, int_buf, end - int_buf);
			pos = ngx_copy(pos, (const u_char *) "\r\n", sizeof("\r\n") - 1);
		}
	

	
		if (conf->spawn_method.data != NULL) {
			pos = ngx_copy(pos,
				"!~PASSENGER_SPAWN_METHOD: ",
				sizeof("!~PASSENGER_SPAWN_METHOD: ") - 1);
			pos = ngx_copy(pos,
				conf->spawn_method.data,
				conf->spawn_method.len);
			pos = ngx_copy(pos, (const u_char *) "\r\n", sizeof("\r\n") - 1);
		}
	

	
		if (conf->load_shell_envvars != NGX_CONF_UNSET) {
			pos = ngx_copy(pos,
				"!~PASSENGER_LOAD_SHELL_ENVVARS: ",
				sizeof("!~PASSENGER_LOAD_SHELL_ENVVARS: ") - 1);
			if (conf->load_shell_envvars) {
				pos = ngx_copy(pos, "t\r\n", sizeof("t\r\n") - 1);
			} else {
				pos = ngx_copy(pos, "f\r\n", sizeof("f\r\n") - 1);
			}
		}
	

	
		if (conf->union_station_key.data != NULL) {
			pos = ngx_copy(pos,
				"!~UNION_STATION_KEY: ",
				sizeof("!~UNION_STATION_KEY: ") - 1);
			pos = ngx_copy(pos,
				conf->union_station_key.data,
				conf->union_station_key.len);
			pos = ngx_copy(pos, (const u_char *) "\r\n", sizeof("\r\n") - 1);
		}
	

	
		if (conf->max_request_queue_size != NGX_CONF_UNSET) {
			pos = ngx_copy(pos,
				"!~PASSENGER_MAX_REQUEST_QUEUE_SIZE: ",
				sizeof("!~PASSENGER_MAX_REQUEST_QUEUE_SIZE: ") - 1);
			end = ngx_snprintf(int_buf,
				sizeof(int_buf) - 1,
				"%d",
				conf->max_request_queue_size);
			pos = ngx_copy(pos, int_buf, end - int_buf);
			pos = ngx_copy(pos, (const u_char *) "\r\n", sizeof("\r\n") - 1);
		}
	

	
		if (conf->request_queue_overflow_status_code != NGX_CONF_UNSET) {
			pos = ngx_copy(pos,
				"!~PASSENGER_REQUEST_QUEUE_OVERFLOW_STATUS_CODE: ",
				sizeof("!~PASSENGER_REQUEST_QUEUE_OVERFLOW_STATUS_CODE: ") - 1);
			end = ngx_snprintf(int_buf,
				sizeof(int_buf) - 1,
				"%d",
				conf->request_queue_overflow_status_code);
			pos = ngx_copy(pos, int_buf, end - int_buf);
			pos = ngx_copy(pos, (const u_char *) "\r\n", sizeof("\r\n") - 1);
		}
	

	
		if (conf->restart_dir.data != NULL) {
			pos = ngx_copy(pos,
				"!~PASSENGER_RESTART_DIR: ",
				sizeof("!~PASSENGER_RESTART_DIR: ") - 1);
			pos = ngx_copy(pos,
				conf->restart_dir.data,
				conf->restart_dir.len);
			pos = ngx_copy(pos, (const u_char *) "\r\n", sizeof("\r\n") - 1);
		}
	

	
		if (conf->startup_file.data != NULL) {
			pos = ngx_copy(pos,
				"!~PASSENGER_STARTUP_FILE: ",
				sizeof("!~PASSENGER_STARTUP_FILE: ") - 1);
			pos = ngx_copy(pos,
				conf->startup_file.data,
				conf->startup_file.len);
			pos = ngx_copy(pos, (const u_char *) "\r\n", sizeof("\r\n") - 1);
		}
	

	
		if (conf->sticky_sessions != NGX_CONF_UNSET) {
			pos = ngx_copy(pos,
				"!~PASSENGER_STICKY_SESSIONS: ",
				sizeof("!~PASSENGER_STICKY_SESSIONS: ") - 1);
			if (conf->sticky_sessions) {
				pos = ngx_copy(pos, "t\r\n", sizeof("t\r\n") - 1);
			} else {
				pos = ngx_copy(pos, "f\r\n", sizeof("f\r\n") - 1);
			}
		}
	

	
		if (conf->sticky_sessions_cookie_name.data != NULL) {
			pos = ngx_copy(pos,
				"!~PASSENGER_STICKY_SESSIONS_COOKIE_NAME: ",
				sizeof("!~PASSENGER_STICKY_SESSIONS_COOKIE_NAME: ") - 1);
			pos = ngx_copy(pos,
				conf->sticky_sessions_cookie_name.data,
				conf->sticky_sessions_cookie_name.len);
			pos = ngx_copy(pos, (const u_char *) "\r\n", sizeof("\r\n") - 1);
		}
	

	
<<<<<<< HEAD
		if (conf->fly_with.data != NULL) {
			pos = ngx_copy(pos,
				"!~PASSENGER_FLY_WITH: ",
				sizeof("!~PASSENGER_FLY_WITH: ") - 1);
			pos = ngx_copy(pos,
				conf->fly_with.data,
				conf->fly_with.len);
=======
		if (conf->vary_turbocache_by_cookie.data != NULL) {
			pos = ngx_copy(pos,
				"!~PASSENGER_VARY_TURBOCACHE_BY_COOKIE: ",
				sizeof("!~PASSENGER_VARY_TURBOCACHE_BY_COOKIE: ") - 1);
			pos = ngx_copy(pos,
				conf->vary_turbocache_by_cookie.data,
				conf->vary_turbocache_by_cookie.len);
>>>>>>> 5e72eb9c
			pos = ngx_copy(pos, (const u_char *) "\r\n", sizeof("\r\n") - 1);
		}
	

<<<<<<< HEAD
	
		if (conf->max_instances != NGX_CONF_UNSET) {
			pos = ngx_copy(pos,
				"!~PASSENGER_MAX_PROCESSES: ",
				sizeof("!~PASSENGER_MAX_PROCESSES: ") - 1);
			end = ngx_snprintf(int_buf,
				sizeof(int_buf) - 1,
				"%d",
				conf->max_instances);
			pos = ngx_copy(pos, int_buf, end - int_buf);
			pos = ngx_copy(pos, (const u_char *) "\r\n", sizeof("\r\n") - 1);
		}
	

	
		if (conf->max_request_time != NGX_CONF_UNSET) {
			pos = ngx_copy(pos,
				"!~PASSENGER_MAX_REQUEST_TIME: ",
				sizeof("!~PASSENGER_MAX_REQUEST_TIME: ") - 1);
			end = ngx_snprintf(int_buf,
				sizeof(int_buf) - 1,
				"%d",
				conf->max_request_time);
			pos = ngx_copy(pos, int_buf, end - int_buf);
			pos = ngx_copy(pos, (const u_char *) "\r\n", sizeof("\r\n") - 1);
		}
	

	
		if (conf->memory_limit != NGX_CONF_UNSET) {
			pos = ngx_copy(pos,
				"!~PASSENGER_MEMORY_LIMIT: ",
				sizeof("!~PASSENGER_MEMORY_LIMIT: ") - 1);
			end = ngx_snprintf(int_buf,
				sizeof(int_buf) - 1,
				"%d",
				conf->memory_limit);
			pos = ngx_copy(pos, int_buf, end - int_buf);
			pos = ngx_copy(pos, (const u_char *) "\r\n", sizeof("\r\n") - 1);
		}
	

	
		if (conf->concurrency_model.data != NULL) {
			pos = ngx_copy(pos,
				"!~PASSENGER_CONCURRENCY_MODEL: ",
				sizeof("!~PASSENGER_CONCURRENCY_MODEL: ") - 1);
			pos = ngx_copy(pos,
				conf->concurrency_model.data,
				conf->concurrency_model.len);
			pos = ngx_copy(pos, (const u_char *) "\r\n", sizeof("\r\n") - 1);
		}
	

	
		if (conf->thread_count != NGX_CONF_UNSET) {
			pos = ngx_copy(pos,
				"!~PASSENGER_THREAD_COUNT: ",
				sizeof("!~PASSENGER_THREAD_COUNT: ") - 1);
			end = ngx_snprintf(int_buf,
				sizeof(int_buf) - 1,
				"%d",
				conf->thread_count);
			pos = ngx_copy(pos, int_buf, end - int_buf);
			pos = ngx_copy(pos, (const u_char *) "\r\n", sizeof("\r\n") - 1);
		}
	

	
		if (conf->rolling_restarts != NGX_CONF_UNSET) {
			pos = ngx_copy(pos,
				"!~PASSENGER_ROLLING_RESTARTS: ",
				sizeof("!~PASSENGER_ROLLING_RESTARTS: ") - 1);
			if (conf->rolling_restarts) {
				pos = ngx_copy(pos, "t\r\n", sizeof("t\r\n") - 1);
			} else {
				pos = ngx_copy(pos, "f\r\n", sizeof("f\r\n") - 1);
			}
		}
	

	
		if (conf->resist_deployment_errors != NGX_CONF_UNSET) {
			pos = ngx_copy(pos,
				"!~PASSENGER_RESIST_DEPLOYMENT_ERRORS: ",
				sizeof("!~PASSENGER_RESIST_DEPLOYMENT_ERRORS: ") - 1);
			if (conf->resist_deployment_errors) {
				pos = ngx_copy(pos, "t\r\n", sizeof("t\r\n") - 1);
			} else {
				pos = ngx_copy(pos, "f\r\n", sizeof("f\r\n") - 1);
			}
		}
	

=======
>>>>>>> 5e72eb9c

conf->options_cache.data = buf;
conf->options_cache.len = pos - buf;<|MERGE_RESOLUTION|>--- conflicted
+++ resolved
@@ -269,20 +269,21 @@
 	
 
 	
-<<<<<<< HEAD
+		if (conf->vary_turbocache_by_cookie.data != NULL) {
+			len += sizeof("!~PASSENGER_VARY_TURBOCACHE_BY_COOKIE: ") - 1;
+			len += conf->vary_turbocache_by_cookie.len;
+			len += sizeof("\r\n") - 1;
+		}
+	
+
+	
 		if (conf->fly_with.data != NULL) {
 			len += sizeof("!~PASSENGER_FLY_WITH: ") - 1;
 			len += conf->fly_with.len;
-=======
-		if (conf->vary_turbocache_by_cookie.data != NULL) {
-			len += sizeof("!~PASSENGER_VARY_TURBOCACHE_BY_COOKIE: ") - 1;
-			len += conf->vary_turbocache_by_cookie.len;
->>>>>>> 5e72eb9c
-			len += sizeof("\r\n") - 1;
-		}
-	
-
-<<<<<<< HEAD
+			len += sizeof("\r\n") - 1;
+		}
+	
+
 	
 		if (conf->max_instances != NGX_CONF_UNSET) {
 			end = ngx_snprintf(int_buf,
@@ -357,8 +358,6 @@
 		}
 	
 
-=======
->>>>>>> 5e72eb9c
 
 /* Create string */
 buf = pos = ngx_pnalloc(cf->pool, len);
@@ -699,7 +698,18 @@
 	
 
 	
-<<<<<<< HEAD
+		if (conf->vary_turbocache_by_cookie.data != NULL) {
+			pos = ngx_copy(pos,
+				"!~PASSENGER_VARY_TURBOCACHE_BY_COOKIE: ",
+				sizeof("!~PASSENGER_VARY_TURBOCACHE_BY_COOKIE: ") - 1);
+			pos = ngx_copy(pos,
+				conf->vary_turbocache_by_cookie.data,
+				conf->vary_turbocache_by_cookie.len);
+			pos = ngx_copy(pos, (const u_char *) "\r\n", sizeof("\r\n") - 1);
+		}
+	
+
+	
 		if (conf->fly_with.data != NULL) {
 			pos = ngx_copy(pos,
 				"!~PASSENGER_FLY_WITH: ",
@@ -707,20 +717,10 @@
 			pos = ngx_copy(pos,
 				conf->fly_with.data,
 				conf->fly_with.len);
-=======
-		if (conf->vary_turbocache_by_cookie.data != NULL) {
-			pos = ngx_copy(pos,
-				"!~PASSENGER_VARY_TURBOCACHE_BY_COOKIE: ",
-				sizeof("!~PASSENGER_VARY_TURBOCACHE_BY_COOKIE: ") - 1);
-			pos = ngx_copy(pos,
-				conf->vary_turbocache_by_cookie.data,
-				conf->vary_turbocache_by_cookie.len);
->>>>>>> 5e72eb9c
-			pos = ngx_copy(pos, (const u_char *) "\r\n", sizeof("\r\n") - 1);
-		}
-	
-
-<<<<<<< HEAD
+			pos = ngx_copy(pos, (const u_char *) "\r\n", sizeof("\r\n") - 1);
+		}
+	
+
 	
 		if (conf->max_instances != NGX_CONF_UNSET) {
 			pos = ngx_copy(pos,
@@ -815,8 +815,6 @@
 		}
 	
 
-=======
->>>>>>> 5e72eb9c
 
 conf->options_cache.data = buf;
 conf->options_cache.len = pos - buf;