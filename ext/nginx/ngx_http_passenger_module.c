/*
 * Copyright (C) Igor Sysoev
 * Copyright (C) 2007 Manlio Perillo (manlio.perillo@gmail.com)
 * Copyright (C) 2010-2014 Phusion
 *
 * Redistribution and use in source and binary forms, with or without
 * modification, are permitted provided that the following conditions
 * are met:
 * 1. Redistributions of source code must retain the above copyright
 *    notice, this list of conditions and the following disclaimer.
 * 2. Redistributions in binary form must reproduce the above copyright
 *    notice, this list of conditions and the following disclaimer in the
 *    documentation and/or other materials provided with the distribution.
 *
 * THIS SOFTWARE IS PROVIDED BY AUTHOR AND CONTRIBUTORS ``AS IS'' AND
 * ANY EXPRESS OR IMPLIED WARRANTIES, INCLUDING, BUT NOT LIMITED TO, THE
 * IMPLIED WARRANTIES OF MERCHANTABILITY AND FITNESS FOR A PARTICULAR PURPOSE
 * ARE DISCLAIMED.  IN NO EVENT SHALL AUTHOR OR CONTRIBUTORS BE LIABLE
 * FOR ANY DIRECT, INDIRECT, INCIDENTAL, SPECIAL, EXEMPLARY, OR CONSEQUENTIAL
 * DAMAGES (INCLUDING, BUT NOT LIMITED TO, PROCUREMENT OF SUBSTITUTE GOODS
 * OR SERVICES; LOSS OF USE, DATA, OR PROFITS; OR BUSINESS INTERRUPTION)
 * HOWEVER CAUSED AND ON ANY THEORY OF LIABILITY, WHETHER IN CONTRACT, STRICT
 * LIABILITY, OR TORT (INCLUDING NEGLIGENCE OR OTHERWISE) ARISING IN ANY WAY
 * OUT OF THE USE OF THIS SOFTWARE, EVEN IF ADVISED OF THE POSSIBILITY OF
 * SUCH DAMAGE.
 */

#include <ngx_config.h>
#include <ngx_core.h>
#include <nginx.h>

#include <sys/types.h>
#include <sys/stat.h>
#include <sys/wait.h>
#include <unistd.h>
#include <stdio.h>
#include <stdlib.h>
#include <time.h>
#include <signal.h>
#include <string.h>
#include <errno.h>

#include "ngx_http_passenger_module.h"
#include "Configuration.h"
#include "ContentHandler.h"
<<<<<<< HEAD
#include "common/Utils/License.c"
#include "common/Utils/MD5.cpp" /* File is C compatible. */
=======
#include "common/Constants.h"
#include "common/Utils/modp_b64.cpp" /* File is C compatible. */
>>>>>>> 7238ebb7


#define HELPER_SERVER_MAX_SHUTDOWN_TIME 5
#define HELPER_SERVER_PASSWORD_SIZE     64


static int                first_start = 1;
ngx_str_t                 pp_schema_string;
ngx_str_t                 pp_placeholder_upstream_address;
PP_CachedFileStat        *pp_stat_cache;
PP_AppTypeDetector       *pp_app_type_detector;
PP_AgentsStarter         *pp_agents_starter = NULL;
ngx_cycle_t              *pp_current_cycle;


/*
	HISTORIC NOTE:
	We used to register passenger_content_handler as a default content handler,
	instead of setting ngx_http_core_loc_conf_t->handler. However, if
	ngx_http_read_client_request_body (and thus passenger_content_handler)
	returns NGX_AGAIN, then Nginx will pass the not-fully-receive file upload
	data to the upstream handler even though it shouldn't. Is this an Nginx
	bug? In any case, setting ngx_http_core_loc_conf_t->handler fixed the
	problem.

static ngx_int_t
register_content_handler(ngx_conf_t *cf)
{
	ngx_http_handler_pt        *h;
	ngx_http_core_main_conf_t  *cmcf;

	cmcf = ngx_http_conf_get_module_main_conf(cf, ngx_http_core_module);

	h = ngx_array_push(&cmcf->phases[NGX_HTTP_CONTENT_PHASE].handlers);
	if (h == NULL) {
		return NGX_ERROR;
	}
	*h = passenger_content_handler;

	return NGX_OK;
}
*/

static void
ignore_sigpipe() {
	struct sigaction action;

	action.sa_handler = SIG_IGN;
	action.sa_flags   = 0;
	sigemptyset(&action.sa_mask);
	sigaction(SIGPIPE, &action, NULL);
}

static char *
ngx_str_null_terminate(ngx_str_t *str) {
	char *result = malloc(str->len + 1);
	memcpy(result, str->data, str->len);
	result[str->len] = '\0';
	return result;
}

static void
pp_variant_map_set_ngx_str(PP_VariantMap *m,
	const char *name,
	ngx_str_t *value)
{
	pp_variant_map_set(m, name, (const char *) value->data, value->len);
}

/**
 * Save the Nginx master process's PID into a file under the server instance directory.
 *
 * A bug/limitation in Nginx doesn't allow us to create the server instance dir
 * *after* Nginx has daemonized, so the server instance dir's filename contains Nginx's
 * PID before daemonization. Normally PhusionPassenger::AdminTools::ServerInstance (used
 * by e.g. passenger-status) will think that the server instance dir is stale because the
 * PID in the filename doesn't exist. This PID file tells AdminTools::ServerInstance
 * what the actual PID is.
 */
static ngx_int_t
save_master_process_pid(ngx_cycle_t *cycle) {
<<<<<<< HEAD
	u_char filename[NGX_MAX_PATH];
	u_char *last;
	FILE *f;

	last = ngx_snprintf(filename, sizeof(filename) - 1, "%s/control_process.pid",
						pp_agents_starter_get_server_instance_dir(pp_agents_starter));
	*last = (u_char) '\0';

	f = fopen((const char *) filename, "w");
	if (f != NULL) {
		fprintf(f, "%ld", (long) getppid());
		fclose(f);
	} else {
		ngx_log_error(NGX_LOG_ALERT, cycle->log, ngx_errno,
					  "could not create %s", filename);
	}

	return NGX_OK;
=======
    u_char filename[NGX_MAX_PATH];
    u_char *last;
    FILE *f;

    last = ngx_snprintf(filename, sizeof(filename) - 1, "%s/control_process.pid",
                        pp_agents_starter_get_instance_dir(pp_agents_starter, NULL));
    *last = (u_char) '\0';

    f = fopen((const char *) filename, "w");
    if (f != NULL) {
        fprintf(f, "%ld", (long) getppid());
        fclose(f);
    } else {
        ngx_log_error(NGX_LOG_ALERT, cycle->log, ngx_errno,
                      "could not create %s", filename);
    }

    return NGX_OK;
>>>>>>> 7238ebb7
}

/**
 * This function is called after forking and just before exec()ing the helper server.
 */
static void
starting_helper_server_after_fork(void *arg) {
	ngx_cycle_t *cycle = (void *) arg;
	char        *log_filename;
	FILE        *log_file;
	ngx_core_conf_t *ccf;
	ngx_uint_t   i;
	ngx_str_t   *envs;
	const char  *env;

	/* At this point, stdout and stderr may still point to the console.
	 * Make sure that they're both redirected to the log file.
	 */
	log_file = NULL;
	if (cycle->new_log.file->name.len > 0) {
		log_filename = ngx_str_null_terminate(&cycle->new_log.file->name);
		log_file = fopen((const char *) log_filename, "a");
		if (log_file == NULL) {
			ngx_log_error(NGX_LOG_ALERT, cycle->log, ngx_errno,
						  "could not open the error log file for writing");
		}
		free(log_filename);
	} else if (cycle->log != NULL && cycle->log->file->name.len > 0) {
		log_filename = ngx_str_null_terminate(&cycle->log->file->name);
		log_file = fopen((const char *) log_filename, "a");
		if (log_file == NULL) {
			ngx_log_error(NGX_LOG_ALERT, cycle->log, ngx_errno,
						  "could not open the error log file for writing");
		}
		free(log_filename);
	}
	if (log_file == NULL) {
		/* If the log file cannot be opened then we redirect stdout
		 * and stderr to /dev/null, because if the user disconnects
		 * from the console on which Nginx is started, then on Linux
		 * any writes to stdout or stderr will result in an EIO error.
		 */
		log_file = fopen("/dev/null", "w");
	}
	if (log_file != NULL) {
		dup2(fileno(log_file), 1);
		dup2(fileno(log_file), 2);
		fclose(log_file);
	}

	/* Set environment variables in Nginx config file. */
	ccf = (ngx_core_conf_t *) ngx_get_conf(cycle->conf_ctx, ngx_core_module);
	envs = ccf->env.elts;
	for (i = 0; i < ccf->env.nelts; i++) {
		env = (const char *) envs[i].data;
		if (strchr(env, '=') != NULL) {
			putenv(strdup(env));
		}
	}

	/* Set SERVER_SOFTWARE so that application processes know what web
	 * server they're running on during startup. */
	setenv("SERVER_SOFTWARE", NGINX_VER, 1);
}

static ngx_int_t
create_file(ngx_cycle_t *cycle, const u_char *filename, const u_char *contents, size_t len) {
	FILE  *f;
	int    ret;
	size_t total_written = 0, written;

	f = fopen((const char *) filename, "w");
	if (f != NULL) {
		/* We must do something with these return values because
		 * otherwise on some platforms it will cause a compiler
		 * warning.
		 */
		do {
			ret = fchmod(fileno(f), S_IRUSR | S_IWUSR | S_IRGRP | S_IROTH);
		} while (ret == -1 && errno == EINTR);
		do {
			written = fwrite(contents + total_written, 1,
				len - total_written, f);
			total_written += written;
		} while (total_written < len);
		fclose(f);
		return NGX_OK;
	} else {
		ngx_log_error(NGX_LOG_ALERT, cycle->log, ngx_errno,
			"could not create %s", filename);
			return NGX_ERROR;
	}
}

/**
 * Start the watchdog and save the runtime information into various variables.
 *
 * @pre The watchdog isn't already started.
 * @pre The Nginx configuration has been loaded.
 */
static ngx_int_t
start_watchdog(ngx_cycle_t *cycle) {
<<<<<<< HEAD
	ngx_core_conf_t *core_conf;
	ngx_int_t        ret, result;
	ngx_uint_t       i;
	ngx_str_t       *prestart_uris;
	char           **prestart_uris_ary = NULL;
	ngx_keyval_t    *ctl = NULL;
	PP_VariantMap  *params = NULL;
	u_char  filename[NGX_MAX_PATH], *last;
	char   *passenger_root = NULL;
	char   *error_message = NULL;

	core_conf = (ngx_core_conf_t *) ngx_get_conf(cycle->conf_ctx, ngx_core_module);
	result    = NGX_OK;
	params    = pp_variant_map_new();
	passenger_root = ngx_str_null_terminate(&passenger_main_conf.root_dir);

	prestart_uris = (ngx_str_t *) passenger_main_conf.prestart_uris->elts;
	prestart_uris_ary = calloc(sizeof(char *), passenger_main_conf.prestart_uris->nelts);
	for (i = 0; i < passenger_main_conf.prestart_uris->nelts; i++) {
		prestart_uris_ary[i] = malloc(prestart_uris[i].len + 1);
		if (prestart_uris_ary[i] == NULL) {
			ngx_log_error(NGX_LOG_ALERT, cycle->log, ENOMEM, "Cannot allocate memory");
			result = NGX_ERROR;
			goto cleanup;
		}
		memcpy(prestart_uris_ary[i], prestart_uris[i].data, prestart_uris[i].len);
		prestart_uris_ary[i][prestart_uris[i].len] = '\0';
	}

	pp_variant_map_set_int    (params, "web_server_pid", getpid());
	pp_variant_map_set_int    (params, "web_server_worker_uid", core_conf->user);
	pp_variant_map_set_int    (params, "web_server_worker_gid", core_conf->group);
	pp_variant_map_set_int    (params, "log_level", passenger_main_conf.log_level);
	pp_variant_map_set_ngx_str(params, "debug_log_file", &passenger_main_conf.debug_log_file);
	pp_variant_map_set_ngx_str(params, "temp_dir", &passenger_main_conf.temp_dir);
	pp_variant_map_set_bool   (params, "user_switching", passenger_main_conf.user_switching);
	pp_variant_map_set_ngx_str(params, "default_user", &passenger_main_conf.default_user);
	pp_variant_map_set_ngx_str(params, "default_group", &passenger_main_conf.default_group);
	pp_variant_map_set_ngx_str(params, "default_ruby", &passenger_main_conf.default_ruby);
	pp_variant_map_set_int    (params, "max_pool_size", passenger_main_conf.max_pool_size);
	pp_variant_map_set_int    (params, "pool_idle_time", passenger_main_conf.pool_idle_time);
	pp_variant_map_set_ngx_str(params, "analytics_log_user", &passenger_main_conf.analytics_log_user);
	pp_variant_map_set_ngx_str(params, "analytics_log_group", &passenger_main_conf.analytics_log_group);
	pp_variant_map_set_ngx_str(params, "union_station_gateway_address", &passenger_main_conf.union_station_gateway_address);
	pp_variant_map_set_int    (params, "union_station_gateway_port", passenger_main_conf.union_station_gateway_port);
	pp_variant_map_set_ngx_str(params, "union_station_gateway_cert", &passenger_main_conf.union_station_gateway_cert);
	pp_variant_map_set_ngx_str(params, "union_station_proxy_address", &passenger_main_conf.union_station_proxy_address);
	pp_variant_map_set_strset (params, "prestart_urls", (const char **) prestart_uris_ary, passenger_main_conf.prestart_uris->nelts);

	ctl = (ngx_keyval_t *) passenger_main_conf.ctl->elts;
	for (i = 0; i < passenger_main_conf.ctl->nelts; i++) {
		pp_variant_map_set2(params,
			(const char *) ctl[i].key.data, ctl[i].key.len - 1,
			(const char *) ctl[i].value.data, ctl[i].value.len - 1);
	}

	ret = pp_agents_starter_start(pp_agents_starter,
		passenger_root,
		params,
		starting_helper_server_after_fork,
		cycle,
		&error_message);
	if (!ret) {
		ngx_log_error(NGX_LOG_ALERT, cycle->log, ngx_errno, "%s", error_message);
		result = NGX_ERROR;
		goto cleanup;
	}

	/* Create the file passenger_temp_dir + "/control_process.pid"
	 * and make it writable by the worker processes. This is because
	 * save_master_process_pid is run after Nginx has lowered privileges.
	 */
	last = ngx_snprintf(filename, sizeof(filename) - 1,
						"%s/control_process.pid",
						pp_agents_starter_get_server_instance_dir(pp_agents_starter));
	*last = (u_char) '\0';
	if (create_file(cycle, filename, (const u_char *) "", 0) != NGX_OK) {
		result = NGX_ERROR;
		goto cleanup;
	}
	do {
		ret = chown((const char *) filename, (uid_t) core_conf->user, (gid_t) -1);
	} while (ret == -1 && errno == EINTR);
	if (ret == -1) {
		result = NGX_ERROR;
		goto cleanup;
	}

	/* Create various other info files. */
	last = ngx_snprintf(filename, sizeof(filename) - 1,
						"%s/web_server.txt",
						pp_agents_starter_get_generation_dir(pp_agents_starter));
	*last = (u_char) '\0';
	if (create_file(cycle, filename, (const u_char *) NGINX_VER, strlen(NGINX_VER)) != NGX_OK) {
		result = NGX_ERROR;
		goto cleanup;
	}

	last = ngx_snprintf(filename, sizeof(filename) - 1,
						"%s/config_files.txt",
						pp_agents_starter_get_generation_dir(pp_agents_starter));
	*last = (u_char) '\0';
	if (create_file(cycle, filename, cycle->conf_file.data, cycle->conf_file.len) != NGX_OK) {
		result = NGX_ERROR;
		goto cleanup;
	}
=======
    ngx_core_conf_t *core_conf;
    ngx_int_t        ret, result;
    ngx_uint_t       i;
    ngx_str_t       *prestart_uris;
    char           **prestart_uris_ary = NULL;
    ngx_keyval_t    *ctl = NULL;
    PP_VariantMap  *params = NULL;
    u_char  filename[NGX_MAX_PATH], *last;
    char   *passenger_root = NULL;
    char   *error_message = NULL;

    core_conf = (ngx_core_conf_t *) ngx_get_conf(cycle->conf_ctx, ngx_core_module);
    result    = NGX_OK;
    params    = pp_variant_map_new();
    passenger_root = ngx_str_null_terminate(&passenger_main_conf.root_dir);

    pp_app_type_detector_set_throttle_rate(pp_app_type_detector,
        passenger_main_conf.stat_throttle_rate);

    prestart_uris = (ngx_str_t *) passenger_main_conf.prestart_uris->elts;
    prestart_uris_ary = calloc(sizeof(char *), passenger_main_conf.prestart_uris->nelts);
    for (i = 0; i < passenger_main_conf.prestart_uris->nelts; i++) {
        prestart_uris_ary[i] = malloc(prestart_uris[i].len + 1);
        if (prestart_uris_ary[i] == NULL) {
            ngx_log_error(NGX_LOG_ALERT, cycle->log, ENOMEM, "Cannot allocate memory");
            result = NGX_ERROR;
            goto cleanup;
        }
        memcpy(prestart_uris_ary[i], prestart_uris[i].data, prestart_uris[i].len);
        prestart_uris_ary[i][prestart_uris[i].len] = '\0';
    }

    pp_variant_map_set_int    (params, "web_server_pid", getpid());
    pp_variant_map_set        (params, "server_software", NGINX_VER, strlen(NGINX_VER));
    pp_variant_map_set_bool   (params, "multi_app", 1);
    pp_variant_map_set_int    (params, "log_level", passenger_main_conf.log_level);
    pp_variant_map_set_ngx_str(params, "debug_log_file", &passenger_main_conf.debug_log_file);
    pp_variant_map_set_ngx_str(params, "data_buffer_dir", &passenger_main_conf.data_buffer_dir);
    pp_variant_map_set_ngx_str(params, "instance_registry_dir", &passenger_main_conf.instance_registry_dir);
    pp_variant_map_set_bool   (params, "user_switching", passenger_main_conf.user_switching);
    pp_variant_map_set_bool   (params, "show_version_in_header", passenger_main_conf.show_version_in_header);
    pp_variant_map_set_ngx_str(params, "default_user", &passenger_main_conf.default_user);
    pp_variant_map_set_ngx_str(params, "default_group", &passenger_main_conf.default_group);
    pp_variant_map_set_ngx_str(params, "default_ruby", &passenger_main_conf.default_ruby);
    pp_variant_map_set_int    (params, "max_pool_size", passenger_main_conf.max_pool_size);
    pp_variant_map_set_int    (params, "pool_idle_time", passenger_main_conf.pool_idle_time);
    pp_variant_map_set_int    (params, "stat_throttle_rate", passenger_main_conf.stat_throttle_rate);
    pp_variant_map_set_ngx_str(params, "analytics_log_user", &passenger_main_conf.analytics_log_user);
    pp_variant_map_set_ngx_str(params, "analytics_log_group", &passenger_main_conf.analytics_log_group);
    pp_variant_map_set_ngx_str(params, "union_station_gateway_address", &passenger_main_conf.union_station_gateway_address);
    pp_variant_map_set_int    (params, "union_station_gateway_port", passenger_main_conf.union_station_gateway_port);
    pp_variant_map_set_ngx_str(params, "union_station_gateway_cert", &passenger_main_conf.union_station_gateway_cert);
    pp_variant_map_set_ngx_str(params, "union_station_proxy_address", &passenger_main_conf.union_station_proxy_address);
    pp_variant_map_set_strset (params, "prestart_urls", (const char **) prestart_uris_ary, passenger_main_conf.prestart_uris->nelts);

    ctl = (ngx_keyval_t *) passenger_main_conf.ctl->elts;
    for (i = 0; i < passenger_main_conf.ctl->nelts; i++) {
        pp_variant_map_set2(params,
            (const char *) ctl[i].key.data, ctl[i].key.len - 1,
            (const char *) ctl[i].value.data, ctl[i].value.len - 1);
    }

    ret = pp_agents_starter_start(pp_agents_starter,
        passenger_root,
        params,
        starting_helper_server_after_fork,
        cycle,
        &error_message);
    if (!ret) {
        ngx_log_error(NGX_LOG_ALERT, cycle->log, ngx_errno, "%s", error_message);
        result = NGX_ERROR;
        goto cleanup;
    }

    /* Create the file instance_dir + "/control_process.pid"
     * and make it writable by the worker processes. This is because
     * save_master_process_pid is run after Nginx has lowered privileges.
     */
    last = ngx_snprintf(filename, sizeof(filename) - 1,
                        "%s/control_process.pid",
                        pp_agents_starter_get_instance_dir(pp_agents_starter, NULL));
    *last = (u_char) '\0';
    if (create_file(cycle, filename, (const u_char *) "", 0) != NGX_OK) {
        result = NGX_ERROR;
        goto cleanup;
    }
    do {
        ret = chown((const char *) filename, (uid_t) core_conf->user, (gid_t) -1);
    } while (ret == -1 && errno == EINTR);
    if (ret == -1) {
        result = NGX_ERROR;
        goto cleanup;
    }

    /* Create various other info files. */
    last = ngx_snprintf(filename, sizeof(filename) - 1,
                        "%s/web_server.txt",
                        pp_agents_starter_get_instance_dir(pp_agents_starter, NULL));
    *last = (u_char) '\0';
    if (create_file(cycle, filename, (const u_char *) NGINX_VER, strlen(NGINX_VER)) != NGX_OK) {
        result = NGX_ERROR;
        goto cleanup;
    }

    last = ngx_snprintf(filename, sizeof(filename) - 1,
                        "%s/config_files.txt",
                        pp_agents_starter_get_instance_dir(pp_agents_starter, NULL));
    *last = (u_char) '\0';
    if (create_file(cycle, filename, cycle->conf_file.data, cycle->conf_file.len) != NGX_OK) {
        result = NGX_ERROR;
        goto cleanup;
    }
>>>>>>> 7238ebb7

cleanup:
	pp_variant_map_free(params);
	free(passenger_root);
	free(error_message);
	if (prestart_uris_ary != NULL) {
		for (i = 0; i < passenger_main_conf.prestart_uris->nelts; i++) {
			free(prestart_uris_ary[i]);
		}
		free(prestart_uris_ary);
	}

	if (result == NGX_ERROR && passenger_main_conf.abort_on_startup_error) {
		exit(1);
	}

	return result;
}

/**
 * Shutdown the helper server, if there's one running.
 */
static void
shutdown_helper_server() {
	if (pp_agents_starter != NULL) {
		pp_agents_starter_free(pp_agents_starter);
		pp_agents_starter = NULL;
	}
}


/**
 * Called when:
 * - Nginx is started, before the configuration is loaded and before daemonization.
 * - Nginx is restarted, before the configuration is reloaded.
 */
static ngx_int_t
pre_config_init(ngx_conf_t *cf)
{
<<<<<<< HEAD
	char *error_message;

	shutdown_helper_server();

	ngx_memzero(&passenger_main_conf, sizeof(passenger_main_conf_t));
	pp_schema_string.data = (u_char *) "passenger:";
	pp_schema_string.len  = sizeof("passenger:") - 1;
	pp_placeholder_upstream_address.data = (u_char *) "unix:/passenger_helper_server";
	pp_placeholder_upstream_address.len  = sizeof("unix:/passenger_helper_server") - 1;
	pp_stat_cache = pp_cached_file_stat_new(1024);
	pp_app_type_detector = pp_app_type_detector_new();
	if (passenger_main_conf.fly_with.len == 0) {
		pp_agents_starter = pp_agents_starter_new(AS_NGINX, &error_message);
		if (pp_agents_starter == NULL) {
			ngx_log_error(NGX_LOG_ALERT, cf->log, ngx_errno, "%s", error_message);
			free(error_message);
			return NGX_ERROR;
		}
	}

	return NGX_OK;
=======
    char *error_message;

    shutdown_helper_server();

    ngx_memzero(&passenger_main_conf, sizeof(passenger_main_conf_t));
    pp_schema_string.data = (u_char *) "passenger:";
    pp_schema_string.len  = sizeof("passenger:") - 1;
    pp_placeholder_upstream_address.data = (u_char *) "unix:/passenger_helper_server";
    pp_placeholder_upstream_address.len  = sizeof("unix:/passenger_helper_server") - 1;
    pp_stat_cache = pp_cached_file_stat_new(1024);
    pp_app_type_detector = pp_app_type_detector_new(DEFAULT_STAT_THROTTLE_RATE);
    pp_agents_starter = pp_agents_starter_new(AS_NGINX, &error_message);

    if (pp_agents_starter == NULL) {
        ngx_log_error(NGX_LOG_ALERT, cf->log, ngx_errno, "%s", error_message);
        free(error_message);
        return NGX_ERROR;
    }

    return NGX_OK;
>>>>>>> 7238ebb7
}

/**
 * Called when:
 * - Nginx is started, before daemonization and after the configuration has loaded.
 * - Nginx is restarted, after the configuration has reloaded.
 */
static ngx_int_t
init_module(ngx_cycle_t *cycle) {
	char *error_message;

	if (passenger_main_conf.fly_with.len != 0
	 || passenger_main_conf.root_dir.len != 0) {
		passenger_enterprise_license_init();
		error_message = passenger_enterprise_license_check();
		if (error_message != NULL) {
			ngx_errno = 0;
			ngx_log_error(NGX_LOG_CRIT, cycle->log, ngx_errno, "%s", error_message);
			free(error_message);
			return NGX_ERROR;
		}

		if (first_start) {
			/* Ignore SIGPIPE now so that, if the helper server fails to start,
			 * Nginx doesn't get killed by the default SIGPIPE handler upon
			 * writing the password to the helper server.
			 */
			ignore_sigpipe();
			first_start = 0;
		}
		if (passenger_main_conf.fly_with.len != 0) {
			ngx_log_error(NGX_LOG_INFO, cycle->log, 0, "Using Flying Passenger");
		} else if (start_watchdog(cycle) != NGX_OK) {
			passenger_main_conf.root_dir.len = 0;
			return NGX_OK;
		}
		pp_current_cycle = cycle;
	}
	return NGX_OK;
}

/**
 * Called when an Nginx worker process is started. This happens after init_module
 * is called.
 *
 * If 'master_process' is turned off, then there is only one single Nginx process
 * in total, and this process also acts as the worker process. In this case
 * init_worker_process is only called when Nginx is started, but not when it's restarted.
 */
static ngx_int_t
init_worker_process(ngx_cycle_t *cycle) {
	ngx_core_conf_t *core_conf;

	if (passenger_main_conf.fly_with.len == 0
	 && passenger_main_conf.root_dir.len != 0) {
		save_master_process_pid(cycle);

		core_conf = (ngx_core_conf_t *) ngx_get_conf(cycle->conf_ctx, ngx_core_module);
		if (core_conf->master) {
			pp_agents_starter_detach(pp_agents_starter);
		}
	}
	return NGX_OK;
}

/**
 * Called when Nginx exits. Not called when Nginx is restarted.
 */
static void
exit_master(ngx_cycle_t *cycle) {
	shutdown_helper_server();
}


static ngx_http_module_t passenger_module_ctx = {
	pre_config_init,                     /* preconfiguration */
	/* register_content_handler */ NULL, /* postconfiguration */

	passenger_create_main_conf,          /* create main configuration */
	passenger_init_main_conf,            /* init main configuration */

	NULL,                                /* create server configuration */
	NULL,                                /* merge server configuration */

	passenger_create_loc_conf,           /* create location configuration */
	passenger_merge_loc_conf             /* merge location configuration */
};


ngx_module_t ngx_http_passenger_module = {
	NGX_MODULE_V1,
	&passenger_module_ctx,                  /* module context */
	(ngx_command_t *) passenger_commands,   /* module directives */
	NGX_HTTP_MODULE,                        /* module type */
	NULL,                                   /* init master */
	init_module,                            /* init module */
	init_worker_process,                    /* init process */
	NULL,                                   /* init thread */
	NULL,                                   /* exit thread */
	NULL,                                   /* exit process */
	exit_master,                            /* exit master */
	NGX_MODULE_V1_PADDING
};<|MERGE_RESOLUTION|>--- conflicted
+++ resolved
@@ -43,13 +43,10 @@
 #include "ngx_http_passenger_module.h"
 #include "Configuration.h"
 #include "ContentHandler.h"
-<<<<<<< HEAD
+#include "common/Constants.h"
+#include "common/Utils/modp_b64.cpp" /* File is C compatible. */
 #include "common/Utils/License.c"
 #include "common/Utils/MD5.cpp" /* File is C compatible. */
-=======
-#include "common/Constants.h"
-#include "common/Utils/modp_b64.cpp" /* File is C compatible. */
->>>>>>> 7238ebb7
 
 
 #define HELPER_SERVER_MAX_SHUTDOWN_TIME 5
@@ -66,57 +63,57 @@
 
 
 /*
-	HISTORIC NOTE:
-	We used to register passenger_content_handler as a default content handler,
-	instead of setting ngx_http_core_loc_conf_t->handler. However, if
-	ngx_http_read_client_request_body (and thus passenger_content_handler)
-	returns NGX_AGAIN, then Nginx will pass the not-fully-receive file upload
-	data to the upstream handler even though it shouldn't. Is this an Nginx
-	bug? In any case, setting ngx_http_core_loc_conf_t->handler fixed the
-	problem.
+    HISTORIC NOTE:
+    We used to register passenger_content_handler as a default content handler,
+    instead of setting ngx_http_core_loc_conf_t->handler. However, if
+    ngx_http_read_client_request_body (and thus passenger_content_handler)
+    returns NGX_AGAIN, then Nginx will pass the not-fully-receive file upload
+    data to the upstream handler even though it shouldn't. Is this an Nginx
+    bug? In any case, setting ngx_http_core_loc_conf_t->handler fixed the
+    problem.
 
 static ngx_int_t
 register_content_handler(ngx_conf_t *cf)
 {
-	ngx_http_handler_pt        *h;
-	ngx_http_core_main_conf_t  *cmcf;
-
-	cmcf = ngx_http_conf_get_module_main_conf(cf, ngx_http_core_module);
-
-	h = ngx_array_push(&cmcf->phases[NGX_HTTP_CONTENT_PHASE].handlers);
-	if (h == NULL) {
-		return NGX_ERROR;
-	}
-	*h = passenger_content_handler;
-
-	return NGX_OK;
+    ngx_http_handler_pt        *h;
+    ngx_http_core_main_conf_t  *cmcf;
+
+    cmcf = ngx_http_conf_get_module_main_conf(cf, ngx_http_core_module);
+
+    h = ngx_array_push(&cmcf->phases[NGX_HTTP_CONTENT_PHASE].handlers);
+    if (h == NULL) {
+        return NGX_ERROR;
+    }
+    *h = passenger_content_handler;
+
+    return NGX_OK;
 }
 */
 
 static void
 ignore_sigpipe() {
-	struct sigaction action;
-
-	action.sa_handler = SIG_IGN;
-	action.sa_flags   = 0;
-	sigemptyset(&action.sa_mask);
-	sigaction(SIGPIPE, &action, NULL);
+    struct sigaction action;
+
+    action.sa_handler = SIG_IGN;
+    action.sa_flags   = 0;
+    sigemptyset(&action.sa_mask);
+    sigaction(SIGPIPE, &action, NULL);
 }
 
 static char *
 ngx_str_null_terminate(ngx_str_t *str) {
-	char *result = malloc(str->len + 1);
-	memcpy(result, str->data, str->len);
-	result[str->len] = '\0';
-	return result;
+    char *result = malloc(str->len + 1);
+    memcpy(result, str->data, str->len);
+    result[str->len] = '\0';
+    return result;
 }
 
 static void
 pp_variant_map_set_ngx_str(PP_VariantMap *m,
-	const char *name,
-	ngx_str_t *value)
+    const char *name,
+    ngx_str_t *value)
 {
-	pp_variant_map_set(m, name, (const char *) value->data, value->len);
+    pp_variant_map_set(m, name, (const char *) value->data, value->len);
 }
 
 /**
@@ -131,26 +128,6 @@
  */
 static ngx_int_t
 save_master_process_pid(ngx_cycle_t *cycle) {
-<<<<<<< HEAD
-	u_char filename[NGX_MAX_PATH];
-	u_char *last;
-	FILE *f;
-
-	last = ngx_snprintf(filename, sizeof(filename) - 1, "%s/control_process.pid",
-						pp_agents_starter_get_server_instance_dir(pp_agents_starter));
-	*last = (u_char) '\0';
-
-	f = fopen((const char *) filename, "w");
-	if (f != NULL) {
-		fprintf(f, "%ld", (long) getppid());
-		fclose(f);
-	} else {
-		ngx_log_error(NGX_LOG_ALERT, cycle->log, ngx_errno,
-					  "could not create %s", filename);
-	}
-
-	return NGX_OK;
-=======
     u_char filename[NGX_MAX_PATH];
     u_char *last;
     FILE *f;
@@ -169,7 +146,6 @@
     }
 
     return NGX_OK;
->>>>>>> 7238ebb7
 }
 
 /**
@@ -177,91 +153,91 @@
  */
 static void
 starting_helper_server_after_fork(void *arg) {
-	ngx_cycle_t *cycle = (void *) arg;
-	char        *log_filename;
-	FILE        *log_file;
-	ngx_core_conf_t *ccf;
-	ngx_uint_t   i;
-	ngx_str_t   *envs;
-	const char  *env;
-
-	/* At this point, stdout and stderr may still point to the console.
-	 * Make sure that they're both redirected to the log file.
-	 */
-	log_file = NULL;
-	if (cycle->new_log.file->name.len > 0) {
-		log_filename = ngx_str_null_terminate(&cycle->new_log.file->name);
-		log_file = fopen((const char *) log_filename, "a");
-		if (log_file == NULL) {
-			ngx_log_error(NGX_LOG_ALERT, cycle->log, ngx_errno,
-						  "could not open the error log file for writing");
-		}
-		free(log_filename);
-	} else if (cycle->log != NULL && cycle->log->file->name.len > 0) {
-		log_filename = ngx_str_null_terminate(&cycle->log->file->name);
-		log_file = fopen((const char *) log_filename, "a");
-		if (log_file == NULL) {
-			ngx_log_error(NGX_LOG_ALERT, cycle->log, ngx_errno,
-						  "could not open the error log file for writing");
-		}
-		free(log_filename);
-	}
-	if (log_file == NULL) {
-		/* If the log file cannot be opened then we redirect stdout
-		 * and stderr to /dev/null, because if the user disconnects
-		 * from the console on which Nginx is started, then on Linux
-		 * any writes to stdout or stderr will result in an EIO error.
-		 */
-		log_file = fopen("/dev/null", "w");
-	}
-	if (log_file != NULL) {
-		dup2(fileno(log_file), 1);
-		dup2(fileno(log_file), 2);
-		fclose(log_file);
-	}
-
-	/* Set environment variables in Nginx config file. */
-	ccf = (ngx_core_conf_t *) ngx_get_conf(cycle->conf_ctx, ngx_core_module);
-	envs = ccf->env.elts;
-	for (i = 0; i < ccf->env.nelts; i++) {
-		env = (const char *) envs[i].data;
-		if (strchr(env, '=') != NULL) {
-			putenv(strdup(env));
-		}
-	}
-
-	/* Set SERVER_SOFTWARE so that application processes know what web
-	 * server they're running on during startup. */
-	setenv("SERVER_SOFTWARE", NGINX_VER, 1);
+    ngx_cycle_t *cycle = (void *) arg;
+    char        *log_filename;
+    FILE        *log_file;
+    ngx_core_conf_t *ccf;
+    ngx_uint_t   i;
+    ngx_str_t   *envs;
+    const char  *env;
+
+    /* At this point, stdout and stderr may still point to the console.
+     * Make sure that they're both redirected to the log file.
+     */
+    log_file = NULL;
+    if (cycle->new_log.file->name.len > 0) {
+        log_filename = ngx_str_null_terminate(&cycle->new_log.file->name);
+        log_file = fopen((const char *) log_filename, "a");
+        if (log_file == NULL) {
+            ngx_log_error(NGX_LOG_ALERT, cycle->log, ngx_errno,
+                          "could not open the error log file for writing");
+        }
+        free(log_filename);
+    } else if (cycle->log != NULL && cycle->log->file->name.len > 0) {
+        log_filename = ngx_str_null_terminate(&cycle->log->file->name);
+        log_file = fopen((const char *) log_filename, "a");
+        if (log_file == NULL) {
+            ngx_log_error(NGX_LOG_ALERT, cycle->log, ngx_errno,
+                          "could not open the error log file for writing");
+        }
+        free(log_filename);
+    }
+    if (log_file == NULL) {
+        /* If the log file cannot be opened then we redirect stdout
+         * and stderr to /dev/null, because if the user disconnects
+         * from the console on which Nginx is started, then on Linux
+         * any writes to stdout or stderr will result in an EIO error.
+         */
+        log_file = fopen("/dev/null", "w");
+    }
+    if (log_file != NULL) {
+        dup2(fileno(log_file), 1);
+        dup2(fileno(log_file), 2);
+        fclose(log_file);
+    }
+
+    /* Set environment variables in Nginx config file. */
+    ccf = (ngx_core_conf_t *) ngx_get_conf(cycle->conf_ctx, ngx_core_module);
+    envs = ccf->env.elts;
+    for (i = 0; i < ccf->env.nelts; i++) {
+        env = (const char *) envs[i].data;
+        if (strchr(env, '=') != NULL) {
+            putenv(strdup(env));
+        }
+    }
+
+    /* Set SERVER_SOFTWARE so that application processes know what web
+     * server they're running on during startup. */
+    setenv("SERVER_SOFTWARE", NGINX_VER, 1);
 }
 
 static ngx_int_t
 create_file(ngx_cycle_t *cycle, const u_char *filename, const u_char *contents, size_t len) {
-	FILE  *f;
-	int    ret;
-	size_t total_written = 0, written;
-
-	f = fopen((const char *) filename, "w");
-	if (f != NULL) {
-		/* We must do something with these return values because
-		 * otherwise on some platforms it will cause a compiler
-		 * warning.
-		 */
-		do {
-			ret = fchmod(fileno(f), S_IRUSR | S_IWUSR | S_IRGRP | S_IROTH);
-		} while (ret == -1 && errno == EINTR);
-		do {
-			written = fwrite(contents + total_written, 1,
-				len - total_written, f);
-			total_written += written;
-		} while (total_written < len);
-		fclose(f);
-		return NGX_OK;
-	} else {
-		ngx_log_error(NGX_LOG_ALERT, cycle->log, ngx_errno,
-			"could not create %s", filename);
-			return NGX_ERROR;
-	}
+    FILE  *f;
+    int    ret;
+    size_t total_written = 0, written;
+
+    f = fopen((const char *) filename, "w");
+    if (f != NULL) {
+        /* We must do something with these return values because
+         * otherwise on some platforms it will cause a compiler
+         * warning.
+         */
+        do {
+            ret = fchmod(fileno(f), S_IRUSR | S_IWUSR | S_IRGRP | S_IROTH);
+        } while (ret == -1 && errno == EINTR);
+        do {
+            written = fwrite(contents + total_written, 1,
+                len - total_written, f);
+            total_written += written;
+        } while (total_written < len);
+        fclose(f);
+        return NGX_OK;
+    } else {
+        ngx_log_error(NGX_LOG_ALERT, cycle->log, ngx_errno,
+            "could not create %s", filename);
+            return NGX_ERROR;
+    }
 }
 
 /**
@@ -272,114 +248,6 @@
  */
 static ngx_int_t
 start_watchdog(ngx_cycle_t *cycle) {
-<<<<<<< HEAD
-	ngx_core_conf_t *core_conf;
-	ngx_int_t        ret, result;
-	ngx_uint_t       i;
-	ngx_str_t       *prestart_uris;
-	char           **prestart_uris_ary = NULL;
-	ngx_keyval_t    *ctl = NULL;
-	PP_VariantMap  *params = NULL;
-	u_char  filename[NGX_MAX_PATH], *last;
-	char   *passenger_root = NULL;
-	char   *error_message = NULL;
-
-	core_conf = (ngx_core_conf_t *) ngx_get_conf(cycle->conf_ctx, ngx_core_module);
-	result    = NGX_OK;
-	params    = pp_variant_map_new();
-	passenger_root = ngx_str_null_terminate(&passenger_main_conf.root_dir);
-
-	prestart_uris = (ngx_str_t *) passenger_main_conf.prestart_uris->elts;
-	prestart_uris_ary = calloc(sizeof(char *), passenger_main_conf.prestart_uris->nelts);
-	for (i = 0; i < passenger_main_conf.prestart_uris->nelts; i++) {
-		prestart_uris_ary[i] = malloc(prestart_uris[i].len + 1);
-		if (prestart_uris_ary[i] == NULL) {
-			ngx_log_error(NGX_LOG_ALERT, cycle->log, ENOMEM, "Cannot allocate memory");
-			result = NGX_ERROR;
-			goto cleanup;
-		}
-		memcpy(prestart_uris_ary[i], prestart_uris[i].data, prestart_uris[i].len);
-		prestart_uris_ary[i][prestart_uris[i].len] = '\0';
-	}
-
-	pp_variant_map_set_int    (params, "web_server_pid", getpid());
-	pp_variant_map_set_int    (params, "web_server_worker_uid", core_conf->user);
-	pp_variant_map_set_int    (params, "web_server_worker_gid", core_conf->group);
-	pp_variant_map_set_int    (params, "log_level", passenger_main_conf.log_level);
-	pp_variant_map_set_ngx_str(params, "debug_log_file", &passenger_main_conf.debug_log_file);
-	pp_variant_map_set_ngx_str(params, "temp_dir", &passenger_main_conf.temp_dir);
-	pp_variant_map_set_bool   (params, "user_switching", passenger_main_conf.user_switching);
-	pp_variant_map_set_ngx_str(params, "default_user", &passenger_main_conf.default_user);
-	pp_variant_map_set_ngx_str(params, "default_group", &passenger_main_conf.default_group);
-	pp_variant_map_set_ngx_str(params, "default_ruby", &passenger_main_conf.default_ruby);
-	pp_variant_map_set_int    (params, "max_pool_size", passenger_main_conf.max_pool_size);
-	pp_variant_map_set_int    (params, "pool_idle_time", passenger_main_conf.pool_idle_time);
-	pp_variant_map_set_ngx_str(params, "analytics_log_user", &passenger_main_conf.analytics_log_user);
-	pp_variant_map_set_ngx_str(params, "analytics_log_group", &passenger_main_conf.analytics_log_group);
-	pp_variant_map_set_ngx_str(params, "union_station_gateway_address", &passenger_main_conf.union_station_gateway_address);
-	pp_variant_map_set_int    (params, "union_station_gateway_port", passenger_main_conf.union_station_gateway_port);
-	pp_variant_map_set_ngx_str(params, "union_station_gateway_cert", &passenger_main_conf.union_station_gateway_cert);
-	pp_variant_map_set_ngx_str(params, "union_station_proxy_address", &passenger_main_conf.union_station_proxy_address);
-	pp_variant_map_set_strset (params, "prestart_urls", (const char **) prestart_uris_ary, passenger_main_conf.prestart_uris->nelts);
-
-	ctl = (ngx_keyval_t *) passenger_main_conf.ctl->elts;
-	for (i = 0; i < passenger_main_conf.ctl->nelts; i++) {
-		pp_variant_map_set2(params,
-			(const char *) ctl[i].key.data, ctl[i].key.len - 1,
-			(const char *) ctl[i].value.data, ctl[i].value.len - 1);
-	}
-
-	ret = pp_agents_starter_start(pp_agents_starter,
-		passenger_root,
-		params,
-		starting_helper_server_after_fork,
-		cycle,
-		&error_message);
-	if (!ret) {
-		ngx_log_error(NGX_LOG_ALERT, cycle->log, ngx_errno, "%s", error_message);
-		result = NGX_ERROR;
-		goto cleanup;
-	}
-
-	/* Create the file passenger_temp_dir + "/control_process.pid"
-	 * and make it writable by the worker processes. This is because
-	 * save_master_process_pid is run after Nginx has lowered privileges.
-	 */
-	last = ngx_snprintf(filename, sizeof(filename) - 1,
-						"%s/control_process.pid",
-						pp_agents_starter_get_server_instance_dir(pp_agents_starter));
-	*last = (u_char) '\0';
-	if (create_file(cycle, filename, (const u_char *) "", 0) != NGX_OK) {
-		result = NGX_ERROR;
-		goto cleanup;
-	}
-	do {
-		ret = chown((const char *) filename, (uid_t) core_conf->user, (gid_t) -1);
-	} while (ret == -1 && errno == EINTR);
-	if (ret == -1) {
-		result = NGX_ERROR;
-		goto cleanup;
-	}
-
-	/* Create various other info files. */
-	last = ngx_snprintf(filename, sizeof(filename) - 1,
-						"%s/web_server.txt",
-						pp_agents_starter_get_generation_dir(pp_agents_starter));
-	*last = (u_char) '\0';
-	if (create_file(cycle, filename, (const u_char *) NGINX_VER, strlen(NGINX_VER)) != NGX_OK) {
-		result = NGX_ERROR;
-		goto cleanup;
-	}
-
-	last = ngx_snprintf(filename, sizeof(filename) - 1,
-						"%s/config_files.txt",
-						pp_agents_starter_get_generation_dir(pp_agents_starter));
-	*last = (u_char) '\0';
-	if (create_file(cycle, filename, cycle->conf_file.data, cycle->conf_file.len) != NGX_OK) {
-		result = NGX_ERROR;
-		goto cleanup;
-	}
-=======
     ngx_core_conf_t *core_conf;
     ngx_int_t        ret, result;
     ngx_uint_t       i;
@@ -492,24 +360,23 @@
         result = NGX_ERROR;
         goto cleanup;
     }
->>>>>>> 7238ebb7
 
 cleanup:
-	pp_variant_map_free(params);
-	free(passenger_root);
-	free(error_message);
-	if (prestart_uris_ary != NULL) {
-		for (i = 0; i < passenger_main_conf.prestart_uris->nelts; i++) {
-			free(prestart_uris_ary[i]);
-		}
-		free(prestart_uris_ary);
-	}
-
-	if (result == NGX_ERROR && passenger_main_conf.abort_on_startup_error) {
-		exit(1);
-	}
-
-	return result;
+    pp_variant_map_free(params);
+    free(passenger_root);
+    free(error_message);
+    if (prestart_uris_ary != NULL) {
+        for (i = 0; i < passenger_main_conf.prestart_uris->nelts; i++) {
+            free(prestart_uris_ary[i]);
+        }
+        free(prestart_uris_ary);
+    }
+
+    if (result == NGX_ERROR && passenger_main_conf.abort_on_startup_error) {
+        exit(1);
+    }
+
+    return result;
 }
 
 /**
@@ -517,10 +384,10 @@
  */
 static void
 shutdown_helper_server() {
-	if (pp_agents_starter != NULL) {
-		pp_agents_starter_free(pp_agents_starter);
-		pp_agents_starter = NULL;
-	}
+    if (pp_agents_starter != NULL) {
+        pp_agents_starter_free(pp_agents_starter);
+        pp_agents_starter = NULL;
+    }
 }
 
 
@@ -532,29 +399,6 @@
 static ngx_int_t
 pre_config_init(ngx_conf_t *cf)
 {
-<<<<<<< HEAD
-	char *error_message;
-
-	shutdown_helper_server();
-
-	ngx_memzero(&passenger_main_conf, sizeof(passenger_main_conf_t));
-	pp_schema_string.data = (u_char *) "passenger:";
-	pp_schema_string.len  = sizeof("passenger:") - 1;
-	pp_placeholder_upstream_address.data = (u_char *) "unix:/passenger_helper_server";
-	pp_placeholder_upstream_address.len  = sizeof("unix:/passenger_helper_server") - 1;
-	pp_stat_cache = pp_cached_file_stat_new(1024);
-	pp_app_type_detector = pp_app_type_detector_new();
-	if (passenger_main_conf.fly_with.len == 0) {
-		pp_agents_starter = pp_agents_starter_new(AS_NGINX, &error_message);
-		if (pp_agents_starter == NULL) {
-			ngx_log_error(NGX_LOG_ALERT, cf->log, ngx_errno, "%s", error_message);
-			free(error_message);
-			return NGX_ERROR;
-		}
-	}
-
-	return NGX_OK;
-=======
     char *error_message;
 
     shutdown_helper_server();
@@ -566,16 +410,17 @@
     pp_placeholder_upstream_address.len  = sizeof("unix:/passenger_helper_server") - 1;
     pp_stat_cache = pp_cached_file_stat_new(1024);
     pp_app_type_detector = pp_app_type_detector_new(DEFAULT_STAT_THROTTLE_RATE);
-    pp_agents_starter = pp_agents_starter_new(AS_NGINX, &error_message);
-
-    if (pp_agents_starter == NULL) {
-        ngx_log_error(NGX_LOG_ALERT, cf->log, ngx_errno, "%s", error_message);
-        free(error_message);
-        return NGX_ERROR;
+
+    if (passenger_main_conf.fly_with.len == 0) {
+        pp_agents_starter = pp_agents_starter_new(AS_NGINX, &error_message);
+        if (pp_agents_starter == NULL) {
+            ngx_log_error(NGX_LOG_ALERT, cf->log, ngx_errno, "%s", error_message);
+            free(error_message);
+            return NGX_ERROR;
+        }
     }
 
     return NGX_OK;
->>>>>>> 7238ebb7
 }
 
 /**
@@ -585,36 +430,36 @@
  */
 static ngx_int_t
 init_module(ngx_cycle_t *cycle) {
-	char *error_message;
-
-	if (passenger_main_conf.fly_with.len != 0
-	 || passenger_main_conf.root_dir.len != 0) {
-		passenger_enterprise_license_init();
-		error_message = passenger_enterprise_license_check();
-		if (error_message != NULL) {
-			ngx_errno = 0;
-			ngx_log_error(NGX_LOG_CRIT, cycle->log, ngx_errno, "%s", error_message);
-			free(error_message);
-			return NGX_ERROR;
-		}
-
-		if (first_start) {
-			/* Ignore SIGPIPE now so that, if the helper server fails to start,
-			 * Nginx doesn't get killed by the default SIGPIPE handler upon
-			 * writing the password to the helper server.
-			 */
-			ignore_sigpipe();
-			first_start = 0;
-		}
-		if (passenger_main_conf.fly_with.len != 0) {
-			ngx_log_error(NGX_LOG_INFO, cycle->log, 0, "Using Flying Passenger");
-		} else if (start_watchdog(cycle) != NGX_OK) {
-			passenger_main_conf.root_dir.len = 0;
-			return NGX_OK;
-		}
-		pp_current_cycle = cycle;
-	}
-	return NGX_OK;
+    char *error_message;
+
+    if (passenger_main_conf.fly_with.len != 0
+     || passenger_main_conf.root_dir.len != 0) {
+        passenger_enterprise_license_init();
+        error_message = passenger_enterprise_license_check();
+        if (error_message != NULL) {
+            ngx_errno = 0;
+            ngx_log_error(NGX_LOG_CRIT, cycle->log, ngx_errno, "%s", error_message);
+            free(error_message);
+            return NGX_ERROR;
+        }
+
+        if (first_start) {
+            /* Ignore SIGPIPE now so that, if the helper server fails to start,
+             * Nginx doesn't get killed by the default SIGPIPE handler upon
+             * writing the password to the helper server.
+             */
+            ignore_sigpipe();
+            first_start = 0;
+        }
+        if (passenger_main_conf.fly_with.len != 0) {
+            ngx_log_error(NGX_LOG_INFO, cycle->log, 0, "Using Flying Passenger");
+        } else if (start_watchdog(cycle) != NGX_OK) {
+            passenger_main_conf.root_dir.len = 0;
+            return NGX_OK;
+        }
+        pp_current_cycle = cycle;
+    }
+    return NGX_OK;
 }
 
 /**
@@ -627,18 +472,18 @@
  */
 static ngx_int_t
 init_worker_process(ngx_cycle_t *cycle) {
-	ngx_core_conf_t *core_conf;
-
-	if (passenger_main_conf.fly_with.len == 0
-	 && passenger_main_conf.root_dir.len != 0) {
-		save_master_process_pid(cycle);
-
-		core_conf = (ngx_core_conf_t *) ngx_get_conf(cycle->conf_ctx, ngx_core_module);
-		if (core_conf->master) {
-			pp_agents_starter_detach(pp_agents_starter);
-		}
-	}
-	return NGX_OK;
+    ngx_core_conf_t *core_conf;
+
+    if (passenger_main_conf.fly_with.len == 0
+     && passenger_main_conf.root_dir.len != 0) {
+        save_master_process_pid(cycle);
+
+        core_conf = (ngx_core_conf_t *) ngx_get_conf(cycle->conf_ctx, ngx_core_module);
+        if (core_conf->master) {
+            pp_agents_starter_detach(pp_agents_starter);
+        }
+    }
+    return NGX_OK;
 }
 
 /**
@@ -646,36 +491,36 @@
  */
 static void
 exit_master(ngx_cycle_t *cycle) {
-	shutdown_helper_server();
+    shutdown_helper_server();
 }
 
 
 static ngx_http_module_t passenger_module_ctx = {
-	pre_config_init,                     /* preconfiguration */
-	/* register_content_handler */ NULL, /* postconfiguration */
-
-	passenger_create_main_conf,          /* create main configuration */
-	passenger_init_main_conf,            /* init main configuration */
-
-	NULL,                                /* create server configuration */
-	NULL,                                /* merge server configuration */
-
-	passenger_create_loc_conf,           /* create location configuration */
-	passenger_merge_loc_conf             /* merge location configuration */
+    pre_config_init,                     /* preconfiguration */
+    /* register_content_handler */ NULL, /* postconfiguration */
+
+    passenger_create_main_conf,          /* create main configuration */
+    passenger_init_main_conf,            /* init main configuration */
+
+    NULL,                                /* create server configuration */
+    NULL,                                /* merge server configuration */
+
+    passenger_create_loc_conf,           /* create location configuration */
+    passenger_merge_loc_conf             /* merge location configuration */
 };
 
 
 ngx_module_t ngx_http_passenger_module = {
-	NGX_MODULE_V1,
-	&passenger_module_ctx,                  /* module context */
-	(ngx_command_t *) passenger_commands,   /* module directives */
-	NGX_HTTP_MODULE,                        /* module type */
-	NULL,                                   /* init master */
-	init_module,                            /* init module */
-	init_worker_process,                    /* init process */
-	NULL,                                   /* init thread */
-	NULL,                                   /* exit thread */
-	NULL,                                   /* exit process */
-	exit_master,                            /* exit master */
-	NGX_MODULE_V1_PADDING
+    NGX_MODULE_V1,
+    &passenger_module_ctx,                  /* module context */
+    (ngx_command_t *) passenger_commands,   /* module directives */
+    NGX_HTTP_MODULE,                        /* module type */
+    NULL,                                   /* init master */
+    init_module,                            /* init module */
+    init_worker_process,                    /* init process */
+    NULL,                                   /* init thread */
+    NULL,                                   /* exit thread */
+    NULL,                                   /* exit process */
+    exit_master,                            /* exit master */
+    NGX_MODULE_V1_PADDING
 };