--- conflicted
+++ resolved
@@ -529,63 +529,11 @@
 			char sizeString[16];
 			int ret;
 			
-<<<<<<< HEAD
 			requestData.reserve(3);
 			headerData.reserve(1024 * 2);
 			requestData.push_back(StaticString());
 			size = constructHeaders(r, config, requestData, mapper, appRoot, headerData);
 			requestData.push_back(",");
-=======
-			try {
-				AnalyticsScopeLog scope(log, "get from pool");
-				PoolOptions options(
-					appRoot,
-					config->getAppGroupName(appRoot),
-					mapper.getApplicationTypeString(),
-					config->getEnvironment(),
-					config->getSpawnMethodString(),
-					config->getUser(),
-					config->getGroup(),
-					serverConfig.defaultUser,
-					serverConfig.defaultGroup,
-					config->frameworkSpawnerTimeout,
-					config->appSpawnerTimeout,
-					mapper.getBaseURI(),
-					config->getMaxRequests(),
-					config->getMinInstances(),
-					config->usingGlobalQueue(),
-					true,
-					config->getStatThrottleRate(),
-					config->getRestartDir(),
-					DEFAULT_BACKEND_ACCOUNT_RIGHTS,
-					false,
-					config->useUnionStation(),
-					log->isNull() ? AnalyticsLogPtr() : log,
-					config->getMaxInstances(),
-					config->getMemoryLimit(),
-					config->useRollingRestarts(),
-					!config->showFriendlyErrorPages()
-				);
-				options.environmentVariables = ptr(new EnvironmentVariablesStringListCreator(r));
-				
-				session = getSession(options);
-				P_TRACE(3, "Forwarding " << r->uri << " to PID " << session->getPid());
-				scope.success();
-				log->message("Application PID: " + toString(session->getPid()) +
-					" (GUPID: " + session->getGupid() + ")");
-			} catch (const SpawnException &e) {
-				r->status = 500;
-				if (e.hasErrorPage() && config->showFriendlyErrorPages()) {
-					ap_set_content_type(r, "text/html; charset=utf-8");
-					ap_rputs(e.getErrorPage().c_str(), r);
-					return OK;
-				} else {
-					throw;
-				}
-			} catch (const BusyException &e) {
-				return reportBusyException(r);
-			}
->>>>>>> 9e7daff4
 			
 			ret = snprintf(sizeString, sizeof(sizeString) - 1, "%u:", size);
 			sizeString[ret] = '\0';
@@ -1005,6 +953,8 @@
 		}
 		
 		/*********************/
+		addHeader(output, "PASSENGER_MEMORY_LIMIT", config->getMemoryLimit());
+		addHeader(output, "PASSENGER_USE_ROLLING_RESTARTS", config->useRollingRestarts() ? "true" : "false");
 		/*********************/
 		
 		requestData.push_back(output);
