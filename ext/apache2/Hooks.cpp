/*
 *  Phusion Passenger - https://www.phusionpassenger.com/
 *  Copyright (c) 2010-2014 Phusion
 *
 *  "Phusion Passenger" is a trademark of Hongli Lai & Ninh Bui.
 *
 *  See LICENSE file for license information.
 */

/*
 * This is the main source file which interfaces directly with Apache by
 * installing hooks. The code here can look a bit convoluted, but it'll make
 * more sense if you read:
 * http://httpd.apache.org/docs/2.2/developer/request.html
 *
 * Scroll all the way down to passenger_register_hooks to get an idea of
 * what we're hooking into and what we do in those hooks. There are many
 * hooks but the gist is implemented in just two methods: prepareRequest()
 * and handleRequest(). Most hooks exist for implementing compatibility
 * with other Apache modules. These hooks create an environment in which
 * prepareRequest() and handleRequest() can be comfortably run.
 */

#include <boost/thread.hpp>

#include <sys/time.h>
#include <sys/resource.h>
#include <exception>
#include <cstdio>
#include <unistd.h>

#include <oxt/initialize.hpp>
#include <oxt/macros.hpp>
#include <oxt/backtrace.hpp>
#include <oxt/detail/context.hpp>
#include "Hooks.h"
#include "Bucket.h"
#include "Configuration.hpp"
#include "Utils.h"
#include "Utils/IOUtils.h"
#include "Utils/Timer.h"
<<<<<<< HEAD
#include <Utils/License.c>
=======
#include "Utils/HttpConstants.h"
#include "Utils/modp_b64.h"
>>>>>>> 7238ebb7
#include "Logging.h"
#include "AgentsStarter.h"
#include "DirectoryMapper.h"
#include "Constants.h"

/* The Apache/APR headers *must* come after the Boost headers, otherwise
 * compilation will fail on OpenBSD.
 */
#include <ap_config.h>
#include <ap_release.h>
#include <httpd.h>
#include <http_config.h>
#include <http_core.h>
#include <http_request.h>
#include <http_protocol.h>
#include <http_log.h>
#include <util_script.h>
#include <apr_pools.h>
#include <apr_strings.h>
#include <apr_lib.h>
#include <unixd.h>

using namespace std;
using namespace Passenger;

extern "C" module AP_MODULE_DECLARE_DATA passenger_module;

#ifdef APLOG_USE_MODULE
	APLOG_USE_MODULE(passenger);
#endif

#if HTTP_VERSION(AP_SERVER_MAJORVERSION_NUMBER, AP_SERVER_MINORVERSION_NUMBER) > 2002
	// Apache > 2.2.x
	#define AP_GET_SERVER_VERSION_DEPRECATED
#elif HTTP_VERSION(AP_SERVER_MAJORVERSION_NUMBER, AP_SERVER_MINORVERSION_NUMBER) == 2002
	// Apache == 2.2.x
	#if AP_SERVER_PATCHLEVEL_NUMBER >= 14
		#define AP_GET_SERVER_VERSION_DEPRECATED
	#endif
#endif


/**
 * Apache hook functions, wrapped in a class.
 *
 * @ingroup Core
 */
class Hooks {
private:
	class ErrorReport {
	public:
		virtual ~ErrorReport() { }
		virtual int report(request_rec *r) = 0;
	};

	class ReportFileSystemError: public ErrorReport {
	private:
		FileSystemException e;

	public:
		ReportFileSystemError(const FileSystemException &ex): e(ex) { }

		int report(request_rec *r) {
			r->status = 500;
			ap_set_content_type(r, "text/html; charset=UTF-8");
			ap_rputs("<h1>Passenger error #2</h1>\n", r);
			ap_rputs("An error occurred while trying to access '", r);
			ap_rputs(ap_escape_html(r->pool, e.filename().c_str()), r);
			ap_rputs("': ", r);
			ap_rputs(ap_escape_html(r->pool, e.what()), r);
			if (e.code() == EACCES || e.code() == EPERM) {
				ap_rputs("<p>", r);
				ap_rputs("Apache doesn't have read permissions to that file. ", r);
				ap_rputs("Please fix the relevant file permissions.", r);
				ap_rputs("</p>", r);
			}
			P_ERROR("A filesystem exception occured.\n" <<
				"  Message: " << e.what() << "\n" <<
				"  Backtrace:\n" << e.backtrace());
			return OK;
		}
	};

	class ReportDocumentRootDeterminationError: public ErrorReport {
	private:
		DocumentRootDeterminationError e;

	public:
		ReportDocumentRootDeterminationError(const DocumentRootDeterminationError &ex): e(ex) { }

		int report(request_rec *r) {
			r->status = 500;
			ap_set_content_type(r, "text/html; charset=UTF-8");
			ap_rputs("<h1>Passenger error #1</h1>\n", r);
			ap_rputs("Cannot determine the document root for the current request.", r);
			P_ERROR("Cannot determine the document root for the current request.\n" <<
				"  Backtrace:\n" << e.backtrace());
			return OK;
		}
	};

	struct RequestNote {
		DirectoryMapper mapper;
		DirConfig *config;
		ErrorReport *errorReport;

		const char *handlerBeforeModRewrite;
		char *filenameBeforeModRewrite;
		apr_filetype_e oldFileType;
		const char *handlerBeforeModAutoIndex;
		bool enabled;

		RequestNote(const DirectoryMapper &m, DirConfig *c)
			: mapper(m),
			  config(c)
		{
			errorReport      = NULL;
			handlerBeforeModRewrite   = NULL;
			filenameBeforeModRewrite  = NULL;
			oldFileType               = APR_NOFILE;
			handlerBeforeModAutoIndex = NULL;
			enabled                   = true;
		}

		~RequestNote() {
			delete errorReport;
		}

		static apr_status_t cleanup(void *p) {
			delete (RequestNote *) p;
			return APR_SUCCESS;
		}
	};

	enum Threeway { YES, NO, UNKNOWN };

	Threeway m_hasModRewrite, m_hasModDir, m_hasModAutoIndex, m_hasModXsendfile;
	CachedFileStat cstat;
	AgentsStarter agentsStarter;
	boost::mutex cstatMutex;

	inline DirConfig *getDirConfig(request_rec *r) {
		return (DirConfig *) ap_get_module_config(r->per_dir_config, &passenger_module);
	}

	/**
	 * The existance of a request note means that the handler should be run.
	 */
	inline RequestNote *getRequestNote(request_rec *r) {
		void *pointer = 0;
		apr_pool_userdata_get(&pointer, "Phusion Passenger", r->pool);
		if (pointer != NULL) {
			RequestNote *note = (RequestNote *) pointer;
			if (OXT_LIKELY(note->enabled)) {
				return note;
			} else {
				return 0;
			}
		} else {
			return 0;
		}
	}

	void disableRequestNote(request_rec *r) {
		RequestNote *note = getRequestNote(r);
		if (note != NULL) {
			note->enabled = false;
		}
	}

<<<<<<< HEAD
	StaticString getRequestSocketFilename() const {
		if (serverConfig.flyWith == NULL) {
			return agentsStarter.getRequestSocketFilename();
		} else {
			return serverConfig.flyWith;
		}
	}

	StaticString getRequestSocketPassword() const {
		if (serverConfig.flyWith == NULL) {
			return agentsStarter.getRequestSocketPassword();
		} else {
			return StaticString();
		}
=======
	StaticString getServerAddress() const {
		return agentsStarter.getServerAddress();
	}

	StaticString getServerPassword() const {
		return agentsStarter.getServerPassword();
>>>>>>> 7238ebb7
	}

	/**
	 * Connect to the helper agent. If it looks like the helper agent crashed,
	 * wait and retry for a short period of time until the helper agent has been
	 * restarted.
	 */
	FileDescriptor connectToInternalServer() {
		TRACE_POINT();
		FileDescriptor conn;

		try {
			conn = connectToServer(getServerAddress());
		} catch (const SystemException &e) {
			if (e.code() == EPIPE || e.code() == ECONNREFUSED || e.code() == ENOENT) {
				UPDATE_TRACE_POINT();
				bool connected = false;

				// Maybe the helper agent crashed. First wait 50 ms.
				usleep(50000);

				// Then try to reconnect to the helper agent for the
				// next 5 seconds.
				time_t deadline = time(NULL) + 5;
				while (!connected && time(NULL) < deadline) {
					try {
						conn = connectToServer(getServerAddress());
						connected = true;
					} catch (const SystemException &e) {
						if (e.code() == EPIPE || e.code() == ECONNREFUSED || e.code() == ENOENT) {
							// Looks like the helper agent hasn't been
							// restarted yet. Wait between 20 and 100 ms.
							usleep(20000 + rand() % 80000);
							// Don't care about thread-safety of rand()
						} else {
							throw;
						}
					}
				}

				if (!connected) {
					UPDATE_TRACE_POINT();
					throw IOException("Cannot connect to the helper agent at " +
						getServerAddress());
				}
			} else {
				throw;
			}
		}
		return conn;
	}

	bool hasModRewrite() {
		if (m_hasModRewrite == UNKNOWN) {
			if (ap_find_linked_module("mod_rewrite.c")) {
				m_hasModRewrite = YES;
			} else {
				m_hasModRewrite = NO;
			}
		}
		return m_hasModRewrite == YES;
	}

	bool hasModDir() {
		if (m_hasModDir == UNKNOWN) {
			if (ap_find_linked_module("mod_dir.c")) {
				m_hasModDir = YES;
			} else {
				m_hasModDir = NO;
			}
		}
		return m_hasModDir == YES;
	}

	bool hasModAutoIndex() {
		if (m_hasModAutoIndex == UNKNOWN) {
			if (ap_find_linked_module("mod_autoindex.c")) {
				m_hasModAutoIndex = YES;
			} else {
				m_hasModAutoIndex = NO;
			}
		}
		return m_hasModAutoIndex == YES;
	}

	bool hasModXsendfile() {
		if (m_hasModXsendfile == UNKNOWN) {
			if (ap_find_linked_module("mod_xsendfile.c")) {
				m_hasModXsendfile = YES;
			} else {
				m_hasModXsendfile = NO;
			}
		}
		return m_hasModXsendfile == YES;
	}

	int reportBusyException(request_rec *r) {
		ap_custom_response(r, HTTP_SERVICE_UNAVAILABLE,
			"This website is too busy right now.  Please try again later.");
		return HTTP_SERVICE_UNAVAILABLE;
	}

	/**
	 * Gather some information about the request and do some preparations.
	 *
	 * This method will determine whether the Phusion Passenger handler method
	 * should be run for this request, through the following checks:
	 * (B) There is a backend application defined for this URI.
	 * (C) r->filename already exists, meaning that this URI already maps to an existing file.
	 * (D) There is a page cache file for this URI.
	 *
	 * - If B is not true, or if C is true, then the handler shouldn't be run.
	 * - If D is true, then we first transform r->filename to the page cache file's
	 *   filename, and then we let Apache serve it statically. The Phusion Passenger
	 *   handler shouldn't be run.
	 * - If D is not true, then the handler should be run.
	 *
	 * @pre config->isEnabled()
	 * @param coreModuleWillBeRun Whether the core.c map_to_storage hook might be called after this.
	 * @return Whether the Phusion Passenger handler hook method should be run.
	 *         When true, this method will save a request note object so that future hooks
	 *         can store request-specific information.
	 */
	bool prepareRequest(request_rec *r, DirConfig *config, const char *filename, bool coreModuleWillBeRun = false) {
		TRACE_POINT();

		DirectoryMapper mapper(r, config, &cstat, &cstatMutex, serverConfig.statThrottleRate);
		try {
			if (mapper.getApplicationType() == PAT_NONE) {
				// (B) is not true.
				disableRequestNote(r);
				return false;
			}
		} catch (const DocumentRootDeterminationError &e) {
			auto_ptr<RequestNote> note(new RequestNote(mapper, config));
			note->errorReport = new ReportDocumentRootDeterminationError(e);
			apr_pool_userdata_set(note.release(), "Phusion Passenger",
				RequestNote::cleanup, r->pool);
			return true;
		} catch (const FileSystemException &e) {
			/* DirectoryMapper tried to examine the filesystem in order
			 * to autodetect the application type (e.g. by checking whether
			 * environment.rb exists. But something went wrong, probably
			 * because of a permission problem. This usually
			 * means that the user is trying to deploy an application, but
			 * set the wrong permissions on the relevant folders.
			 * Later, in the handler hook, we inform the user about this
			 * problem so that he can either disable Phusion Passenger's
			 * autodetection routines, or fix the permissions.
			 *
			 * If it's not a permission problem then we'll disable
			 * Phusion Passenger for the rest of the request.
			 */
			if (e.code() == EACCES || e.code() == EPERM) {
				auto_ptr<RequestNote> note(new RequestNote(mapper, config));
				note->errorReport = new ReportFileSystemError(e);
				apr_pool_userdata_set(note.release(), "Phusion Passenger",
					RequestNote::cleanup, r->pool);
				return true;
			} else {
				disableRequestNote(r);
				return false;
			}
		}

		// (B) is true.

		try {
			FileType fileType = getFileType(filename);
			if (fileType == FT_REGULAR) {
				// (C) is true.
				disableRequestNote(r);
				return false;
			}

			// (C) is not true. Check whether (D) is true.
			char *pageCacheFile;
			/* Only GET requests may hit the page cache. This is
			 * important because of REST conventions, e.g.
			 * 'POST /foo' maps to 'FooController#create',
			 * while 'GET /foo' maps to 'FooController#index'.
			 * We wouldn't want our page caching support to interfere
			 * with that.
			 */
			if (r->method_number == M_GET) {
				if (fileType == FT_DIRECTORY) {
					size_t len;

					len = strlen(filename);
					if (len > 0 && filename[len - 1] == '/') {
						pageCacheFile = apr_pstrcat(r->pool, filename,
							"index.html", (char *) NULL);
					} else {
						pageCacheFile = apr_pstrcat(r->pool, filename,
							".html", (char *) NULL);
					}
				} else {
					pageCacheFile = apr_pstrcat(r->pool, filename,
						".html", (char *) NULL);
				}
				if (!fileExists(pageCacheFile)) {
					pageCacheFile = NULL;
				}
			} else {
				pageCacheFile = NULL;
			}
			if (pageCacheFile != NULL) {
				// (D) is true.
				r->filename = pageCacheFile;
				r->canonical_filename = pageCacheFile;
				if (!coreModuleWillBeRun) {
					r->finfo.filetype = APR_NOFILE;
					ap_set_content_type(r, "text/html");
					ap_directory_walk(r);
					ap_file_walk(r);
				}
				return false;
			} else {
				// (D) is not true.
				RequestNote *note = new RequestNote(mapper, config);
				apr_pool_userdata_set(note, "Phusion Passenger",
					RequestNote::cleanup, r->pool);
				return true;
			}
		} catch (const FileSystemException &e) {
			/* Something went wrong while accessing the directory in which
			 * r->filename lives. We already know that this URI belongs to
			 * a backend application, so this error probably means that the
			 * user set the wrong permissions for his 'public' folder. We
			 * don't let the handler hook run so that Apache can decide how
			 * to display the error.
			 */
			disableRequestNote(r);
			return false;
		}
	}

	/**
	 * Most of the high-level logic for forwarding a request to the
	 * HelperAgent is contained in this method.
	 */
	int handleRequest(request_rec *r) {
		/********** Step 1: preparation work **********/

		/* Initialize OXT backtrace support if not already done for this thread */
		if (oxt::get_thread_local_context() == NULL) {
			/* There is no need to cleanup the context. Apache uses a static
			 * number of threads per process.
			 */
			thread_local_context_ptr context = thread_local_context::make_shared_ptr();
			unsigned long tid = (unsigned long) pthread_self();
			context->thread_name = "Worker " + integerToHex(tid);
			oxt::set_thread_local_context(context);
		}

		/* Check whether an error occured in prepareRequest() that should be reported
		 * to the browser.
		 */

		RequestNote *note = getRequestNote(r);
		if (note == NULL) {
			return DECLINED;
		} else if (note->errorReport != NULL) {
			/* Did an error occur in any of the previous hook methods during
			 * this request? If so, show the error and stop here.
			 */
			return note->errorReport->report(r);
		} else if (r->handler != NULL && strcmp(r->handler, "redirect-handler") == 0) {
			// mod_rewrite is at work.
			return DECLINED;
		}

		/* mod_mime might have set the httpd/unix-directory Content-Type
		 * if it detects that the current URL maps to a directory. We do
		 * not want to preserve that Content-Type.
		 */
		ap_set_content_type(r, NULL);

		TRACE_POINT();
		DirConfig *config = note->config;
		DirectoryMapper &mapper = note->mapper;

		try {
			mapper.getPublicDirectory();
		} catch (const DocumentRootDeterminationError &e) {
			return ReportDocumentRootDeterminationError(e).report(r);
		} catch (const FileSystemException &e) {
			/* The application root cannot be determined. This could
			 * happen if, for example, the user specified 'RailsBaseURI /foo'
			 * while there is no filesystem entry called "foo" in the virtual
			 * host's document root.
			 */
			return ReportFileSystemError(e).report(r);
		}


		UPDATE_TRACE_POINT();
		try {
			/********** Step 2: handle HTTP upload data, if any **********/

			int httpStatus = ap_setup_client_block(r, REQUEST_CHUNKED_DECHUNK);
	    	if (httpStatus != OK) {
				return httpStatus;
			}

			this_thread::disable_interruption di;
			this_thread::disable_syscall_interruption dsi;
			bool expectingBody;

			expectingBody = ap_should_client_block(r);


			/********** Step 3: forwarding the request and request body
			                    to the HelperAgent **********/

			int ret;
			bool bodyIsChunked = false;

			string headers = constructRequestHeaders(r, mapper, bodyIsChunked);
			FileDescriptor conn = connectToInternalServer();
			writeExact(conn, headers);
			headers.clear();
			if (expectingBody) {
				sendRequestBody(conn, r, bodyIsChunked);
			}


			/********** Step 4: forwarding the response from the HelperAgent
			                    back to the HTTP client **********/

			UPDATE_TRACE_POINT();
			apr_bucket_brigade *bb;
			apr_bucket *b;
			PassengerBucketStatePtr bucketState;

			/* Setup the bucket brigade. */
			bb = apr_brigade_create(r->connection->pool, r->connection->bucket_alloc);

			bucketState = boost::make_shared<PassengerBucketState>(conn);
			b = passenger_bucket_create(bucketState, r->connection->bucket_alloc,
				config->getBufferResponse());
			APR_BRIGADE_INSERT_TAIL(bb, b);

			b = apr_bucket_eos_create(r->connection->bucket_alloc);
			APR_BRIGADE_INSERT_TAIL(bb, b);

			/* Now read the HTTP response header, parse it and fill relevant
			 * information in our request_rec structure. We skip the status line
			 * because ap_scan_script_header_err_brigade() can't handle it.
			 */

			/* I know the required size for backendData because I read
			 * util_script.c's source. :-(
			 */
			char backendData[MAX_STRING_LEN];
			Timer timer;
			getsfunc_BRIGADE(backendData, MAX_STRING_LEN, bb);
			ret = ap_scan_script_header_err_brigade(r, bb, backendData);

			if (ret == OK) {
				// The API documentation for ap_scan_script_err_brigade() says it
				// returns HTTP_OK on success, but it actually returns OK.

				/* We were able to parse the HTTP response header sent by the
				 * backend process! Proceed with passing the bucket brigade,
				 * for forwarding the response body to the HTTP client.
				 */

				/* Manually set the Status header because
				 * ap_scan_script_header_err_brigade() filters it
				 * out. Some broken HTTP clients depend on the
				 * Status header for retrieving the HTTP status.
				 */
				if (!r->status_line || *r->status_line == '\0') {
					r->status_line = getStatusCodeAndReasonPhrase(r->status);
					if (r->status_line == NULL) {
						r->status_line = apr_psprintf(r->pool,
							"%d Unknown Status",
							r->status);
					}
				}
				apr_table_setn(r->headers_out, "Status", r->status_line);

				UPDATE_TRACE_POINT();
				if (config->errorOverride == DirConfig::ENABLED
				 && ap_is_HTTP_ERROR(r->status))
				{
					/* Send ErrorDocument.
					 * Clear r->status for override error, otherwise ErrorDocument
					 * thinks that this is a recursive error, and doesn't find the
					 * custom error page.
					 */
					int originalStatus = r->status;
					r->status = HTTP_OK;
					return originalStatus;
				} else if (ap_pass_brigade(r->output_filters, bb) == APR_SUCCESS) {
					apr_brigade_cleanup(bb);
				}
				return OK;
			} else {
				// HelperAgent sent an empty response, or an invalid response.
				apr_brigade_cleanup(bb);
				apr_table_setn(r->err_headers_out, "Status", "500 Internal Server Error");
				return HTTP_INTERNAL_SERVER_ERROR;
			}

		} catch (const thread_interrupted &e) {
			P_TRACE(3, "A system call was interrupted during an HTTP request. Apache "
				"is probably restarting or shutting down. Backtrace:\n" <<
				e.backtrace());
			return HTTP_INTERNAL_SERVER_ERROR;

		} catch (const tracable_exception &e) {
			P_ERROR("Unexpected error in mod_passenger: " <<
				e.what() << "\n" << "  Backtrace:\n" << e.backtrace());
			return HTTP_INTERNAL_SERVER_ERROR;

		} catch (const std::exception &e) {
			P_ERROR("Unexpected error in mod_passenger: " <<
				e.what() << "\n" << "  Backtrace: not available");
			return HTTP_INTERNAL_SERVER_ERROR;
		}
	}

	unsigned int
	escapeUri(unsigned char *dst, const unsigned char *src, size_t size) {
		static const char hex[] = "0123456789abcdef";
			           /* " ", "#", "%", "?", %00-%1F, %7F-%FF */
		static uint32_t escape[] = {
		       0xffffffff, /* 1111 1111 1111 1111  1111 1111 1111 1111 */

		                   /* ?>=< ;:98 7654 3210  /.-, +*)( '&%$ #"!  */
		       0x80000029, /* 1000 0000 0000 0000  0000 0000 0010 1001 */

		                   /* _^]\ [ZYX WVUT SRQP  ONML KJIH GFED CBA@ */
		       0x00000000, /* 0000 0000 0000 0000  0000 0000 0000 0000 */

		                   /*  ~}| {zyx wvut srqp  onml kjih gfed cba` */
		       0x80000000, /* 1000 0000 0000 0000  0000 0000 0000 0000 */

		       0xffffffff, /* 1111 1111 1111 1111  1111 1111 1111 1111 */
		       0xffffffff, /* 1111 1111 1111 1111  1111 1111 1111 1111 */
		       0xffffffff, /* 1111 1111 1111 1111  1111 1111 1111 1111 */
		       0xffffffff  /* 1111 1111 1111 1111  1111 1111 1111 1111 */
		};

		if (dst == NULL) {
			/* find the number of the characters to be escaped */
			unsigned int n = 0;
			while (size > 0) {
				if (escape[*src >> 5] & (1 << (*src & 0x1f))) {
					n++;
				}
				src++;
				size--;
			}
			return n;
		}

		while (size > 0) {
			if (escape[*src >> 5] & (1 << (*src & 0x1f))) {
				*dst++ = '%';
				*dst++ = hex[*src >> 4];
				*dst++ = hex[*src & 0xf];
				src++;
			} else {
				*dst++ = *src++;
			}
			size--;
		}
		return 0;
	}

	/**
	 * Checks case-insensitively whether the given header is "Transfer-Encoding".
	 */
	bool headerIsTransferEncoding(const char *headerName, size_t len) const {
		return len == sizeof("transfer-encoding") - 1 &&
			apr_tolower(headerName[0]) == (u_char) 't' &&
			apr_tolower(headerName[sizeof("transfer-encoding") - 2]) == (u_char) 'g' &&
			apr_strnatcasecmp(headerName + 1, "ransfer-encoding") == 0;
	}

	/**
	 * Convert an HTTP header name to a CGI environment name.
	 */
	char *httpToEnv(apr_pool_t *p, const char *headerName, size_t len) {
		char *result  = apr_pstrcat(p, "HTTP_", headerName, (char *) NULL);
		char *current = result + sizeof("HTTP_") - 1;

		while (*current != '\0') {
			if (*current == '-') {
				*current = '_';
			} else {
				*current = apr_toupper(*current);
			}
			current++;
		}

		return result;
	}

	const char *lookupInTable(apr_table_t *table, const char *name) {
		const apr_array_header_t *headers = apr_table_elts(table);
		apr_table_entry_t *elements = (apr_table_entry_t *) headers->elts;

		for (int i = 0; i < headers->nelts; i++) {
			if (elements[i].key != NULL && strcasecmp(elements[i].key, name) == 0) {
				return elements[i].val;
			}
		}
		return NULL;
	}

	const char *lookupEnv(request_rec *r, const char *name) {
		return lookupInTable(r->subprocess_env, name);
	}

	void addHeader(string &headers, const StaticString &name, const char *value) {
		if (value != NULL) {
			headers.append(name.data(), name.size());
			headers.append(": ", 2);
			headers.append(value);
			headers.append("\r\n", 2);
		}
	}

	void addHeader(string &headers, const StaticString &name, const StaticString &value) {
		headers.append(name.data(), name.size());
		headers.append(": ", 2);
		headers.append(value.data(), value.size());
		headers.append("\r\n", 2);
	}

	void addHeader(request_rec *r, string &headers, const StaticString &name, int value) {
		if (value != UNSET_INT_VALUE) {
			headers.append(name.data(), name.size());
			headers.append(": ", 2);
			headers.append(apr_psprintf(r->pool, "%d", value));
			headers.append("\r\n", 2);
		}
	}

	void addHeader(string &headers, const StaticString &name, DirConfig::Threeway value) {
		if (value != DirConfig::UNSET) {
			headers.append(name.data(), name.size());
			headers.append(": ", 2);
			if (value == DirConfig::ENABLED) {
				headers.append("t", 1);
			} else {
				headers.append("f", 1);
			}
			headers.append("\r\n", 2);
		}
	}

	string constructRequestHeaders(request_rec *r, DirectoryMapper &mapper,
		bool &bodyIsChunked)
	{
		const char *baseURI = mapper.getBaseURI();
		DirConfig *config = getDirConfig(r);
		string result;

		// Construct HTTP status line.

		result.reserve(4096);
		result.append(r->method);
		result.append(" ", 1);

		if (config->allowsEncodedSlashes()) {
			/*
			 * Apache decodes encoded slashes in r->uri, so we must use r->unparsed_uri
			 * if we are to support encoded slashes. However mod_rewrite doesn't change
			 * r->unparsed_uri, so the user must make a choice between mod_rewrite
			 * support or encoded slashes support. Sucks. :-(
			 *
			 * http://code.google.com/p/phusion-passenger/issues/detail?id=113
			 * http://code.google.com/p/phusion-passenger/issues/detail?id=230
			 */
			result.append(r->unparsed_uri);
		} else {
			size_t uriLen = strlen(r->uri);
			unsigned int escaped = escapeUri(NULL, (const unsigned char *) r->uri, uriLen);
			size_t escapedUriLen = uriLen + 2 * escaped;
			char *escapedUri = (char *) apr_palloc(r->pool, escapedUriLen);
			escapeUri((unsigned char *) escapedUri, (const unsigned char *) r->uri, uriLen);

			result.append(escapedUri, escapedUriLen);

			if (r->args != NULL) {
				result.append("?", 1);
				result.append(r->args);
			}
		}

		result.append(" HTTP/1.1\r\n", sizeof(" HTTP/1.1\r\n") - 1);

		// Construct HTTP headers.

		const apr_array_header_t *hdrs_arr;
		apr_table_entry_t *hdrs;
		apr_table_entry_t *connectionHeader = NULL;
		apr_table_entry_t *transferEncodingHeader = NULL;
		int i;

		hdrs_arr = apr_table_elts(r->headers_in);
		hdrs = (apr_table_entry_t *) hdrs_arr->elts;
		for (i = 0; i < hdrs_arr->nelts; ++i) {
			if (hdrs[i].key == NULL) {
				continue;
			} else if (connectionHeader == NULL
				&& strcasecmp(hdrs[i].key, "Connection") == 0)
			{
				connectionHeader = &hdrs[i];
			} else if (transferEncodingHeader == NULL
				&& strcasecmp(hdrs[i].key, "Transfer-Encoding") == 0)
			{
				transferEncodingHeader = &hdrs[i];
			} else {
				result.append(hdrs[i].key);
				result.append(": ", 2);
				if (hdrs[i].val != NULL) {
					result.append(hdrs[i].val);
				}
				result.append("\r\n", 2);
			}
		}

		if (connectionHeader == NULL || strcasecmp(connectionHeader->val, "keep-alive") == 0) {
			result.append("Connection: close\r\n", sizeof("Connection: close\r\n") - 1);
		} else {
			result.append("Connection: ", sizeof("Connection: ") - 1);
			result.append(connectionHeader->val);
			result.append("\r\n", 2);
		}

		if (transferEncodingHeader != NULL) {
			result.append("Transfer-Encoding: ", sizeof("Transfer-Encoding: ") - 1);
			result.append(transferEncodingHeader->val);
			result.append("\r\n", 2);
			bodyIsChunked = strcasecmp(transferEncodingHeader->val, "chunked") == 0;
		}

		// Add secure headers.

		result.append("!~: ", sizeof("!~: ") - 1);
		result.append(getServerPassword().data(), getServerPassword().size());
		result.append("\r\n!~DOCUMENT_ROOT: ", sizeof("\r\n!~DOCUMENT_ROOT: ") - 1);
		result.append(ap_document_root(r));
		result.append("\r\n", 2);

		if (baseURI != NULL) {
			result.append("!~SCRIPT_NAME: ", sizeof("!~SCRIPT_NAME: ") - 1);
			result.append(baseURI);
			result.append("\r\n", 2);
		}

		#if HTTP_VERSION(AP_SERVER_MAJORVERSION_NUMBER, AP_SERVER_MINORVERSION_NUMBER) >= 2004
			addHeader(result, P_STATIC_STRING("!~REMOTE_ADDR"),
				r->connection->client_ip);
			addHeader(r, result, P_STATIC_STRING("!~REMOTE_PORT"),
				r->connection->client_addr->port);
		#else
			addHeader(result, P_STATIC_STRING("!~REMOTE_ADDR"),
				r->connection->remote_ip);
			addHeader(r, result, P_STATIC_STRING("!~REMOTE_PORT"),
				r->connection->remote_addr->port);
		#endif
		addHeader(result, P_STATIC_STRING("!~REMOTE_USER"), r->user);

		// App group name.
		if (config->appGroupName == NULL) {
			result.append("!~PASSENGER_APP_GROUP_NAME: ",
				sizeof("!~PASSENGER_APP_GROUP_NAME: ") - 1);
			result.append(mapper.getAppRoot());
			if (config->appEnv != NULL) {
				result.append(" (", 2);
				result.append(config->appEnv);
				result.append(")", 1);
			}
			result.append("\r\n", 2);
		}

		// Phusion Passenger options.
<<<<<<< HEAD
		addHeader(output, "PASSENGER_STATUS_LINE", "false");
		addHeader(output, "PASSENGER_APP_ROOT", mapper.getAppRoot());
		addHeader(output, "PASSENGER_APP_GROUP_NAME", config->getAppGroupName(mapper.getAppRoot()));
		#include "SetHeaders.cpp"
		addHeader(output, "PASSENGER_SPAWN_METHOD", config->getSpawnMethodString());
		addHeader(r, output, "PASSENGER_MAX_REQUEST_QUEUE_SIZE", config->maxRequestQueueSize);
		addHeader(output, "PASSENGER_APP_TYPE", mapper.getApplicationTypeName());
		addHeader(output, "PASSENGER_MAX_PRELOADER_IDLE_TIME",
			apr_psprintf(r->pool, "%ld", config->maxPreloaderIdleTime));
		addHeader(output, "PASSENGER_DEBUGGER", "false");
		addHeader(output, "PASSENGER_SHOW_VERSION_IN_HEADER", "true");
		addHeader(output, "PASSENGER_STAT_THROTTLE_RATE",
			apr_psprintf(r->pool, "%ld", config->getStatThrottleRate()));
		addHeader(output, "PASSENGER_RESTART_DIR", config->getRestartDir());
		addHeader(output, "PASSENGER_FRIENDLY_ERROR_PAGES",
			config->showFriendlyErrorPages() ? "true" : "false");
		addHeader(output, "PASSENGER_CONCURRENCY_MODEL", config->getConcurrencyModel());
		addHeader(output, "PASSENGER_THREAD_COUNT",
			apr_psprintf(r->pool, "%u", config->getThreadCount()));
=======
		addHeader(result, P_STATIC_STRING("!~PASSENGER_APP_ROOT"), mapper.getAppRoot());
		addHeader(result, P_STATIC_STRING("!~PASSENGER_APP_TYPE"), mapper.getApplicationTypeName());
		addHeader(result, P_STATIC_STRING("!~PASSENGER_DEBUGGER"), P_STATIC_STRING("f"));
>>>>>>> 7238ebb7
		if (config->useUnionStation() && !config->unionStationKey.empty()) {
			addHeader(result, P_STATIC_STRING("!~UNION_STATION_SUPPORT"), P_STATIC_STRING("t"));
			addHeader(result, P_STATIC_STRING("!~UNION_STATION_KEY"), config->unionStationKey);
			if (!config->unionStationFilters.empty()) {
				addHeader(result, P_STATIC_STRING("!~UNION_STATION_FILTERS"),
					config->getUnionStationFilterString());
			}
		}
		#include "SetHeaders.cpp"

		/*********************/
		if (config->getMaxRequestTime() > 0) {
			addHeader(output, "PASSENGER_MAX_REQUEST_TIME",
				apr_psprintf(r->pool, "%lu", config->getMaxRequestTime())
			);
		}
		addHeader(output, "PASSENGER_MEMORY_LIMIT",
			apr_psprintf(r->pool, "%lu", config->getMemoryLimit()));
		addHeader(output, "PASSENGER_ROLLING_RESTARTS", config->useRollingRestarts() ? "true" : "false");
		if (config->maxInstancesSpecified) {
			addHeader(output, "PASSENGER_MAX_PROCESSES",
				apr_psprintf(r->pool, "%ld", config->getMaxInstances()));
		}
		addHeader(output, "PASSENGER_DEBUGGER",
			config->useDebugger() ? "true" : "false");
		addHeader(output, "PASSENGER_RESIST_DEPLOYMENT_ERRORS",
			config->shouldResistDeploymentErrors() ? "true" : "false");
		/*********************/

		// Add environment variables.

		if (config->envvarsCache == NULL) {
			const apr_array_header_t *env_arr;
			env_arr = apr_table_elts(r->subprocess_env);

			if (env_arr->nelts > 0) {
				apr_table_entry_t *env;
				string envvarsData;
				size_t len;

				env = (apr_table_entry_t*) env_arr->elts;

				for (i = 0; i < env_arr->nelts; ++i) {
					envvarsData.append(env[i].key);
					envvarsData.append("\0", 1);
					if (env[i].val != NULL) {
						envvarsData.append(env[i].val);
					}
					envvarsData.append("\0", 1);
				}

				config->envvarsCache = (char *) malloc(modp_b64_encode_len(
					envvarsData.size()));
				if (config->envvarsCache == NULL) {
					throw RuntimeException("Unable to allocate memory for base64 "
						"encoding of environment variables");
				}
				len = modp_b64_encode(config->envvarsCache,
					envvarsData.data(), envvarsData.size());
				if (len == (size_t) -1) {
					free(config->envvarsCache);
					config->envvarsCache = NULL;
					throw RuntimeException("Unable to base64 encode environment variables");
				}
				config->envvarsCacheSize = len;
			}
		}

		if (config->envvarsCache != NULL) {
			result.append("!~PASSENGER_ENV_VARS: ", sizeof("!~PASSENGER_ENV_VARS: ") - 1);
			result.append(config->envvarsCache, config->envvarsCacheSize);
			result.append("\r\n", 2);
		}

		// Add flags.
		// C = Strip 100 Continue header
		// B = Buffer request body
		// S = SSL

		result.append("!~FLAGS: C", sizeof("!~FLAGS: C") - 1);
		if (config->bufferUpload != DirConfig::DISABLED) {
			result.append("B", 1);
		}
		if (lookupEnv(r, "HTTPS") != NULL) {
			result.append("S", 1);
		}
		result.append("\r\n\r\n", 4);

		return result;
	}

	static int getsfunc_BRIGADE(char *buf, int len, void *arg) {
		apr_bucket_brigade *bb = (apr_bucket_brigade *)arg;
		const char *dst_end = buf + len - 1; /* leave room for terminating null */
		char *dst = buf;
		apr_bucket *e = APR_BRIGADE_FIRST(bb);
		apr_status_t rv;
		int done = 0;

		while ((dst < dst_end) && !done && e != APR_BRIGADE_SENTINEL(bb)
			&& !APR_BUCKET_IS_EOS(e))
		{
			const char *bucket_data;
			apr_size_t bucket_data_len;
			const char *src;
			const char *src_end;
			apr_bucket * next;

			rv = apr_bucket_read(e, &bucket_data, &bucket_data_len,
			                 APR_BLOCK_READ);
			if (rv != APR_SUCCESS || (bucket_data_len == 0)) {
				*dst = '\0';
				return APR_STATUS_IS_TIMEUP(rv) ? -1 : 0;
			}
			src = bucket_data;
			src_end = bucket_data + bucket_data_len;
			while ((src < src_end) && (dst < dst_end) && !done) {
				if (*src == '\n') {
		    		done = 1;
				}
				else if (*src != '\r') {
		    		*dst++ = *src;
				}
				src++;
			}

			if (src < src_end) {
				apr_bucket_split(e, src - bucket_data);
			}
			next = APR_BUCKET_NEXT(e);
			APR_BUCKET_REMOVE(e);
			apr_bucket_destroy(e);
			e = next;
		}
		*dst = 0;
		return done;
	}

	/**
	 * Reads the next chunk of the request body and put it into a buffer.
	 *
	 * This is like ap_get_client_block(), but can actually report errors
	 * in a sane way. ap_get_client_block() tells you that something went
	 * wrong, but not *what* went wrong.
	 *
	 * @param r The current request.
	 * @param buffer A buffer to put the read data into.
	 * @param bufsiz The size of the buffer.
	 * @return The number of bytes read, or 0 on EOF.
	 * @throws RuntimeException Something non-I/O related went wrong, e.g.
	 *                          failure to allocate memory and stuff.
	 * @throws IOException An I/O error occurred while trying to read the
	 *                     request body data.
	 */
	unsigned long readRequestBodyFromApache(request_rec *r, char *buffer, apr_size_t bufsiz) {
		apr_status_t rv;
		apr_bucket_brigade *bb;

		if (r->remaining < 0 || (!r->read_chunked && r->remaining == 0)) {
			return 0;
		}

		bb = apr_brigade_create(r->pool, r->connection->bucket_alloc);
		if (bb == NULL) {
			r->connection->keepalive = AP_CONN_CLOSE;
			throw RuntimeException("An error occurred while receiving HTTP upload data: "
				"unable to create a bucket brigade. Maybe the system doesn't have "
				"enough free memory.");
		}

		rv = ap_get_brigade(r->input_filters, bb, AP_MODE_READBYTES,
		                    APR_BLOCK_READ, bufsiz);

		/* We lose the failure code here.  This is why ap_get_client_block should
		 * not be used.
		 */
		if (rv != APR_SUCCESS) {
			/* if we actually fail here, we want to just return and
			 * stop trying to read data from the client.
			 */
			r->connection->keepalive = AP_CONN_CLOSE;
			apr_brigade_destroy(bb);

			char buf[150], *errorString, message[1024];
			errorString = apr_strerror(rv, buf, sizeof(buf));
			if (errorString != NULL) {
				snprintf(message, sizeof(message),
					"An error occurred while receiving HTTP upload data: %s (%d)",
					errorString, rv);
			} else {
				snprintf(message, sizeof(message),
					"An error occurred while receiving HTTP upload data: unknown error %d",
					rv);
			}
			message[sizeof(message) - 1] = '\0';
			throw RuntimeException(message);
		}

		/* If this fails, it means that a filter is written incorrectly and that
		 * it needs to learn how to properly handle APR_BLOCK_READ requests by
		 * returning data when requested.
		 */
		if (APR_BRIGADE_EMPTY(bb)) {
			throw RuntimeException("An error occurred while receiving HTTP upload data: "
				"the next filter in the input filter chain has "
				"a bug. Please contact the author who wrote this filter about "
				"this. This problem is not caused by Phusion Passenger.");
		}

		/* Check to see if EOS in the brigade.
		 *
		 * If so, we have to leave a nugget for the *next* readRequestBodyFromApache()
		 * call to return 0.
		 */
		if (APR_BUCKET_IS_EOS(APR_BRIGADE_LAST(bb))) {
			if (r->read_chunked) {
				r->remaining = -1;
			} else {
				r->remaining = 0;
			}
		}

		rv = apr_brigade_flatten(bb, buffer, &bufsiz);
		if (rv != APR_SUCCESS) {
			apr_brigade_destroy(bb);

			char buf[150], *errorString, message[1024];
			errorString = apr_strerror(rv, buf, sizeof(buf));
			if (errorString != NULL) {
				snprintf(message, sizeof(message),
					"An error occurred while receiving HTTP upload data: %s (%d)",
					errorString, rv);
			} else {
				snprintf(message, sizeof(message),
					"An error occurred while receiving HTTP upload data: unknown error %d",
					rv);
			}
			message[sizeof(message) - 1] = '\0';
			throw IOException(message);
		}

		/* XXX yank me? */
		r->read_length += bufsiz;

		apr_brigade_destroy(bb);
		return bufsiz;
	}

<<<<<<< HEAD
	string getUploadBufferDir(DirConfig *config) {
		if (serverConfig.flyWith != NULL) {
			ServerInstanceDir::GenerationPtr generation = agentsStarter.getGeneration();
			return config->getUploadBufferDir(generation.get());
		} else {
			return config->getUploadBufferDir(NULL);
		}
	}

	/**
	 * Receive the HTTP upload data and buffer it into a BufferedUpload temp file.
	 *
	 * @param r The request.
	 * @throws RuntimeException
	 * @throws SystemException
	 * @throws IOException
	 */
	boost::shared_ptr<BufferedUpload> receiveRequestBody(request_rec *r) {
		TRACE_POINT();
		DirConfig *config = getDirConfig(r);
		boost::shared_ptr<BufferedUpload> tempFile;
		try {
			tempFile.reset(new BufferedUpload(getUploadBufferDir(config)));
		} catch (const SystemException &e) {
			throwUploadBufferingException(r, e.code());
		}

		char buf[1024 * 32];
		apr_off_t len;
		size_t total_written = 0;

		while ((len = readRequestBodyFromApache(r, buf, sizeof(buf))) > 0) {
			size_t written = 0;
			do {
				size_t ret = fwrite(buf, 1, len - written, tempFile->handle);
				if (ret <= 0 || fflush(tempFile->handle) == EOF) {
					throwUploadBufferingException(r, errno);
				}
				written += ret;
			} while (written < (size_t) len);
			total_written += written;
		}
		return tempFile;
	}

	/**
	 * Receive the HTTP upload data and buffer it into a string.
	 *
	 * @param r The request.
	 * @param contentLength The value of the HTTP Content-Length header. This is used
	 *                      to check whether the HTTP client has sent complete upload
	 *                      data. NULL indicates that there is no Content-Length header,
	 *                      i.e. that the HTTP client used chunked transfer encoding.
	 * @param string The string to buffer into.
	 * @throws RuntimeException
	 * @throws IOException
	 */
	void receiveRequestBody(request_rec *r, const char *contentLength, string &buffer) {
		TRACE_POINT();
		unsigned long l_contentLength = 0;
		char buf[1024 * 32];
		apr_off_t len;

		buffer.clear();
		if (contentLength != NULL) {
			l_contentLength = atol(contentLength);
			buffer.reserve(l_contentLength);
		}

		while ((len = readRequestBodyFromApache(r, buf, sizeof(buf))) > 0) {
			buffer.append(buf, len);
		}
	}

	void sendRequestBody(const FileDescriptor &fd, boost::shared_ptr<BufferedUpload> &uploadData) {
		TRACE_POINT();
		rewind(uploadData->handle);
		while (!feof(uploadData->handle)) {
			char buf[1024 * 32];
			size_t size;

			size = fread(buf, 1, sizeof(buf), uploadData->handle);
			try {
				writeExact(fd, buf, size);
			} catch (const SystemException &e) {
				if (e.code() == EPIPE || e.code() == ECONNRESET) {
					// The HelperAgent stopped reading the body, probably
					// because the application already sent EOF.
					return;
				} else {
					throw e;
				}
			}
		}
	}

	void sendRequestBody(const FileDescriptor &fd, request_rec *r) {
=======
	void sendRequestBody(const FileDescriptor &fd, request_rec *r, bool chunk) {
>>>>>>> 7238ebb7
		TRACE_POINT();
		char buf[1024 * 32];
		apr_off_t len;

		try {
			while ((len = readRequestBodyFromApache(r, buf, sizeof(buf))) > 0) {
				if (chunk) {
					const apr_off_t BUFSIZE = 2 * sizeof(apr_off_t) + 3;
					char buf[BUFSIZE];
					char *pos;
					const char *end = buf + BUFSIZE;

					pos = buf + integerToHex<apr_off_t>(len, buf);
					pos = appendData(pos, end, P_STATIC_STRING("\r\n"));
					writeExact(fd, buf, pos - buf);
				}
				writeExact(fd, buf, len);
				if (chunk) {
					writeExact(fd, "\r\n");
				}
			}
			if (chunk) {
				writeExact(fd, "0\r\n\r\n");
			}
		} catch (const SystemException &e) {
			if (e.code() == EPIPE || e.code() == ECONNRESET) {
				// The HelperAgent stopped reading the body, probably
				// because the application already sent EOF.
				return;
			} else {
				throw e;
			}
		}
	}

public:
	Hooks(apr_pool_t *pconf, apr_pool_t *plog, apr_pool_t *ptemp, server_rec *s)
	    : cstat(1024),
	      agentsStarter(AS_APACHE)
	{
		serverConfig.finalize();
		Passenger::setLogLevel(serverConfig.logLevel);
		if (serverConfig.debugLogFile != NULL) {
			Passenger::setDebugFile(serverConfig.debugLogFile);
		}
		m_hasModRewrite = UNKNOWN;
		m_hasModDir = UNKNOWN;
		m_hasModAutoIndex = UNKNOWN;
		m_hasModXsendfile = UNKNOWN;

		P_DEBUG("Initializing Phusion Passenger...");
		ap_add_version_component(pconf, SERVER_TOKEN_NAME "/" PASSENGER_VERSION);

		if (serverConfig.flyWith != NULL) {
			return;
		}

		if (serverConfig.root == NULL) {
			throw ConfigurationException("The 'PassengerRoot' configuration option "
				"is not specified. This option is required, so please specify it. "
				"TIP: The correct value for this option was given to you by "
				"'passenger-install-apache2-module'.");
		}

		#ifdef AP_GET_SERVER_VERSION_DEPRECATED
			const char *webServerDesc = ap_get_server_description();
		#else
			const char *webServerDesc = ap_get_server_version();
		#endif

		VariantMap params;
		params
			.setPid ("web_server_pid", getpid())
			.set    ("server_software", webServerDesc)
			.setBool("multi_app", true)
			.set    ("debug_log_file", (serverConfig.debugLogFile == NULL) ? "" : serverConfig.debugLogFile)
			.set    ("data_buffer_dir", serverConfig.dataBufferDir)
			.set    ("instance_registry_dir", serverConfig.instanceRegistryDir)
			.setBool("user_switching", serverConfig.userSwitching)
			.set    ("default_user", serverConfig.defaultUser)
			.set    ("default_group", serverConfig.defaultGroup)
			.set    ("default_ruby", serverConfig.defaultRuby)
			.setInt ("max_pool_size", serverConfig.maxPoolSize)
			.setInt ("pool_idle_time", serverConfig.poolIdleTime)
			.setInt ("stat_throttle_rate", serverConfig.statThrottleRate)
			.set    ("analytics_log_user", serverConfig.analyticsLogUser)
			.set    ("analytics_log_group", serverConfig.analyticsLogGroup)
			.set    ("union_station_gateway_address", serverConfig.unionStationGatewayAddress)
			.setInt ("union_station_gateway_port", serverConfig.unionStationGatewayPort)
			.set    ("union_station_gateway_cert", serverConfig.unionStationGatewayCert)
			.set    ("union_station_proxy_address", serverConfig.unionStationProxyAddress)
			.setStrSet("prestart_urls", serverConfig.prestartURLs);

		serverConfig.ctl.addTo(params);

		agentsStarter.start(serverConfig.root, params);

		// Store some relevant information in the generation directory.
		string instanceDir = agentsStarter.getInstanceDir();
		server_rec *server;
		string configFiles;

		for (server = s; server != NULL; server = server->next) {
			if (server->defn_name != NULL) {
				configFiles.append(server->defn_name);
				configFiles.append(1, '\n');
			}
		}
		createFile(instanceDir + "/config_files.txt", configFiles);
	}

	void childInit(apr_pool_t *pchild, server_rec *s) {
		if (serverConfig.flyWith != NULL) {
			agentsStarter.detach();
		}
	}

	int prepareRequestWhenInHighPerformanceMode(request_rec *r) {
		DirConfig *config = getDirConfig(r);
		if (config->isEnabled() && config->highPerformanceMode()) {
			if (prepareRequest(r, config, r->filename, true)) {
				return OK;
			} else {
				return DECLINED;
			}
		} else {
			return DECLINED;
		}
	}

	/**
	 * This is the hook method for the map_to_storage hook. Apache's final map_to_storage hook
	 * method (defined in core.c) will do the following:
	 *
	 * If r->filename doesn't exist, then it will change the filename to the
	 * following form:
	 *
	 *     A/B
	 *
	 * A is top-most directory that exists. B is the first filename piece that
	 * normally follows A. For example, suppose that a website's DocumentRoot
	 * is /website, on server http://test.com/. Suppose that there's also a
	 * directory /website/images. No other files or directories exist in /website.
	 *
	 * If we access:                    then r->filename will be:
	 * http://test.com/foo/bar          /website/foo
	 * http://test.com/foo/bar/baz      /website/foo
	 * http://test.com/images/foo/bar   /website/images/foo
	 *
	 * We obviously don't want this to happen because it'll interfere with our page
	 * cache file search code. So here we save the original value of r->filename so
	 * that we can use it later.
	 */
	int saveOriginalFilename(request_rec *r) {
		apr_table_set(r->notes, "Phusion Passenger: original filename", r->filename);
		return DECLINED;
	}

	int prepareRequestWhenNotInHighPerformanceMode(request_rec *r) {
		DirConfig *config = getDirConfig(r);
		if (config->isEnabled()) {
			if (config->highPerformanceMode()) {
				/* Preparations have already been done in the map_to_storage hook.
				 * Prevent other modules' fixups hooks from being run.
				 */
				return OK;
			} else {
				/* core.c's map_to_storage hook will transform the filename, as
				 * described by saveOriginalFilename(). Here we restore the
				 * original filename.
				 */
				const char *filename = apr_table_get(r->notes, "Phusion Passenger: original filename");
				if (filename == NULL) {
					return DECLINED;
				} else {
					prepareRequest(r, config, filename);
					/* Always return declined in order to let other modules'
					 * hooks run, regardless of what prepareRequest()'s
					 * result is.
					 */
					return DECLINED;
				}
			}
		} else {
			return DECLINED;
		}
	}

	/**
	 * The default .htaccess provided by on Rails on Rails (that is, before version 2.1.0)
	 * has the following mod_rewrite rules in it:
	 *
	 *   RewriteEngine on
	 *   RewriteRule ^$ index.html [QSA]
	 *   RewriteRule ^([^.]+)$ $1.html [QSA]
	 *   RewriteCond %{REQUEST_FILENAME} !-f
	 *   RewriteRule ^(.*)$ dispatch.cgi [QSA,L]
	 *
	 * As a result, all requests that do not map to a filename will be redirected to
	 * dispatch.cgi (or dispatch.fcgi, if the user so specified). We don't want that
	 * to happen, so before mod_rewrite applies its rules, we save the current state.
	 * After mod_rewrite has applied its rules, undoRedirectionToDispatchCgi() will
	 * check whether mod_rewrite attempted to perform an internal redirection to
	 * dispatch.(f)cgi. If so, then it will revert the state to the way it was before
	 * mod_rewrite took place.
	 */
	int saveStateBeforeRewriteRules(request_rec *r) {
		RequestNote *note = getRequestNote(r);
		if (note != 0 && hasModRewrite()) {
			note->handlerBeforeModRewrite = r->handler;
			note->filenameBeforeModRewrite = r->filename;
		}
		return DECLINED;
	}

	int undoRedirectionToDispatchCgi(request_rec *r) {
		RequestNote *note = getRequestNote(r);
		if (note == 0 || !hasModRewrite()) {
			return DECLINED;
		}

		if (r->handler != NULL && strcmp(r->handler, "redirect-handler") == 0) {
			// Check whether r->filename looks like "redirect:.../dispatch.(f)cgi"
			size_t len = strlen(r->filename);
			// 22 == strlen("redirect:/dispatch.cgi")
			if (len >= 22 && memcmp(r->filename, "redirect:", 9) == 0
			 && (memcmp(r->filename + len - 13, "/dispatch.cgi", 13) == 0
			  || memcmp(r->filename + len - 14, "/dispatch.fcgi", 14) == 0)) {
				if (note->filenameBeforeModRewrite != NULL) {
					r->filename = note->filenameBeforeModRewrite;
					r->canonical_filename = note->filenameBeforeModRewrite;
					r->handler = note->handlerBeforeModRewrite;
				}
			}
		}
		return DECLINED;
	}

	/**
	 * mod_dir does the following:
	 * If r->filename is a directory, and the URI doesn't end with a slash,
	 * then it will redirect the browser to an URI with a slash. For example,
	 * if you go to http://foo.com/images, then it will redirect you to
	 * http://foo.com/images/.
	 *
	 * This behavior is undesired. Suppose that there is an ImagesController,
	 * and there's also a 'public/images' folder used for storing page cache
	 * files. Then we don't want mod_dir to perform the redirection.
	 *
	 * So in startBlockingModDir(), we temporarily change some fields in the
	 * request structure in order to block mod_dir. In endBlockingModDir() we
	 * revert those fields to their old value.
	 */
	int startBlockingModDir(request_rec *r) {
		RequestNote *note = getRequestNote(r);
		if (note != 0 && hasModDir()) {
			note->oldFileType = r->finfo.filetype;
			r->finfo.filetype = APR_NOFILE;
		}
		return DECLINED;
	}

	int endBlockingModDir(request_rec *r) {
		RequestNote *note = getRequestNote(r);
		if (note != 0 && hasModDir()) {
			r->finfo.filetype = note->oldFileType;
		}
		return DECLINED;
	}

	/**
	 * mod_autoindex will try to display a directory index for URIs that map to a directory.
	 * This is undesired because of page caching semantics. Suppose that a Rails application
	 * has an ImagesController which has page caching enabled, and thus also a 'public/images'
	 * directory. When the visitor visits /images we'll want the request to be forwarded to
	 * the Rails application, instead of displaying a directory index.
	 *
	 * So in this hook method, we temporarily change some fields in the request structure
	 * in order to block mod_autoindex. In endBlockingModAutoIndex(), we restore the request
	 * structure to its former state.
	 */
	int startBlockingModAutoIndex(request_rec *r) {
		RequestNote *note = getRequestNote(r);
		if (note != 0 && hasModAutoIndex()) {
			note->handlerBeforeModAutoIndex = r->handler;
			r->handler = "";
		}
		return DECLINED;
	}

	int endBlockingModAutoIndex(request_rec *r) {
		RequestNote *note = getRequestNote(r);
		if (note != 0 && hasModAutoIndex()) {
			r->handler = note->handlerBeforeModAutoIndex;
		}
		return DECLINED;
	}

	int handleRequestWhenInHighPerformanceMode(request_rec *r) {
		DirConfig *config = getDirConfig(r);
		if (config->highPerformanceMode()) {
			return handleRequest(r);
		} else {
			return DECLINED;
		}
	}

	int handleRequestWhenNotInHighPerformanceMode(request_rec *r) {
		DirConfig *config = getDirConfig(r);
		if (config->highPerformanceMode()) {
			return DECLINED;
		} else {
			return handleRequest(r);
		}
	}
};



/******************************************************************
 * Below follows lightweight C wrappers around the C++ Hook class.
 ******************************************************************/

/**
 * @ingroup Hooks
 * @{
 */

static Hooks *hooks = NULL;

static apr_status_t
destroy_hooks(void *arg) {
	try {
		this_thread::disable_interruption di;
		this_thread::disable_syscall_interruption dsi;
		P_DEBUG("Shutting down Phusion Passenger...");
		delete hooks;
		hooks = NULL;
	} catch (const thread_interrupted &) {
		// Ignore interruptions, we're shutting down anyway.
		P_TRACE(3, "A system call was interrupted during shutdown of mod_passenger.");
	} catch (const std::exception &e) {
		// Ignore other exceptions, we're shutting down anyway.
		P_TRACE(3, "Exception during shutdown of mod_passenger: " << e.what());
	}
	return APR_SUCCESS;
}

static int
init_module(apr_pool_t *pconf, apr_pool_t *plog, apr_pool_t *ptemp, server_rec *s) {
	char *errorMessage;

	passenger_enterprise_license_init();
	errorMessage = passenger_enterprise_license_check();
	if (errorMessage != NULL) {
		ap_log_error(APLOG_MARK, APLOG_ERR, 0, s,
			"%s",
			errorMessage);
		return DECLINED;
	}

	/*
	 * HISTORICAL NOTE:
	 *
	 * The Apache initialization process has the following properties:
	 *
	 * 1. Apache on Unix calls the post_config hook twice, once before detach() and once
	 *    after. On Windows it never calls detach().
	 * 2. When Apache is compiled to use DSO modules, the modules are unloaded between the
	 *    two post_config hook calls.
	 * 3. On Unix, if the -X commandline option is given (the 'DEBUG' config is set),
	 *    detach() will not be called.
	 *
	 * Because of property #2, the post_config hook is called twice. We initially tried
	 * to avoid this with all kinds of hacks and workarounds, but none of them are
	 * universal, i.e. it works for some people but not for others. So we got rid of the
	 * hacks, and now we always initialize in the post_config hook.
	 */
	if (hooks == NULL) {
		oxt::initialize();
	} else {
		P_DEBUG("Restarting Phusion Passenger....");
		delete hooks;
		hooks = NULL;
	}
	try {
		hooks = new Hooks(pconf, plog, ptemp, s);
		apr_pool_cleanup_register(pconf, NULL,
			destroy_hooks,
			apr_pool_cleanup_null);
		return OK;

	} catch (const thread_interrupted &e) {
		P_TRACE(2, "A system call was interrupted during mod_passenger "
			"initialization. Apache might be restarting or shutting "
			"down. Backtrace:\n" << e.backtrace());
		return DECLINED;

	} catch (const thread_resource_error &e) {
		struct rlimit lim;
		string pthread_threads_max;
		int ret;

		lim.rlim_cur = 0;
		lim.rlim_max = 0;

		/* Solaris does not define the RLIMIT_NPROC limit. Setting it to infinity... */
#ifdef RLIMIT_NPROC
		getrlimit(RLIMIT_NPROC, &lim);
#else
		lim.rlim_cur = lim.rlim_max = RLIM_INFINITY;
#endif

		#ifdef PTHREAD_THREADS_MAX
			pthread_threads_max = toString(PTHREAD_THREADS_MAX);
		#else
			pthread_threads_max = "unknown";
		#endif

		ap_log_error(APLOG_MARK, APLOG_ERR, 0, s,
			"*** Passenger could not be initialize because a "
			"threading resource could not be allocated or initialized. "
			"The error message is:");
		fprintf(stderr,
			"  %s\n\n"
			"System settings:\n"
			"  RLIMIT_NPROC: soft = %d, hard = %d\n"
			"  PTHREAD_THREADS_MAX: %s\n"
			"\n",
			e.what(),
			(int) lim.rlim_cur, (int) lim.rlim_max,
			pthread_threads_max.c_str());

		fprintf(stderr, "Output of 'uname -a' follows:\n");
		fflush(stderr);
		ret = ::system("uname -a >&2");
		(void) ret; // Ignore compiler warning.

		fprintf(stderr, "\nOutput of 'ulimit -a' follows:\n");
		fflush(stderr);
		ret = ::system("ulimit -a >&2");
		(void) ret; // Ignore compiler warning.

		return DECLINED;

	} catch (const std::exception &e) {
		ap_log_error(APLOG_MARK, APLOG_ERR, 0, s,
			"*** Passenger could not be initialized because of this error: %s",
			e.what());
		hooks = NULL;
		return DECLINED;
	}
}

static void
child_init(apr_pool_t *pchild, server_rec *s) {
	if (OXT_LIKELY(hooks != NULL)) {
		hooks->childInit(pchild, s);
	}
}

#define DEFINE_REQUEST_HOOK(c_name, cpp_name)        \
	static int c_name(request_rec *r) {          \
		if (OXT_LIKELY(hooks != NULL)) {     \
			return hooks->cpp_name(r);   \
		} else {                             \
			return DECLINED;             \
		}                                    \
	}

DEFINE_REQUEST_HOOK(prepare_request_when_in_high_performance_mode, prepareRequestWhenInHighPerformanceMode)
DEFINE_REQUEST_HOOK(save_original_filename, saveOriginalFilename)
DEFINE_REQUEST_HOOK(prepare_request_when_not_in_high_performance_mode, prepareRequestWhenNotInHighPerformanceMode)
DEFINE_REQUEST_HOOK(save_state_before_rewrite_rules, saveStateBeforeRewriteRules)
DEFINE_REQUEST_HOOK(undo_redirection_to_dispatch_cgi, undoRedirectionToDispatchCgi)
DEFINE_REQUEST_HOOK(start_blocking_mod_dir, startBlockingModDir)
DEFINE_REQUEST_HOOK(end_blocking_mod_dir, endBlockingModDir)
DEFINE_REQUEST_HOOK(start_blocking_mod_autoindex, startBlockingModAutoIndex)
DEFINE_REQUEST_HOOK(end_blocking_mod_autoindex, endBlockingModAutoIndex)
DEFINE_REQUEST_HOOK(handle_request_when_in_high_performance_mode, handleRequestWhenInHighPerformanceMode)
DEFINE_REQUEST_HOOK(handle_request_when_not_in_high_performance_mode, handleRequestWhenNotInHighPerformanceMode)


/**
 * Apache hook registration function.
 */
void
passenger_register_hooks(apr_pool_t *p) {
	static const char * const rewrite_module[] = { "mod_rewrite.c", NULL };
	static const char * const dir_module[] = { "mod_dir.c", NULL };
	static const char * const autoindex_module[] = { "mod_autoindex.c", NULL };

	ap_hook_post_config(init_module, NULL, NULL, APR_HOOK_MIDDLE);
	ap_hook_child_init(child_init, NULL, NULL, APR_HOOK_MIDDLE);

	// The hooks here are defined in the order that they're called.

	ap_hook_map_to_storage(prepare_request_when_in_high_performance_mode, NULL, NULL, APR_HOOK_FIRST);
	ap_hook_map_to_storage(save_original_filename, NULL, NULL, APR_HOOK_LAST);

	ap_hook_fixups(prepare_request_when_not_in_high_performance_mode, NULL, rewrite_module, APR_HOOK_FIRST);
	ap_hook_fixups(save_state_before_rewrite_rules, NULL, rewrite_module, APR_HOOK_LAST);
	ap_hook_fixups(undo_redirection_to_dispatch_cgi, rewrite_module, NULL, APR_HOOK_FIRST);
	ap_hook_fixups(start_blocking_mod_dir, NULL, dir_module, APR_HOOK_LAST);
	ap_hook_fixups(end_blocking_mod_dir, dir_module, NULL, APR_HOOK_LAST);

	ap_hook_handler(handle_request_when_in_high_performance_mode, NULL, NULL, APR_HOOK_FIRST);
	ap_hook_handler(start_blocking_mod_autoindex, NULL, autoindex_module, APR_HOOK_LAST);
	ap_hook_handler(end_blocking_mod_autoindex, autoindex_module, NULL, APR_HOOK_FIRST);
	ap_hook_handler(handle_request_when_not_in_high_performance_mode, NULL, NULL, APR_HOOK_LAST);
}

/**
 * @}
 */
<|MERGE_RESOLUTION|>--- conflicted
+++ resolved
@@ -39,12 +39,9 @@
 #include "Utils.h"
 #include "Utils/IOUtils.h"
 #include "Utils/Timer.h"
-<<<<<<< HEAD
 #include <Utils/License.c>
-=======
 #include "Utils/HttpConstants.h"
 #include "Utils/modp_b64.h"
->>>>>>> 7238ebb7
 #include "Logging.h"
 #include "AgentsStarter.h"
 #include "DirectoryMapper.h"
@@ -215,29 +212,20 @@
 		}
 	}
 
-<<<<<<< HEAD
-	StaticString getRequestSocketFilename() const {
+	StaticString getServerAddress() const {
 		if (serverConfig.flyWith == NULL) {
-			return agentsStarter.getRequestSocketFilename();
+			return agentsStarter.getServerAddress();
 		} else {
 			return serverConfig.flyWith;
 		}
 	}
 
-	StaticString getRequestSocketPassword() const {
+	StaticString getServerPassword() const {
 		if (serverConfig.flyWith == NULL) {
-			return agentsStarter.getRequestSocketPassword();
+			return agentsStarter.getServerPassword();
 		} else {
 			return StaticString();
 		}
-=======
-	StaticString getServerAddress() const {
-		return agentsStarter.getServerAddress();
-	}
-
-	StaticString getServerPassword() const {
-		return agentsStarter.getServerPassword();
->>>>>>> 7238ebb7
 	}
 
 	/**
@@ -922,31 +910,8 @@
 		}
 
 		// Phusion Passenger options.
-<<<<<<< HEAD
-		addHeader(output, "PASSENGER_STATUS_LINE", "false");
-		addHeader(output, "PASSENGER_APP_ROOT", mapper.getAppRoot());
-		addHeader(output, "PASSENGER_APP_GROUP_NAME", config->getAppGroupName(mapper.getAppRoot()));
-		#include "SetHeaders.cpp"
-		addHeader(output, "PASSENGER_SPAWN_METHOD", config->getSpawnMethodString());
-		addHeader(r, output, "PASSENGER_MAX_REQUEST_QUEUE_SIZE", config->maxRequestQueueSize);
-		addHeader(output, "PASSENGER_APP_TYPE", mapper.getApplicationTypeName());
-		addHeader(output, "PASSENGER_MAX_PRELOADER_IDLE_TIME",
-			apr_psprintf(r->pool, "%ld", config->maxPreloaderIdleTime));
-		addHeader(output, "PASSENGER_DEBUGGER", "false");
-		addHeader(output, "PASSENGER_SHOW_VERSION_IN_HEADER", "true");
-		addHeader(output, "PASSENGER_STAT_THROTTLE_RATE",
-			apr_psprintf(r->pool, "%ld", config->getStatThrottleRate()));
-		addHeader(output, "PASSENGER_RESTART_DIR", config->getRestartDir());
-		addHeader(output, "PASSENGER_FRIENDLY_ERROR_PAGES",
-			config->showFriendlyErrorPages() ? "true" : "false");
-		addHeader(output, "PASSENGER_CONCURRENCY_MODEL", config->getConcurrencyModel());
-		addHeader(output, "PASSENGER_THREAD_COUNT",
-			apr_psprintf(r->pool, "%u", config->getThreadCount()));
-=======
 		addHeader(result, P_STATIC_STRING("!~PASSENGER_APP_ROOT"), mapper.getAppRoot());
 		addHeader(result, P_STATIC_STRING("!~PASSENGER_APP_TYPE"), mapper.getApplicationTypeName());
-		addHeader(result, P_STATIC_STRING("!~PASSENGER_DEBUGGER"), P_STATIC_STRING("f"));
->>>>>>> 7238ebb7
 		if (config->useUnionStation() && !config->unionStationKey.empty()) {
 			addHeader(result, P_STATIC_STRING("!~UNION_STATION_SUPPORT"), P_STATIC_STRING("t"));
 			addHeader(result, P_STATIC_STRING("!~UNION_STATION_KEY"), config->unionStationKey);
@@ -958,22 +923,33 @@
 		#include "SetHeaders.cpp"
 
 		/*********************/
+		addHeader(result, P_STATIC_STRING("!~PASSENGER_CONCURRENCY_MODEL"),
+			config->getConcurrencyModel());
+		addHeader(r, result,  P_STATIC_STRING("!~PASSENGER_THREAD_COUNT"),
+			config->getThreadCount());
+
 		if (config->getMaxRequestTime() > 0) {
-			addHeader(output, "PASSENGER_MAX_REQUEST_TIME",
-				apr_psprintf(r->pool, "%lu", config->getMaxRequestTime())
-			);
-		}
-		addHeader(output, "PASSENGER_MEMORY_LIMIT",
-			apr_psprintf(r->pool, "%lu", config->getMemoryLimit()));
-		addHeader(output, "PASSENGER_ROLLING_RESTARTS", config->useRollingRestarts() ? "true" : "false");
+			addHeader(r, result, P_STATIC_STRING("!~PASSENGER_MAX_REQUEST_TIME"),
+				config->getMaxRequestTime());
+		}
+		addHeader(r, result, P_STATIC_STRING("!~PASSENGER_MEMORY_LIMIT"),
+			config->getMemoryLimit());
+		addHeader(result, P_STATIC_STRING("!~PASSENGER_ROLLING_RESTARTS"),
+			config->useRollingRestarts()
+			? P_STATIC_STRING("t")
+			: P_STATIC_STRING("f"));
 		if (config->maxInstancesSpecified) {
-			addHeader(output, "PASSENGER_MAX_PROCESSES",
-				apr_psprintf(r->pool, "%ld", config->getMaxInstances()));
-		}
-		addHeader(output, "PASSENGER_DEBUGGER",
-			config->useDebugger() ? "true" : "false");
-		addHeader(output, "PASSENGER_RESIST_DEPLOYMENT_ERRORS",
-			config->shouldResistDeploymentErrors() ? "true" : "false");
+			addHeader(r, result, P_STATIC_STRING("!~PASSENGER_MAX_PROCESSES"),
+				config->getMaxInstances());
+		}
+		addHeader(result, P_STATIC_STRING("!~PASSENGER_DEBUGGER"),
+			config->useDebugger()
+			? P_STATIC_STRING("t")
+			: P_STATIC_STRING("f"));
+		addHeader(result, P_STATIC_STRING("!~PASSENGER_RESIST_DEPLOYMENT_ERRORS"),
+			config->shouldResistDeploymentErrors()
+			? P_STATIC_STRING("t")
+			: P_STATIC_STRING("f"));
 		/*********************/
 
 		// Add environment variables.
@@ -1195,107 +1171,7 @@
 		return bufsiz;
 	}
 
-<<<<<<< HEAD
-	string getUploadBufferDir(DirConfig *config) {
-		if (serverConfig.flyWith != NULL) {
-			ServerInstanceDir::GenerationPtr generation = agentsStarter.getGeneration();
-			return config->getUploadBufferDir(generation.get());
-		} else {
-			return config->getUploadBufferDir(NULL);
-		}
-	}
-
-	/**
-	 * Receive the HTTP upload data and buffer it into a BufferedUpload temp file.
-	 *
-	 * @param r The request.
-	 * @throws RuntimeException
-	 * @throws SystemException
-	 * @throws IOException
-	 */
-	boost::shared_ptr<BufferedUpload> receiveRequestBody(request_rec *r) {
-		TRACE_POINT();
-		DirConfig *config = getDirConfig(r);
-		boost::shared_ptr<BufferedUpload> tempFile;
-		try {
-			tempFile.reset(new BufferedUpload(getUploadBufferDir(config)));
-		} catch (const SystemException &e) {
-			throwUploadBufferingException(r, e.code());
-		}
-
-		char buf[1024 * 32];
-		apr_off_t len;
-		size_t total_written = 0;
-
-		while ((len = readRequestBodyFromApache(r, buf, sizeof(buf))) > 0) {
-			size_t written = 0;
-			do {
-				size_t ret = fwrite(buf, 1, len - written, tempFile->handle);
-				if (ret <= 0 || fflush(tempFile->handle) == EOF) {
-					throwUploadBufferingException(r, errno);
-				}
-				written += ret;
-			} while (written < (size_t) len);
-			total_written += written;
-		}
-		return tempFile;
-	}
-
-	/**
-	 * Receive the HTTP upload data and buffer it into a string.
-	 *
-	 * @param r The request.
-	 * @param contentLength The value of the HTTP Content-Length header. This is used
-	 *                      to check whether the HTTP client has sent complete upload
-	 *                      data. NULL indicates that there is no Content-Length header,
-	 *                      i.e. that the HTTP client used chunked transfer encoding.
-	 * @param string The string to buffer into.
-	 * @throws RuntimeException
-	 * @throws IOException
-	 */
-	void receiveRequestBody(request_rec *r, const char *contentLength, string &buffer) {
-		TRACE_POINT();
-		unsigned long l_contentLength = 0;
-		char buf[1024 * 32];
-		apr_off_t len;
-
-		buffer.clear();
-		if (contentLength != NULL) {
-			l_contentLength = atol(contentLength);
-			buffer.reserve(l_contentLength);
-		}
-
-		while ((len = readRequestBodyFromApache(r, buf, sizeof(buf))) > 0) {
-			buffer.append(buf, len);
-		}
-	}
-
-	void sendRequestBody(const FileDescriptor &fd, boost::shared_ptr<BufferedUpload> &uploadData) {
-		TRACE_POINT();
-		rewind(uploadData->handle);
-		while (!feof(uploadData->handle)) {
-			char buf[1024 * 32];
-			size_t size;
-
-			size = fread(buf, 1, sizeof(buf), uploadData->handle);
-			try {
-				writeExact(fd, buf, size);
-			} catch (const SystemException &e) {
-				if (e.code() == EPIPE || e.code() == ECONNRESET) {
-					// The HelperAgent stopped reading the body, probably
-					// because the application already sent EOF.
-					return;
-				} else {
-					throw e;
-				}
-			}
-		}
-	}
-
-	void sendRequestBody(const FileDescriptor &fd, request_rec *r) {
-=======
 	void sendRequestBody(const FileDescriptor &fd, request_rec *r, bool chunk) {
->>>>>>> 7238ebb7
 		TRACE_POINT();
 		char buf[1024 * 32];
 		apr_off_t len;
