--- conflicted
+++ resolved
@@ -92,10 +92,7 @@
 	/***************/
 
 	req->maxRequestTime = 0;
-<<<<<<< HEAD
-=======
 	req->timeoutTimer.active = false;
->>>>>>> 989794f6
 }
 
 virtual void deinitializeRequest(Client *client, Request *req) {
