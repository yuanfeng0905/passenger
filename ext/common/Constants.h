/*
 *  Phusion Passenger - https://www.phusionpassenger.com/
 *  Copyright (c) 2010-2015 Phusion
 *
 *  "Phusion Passenger" is a trademark of Hongli Lai & Ninh Bui.
 *
 *  See LICENSE file for license information.
 */
#ifndef _PASSENGER_CONSTANTS_H_
#define _PASSENGER_CONSTANTS_H_

/* Constants.h is automatically generated from Constants.h.erb by the build system.
 * Most constants are derived from lib/phusion_passenger/constants.rb.
 *
 * To force regenerating this file:
 *   rm -f ext/common/Constants.h
 *   rake ext/common/Constants.h
 */

#define DEFAULT_BACKEND_ACCOUNT_RIGHTS Account::DETACH


	#define AGENT_EXE "PassengerAgent"

	#define APACHE2_DOC_URL "https://www.phusionpassenger.com/documentation/Users%20guide%20Apache.html"

	#define DEB_APACHE_MODULE_PACKAGE "libapache2-mod-passenger-enterprise"

	#define DEB_DEV_PACKAGE "passenger-enterprise-dev"

	#define DEB_MAIN_PACKAGE "passenger-enterprise"

	#define DEB_NGINX_PACKAGE "nginx-extras"

	#define DEFAULT_ANALYTICS_LOG_GROUP ""

	#define DEFAULT_ANALYTICS_LOG_PERMISSIONS "u=rwx,g=rx,o=rx"

	#define DEFAULT_ANALYTICS_LOG_USER "nobody"

	#define DEFAULT_APP_ENV "production"

	#define DEFAULT_APP_THREAD_COUNT 1

	#define DEFAULT_CONCURRENCY_MODEL "process"

	#define DEFAULT_FILE_BUFFERED_CHANNEL_THRESHOLD 131072

	#define DEFAULT_HTTP_SERVER_LISTEN_ADDRESS "tcp://127.0.0.1:3000"

	#define DEFAULT_LOG_LEVEL 3

	#define DEFAULT_MAX_POOL_SIZE 6

	#define DEFAULT_MAX_PRELOADER_IDLE_TIME 300

	#define DEFAULT_MBUF_CHUNK_SIZE 512

	#define DEFAULT_NODEJS "node"

	#define DEFAULT_POOL_IDLE_TIME 300

	#define DEFAULT_PYTHON "python"

	#define DEFAULT_RESPONSE_BUFFER_HIGH_WATERMARK 134217728

	#define DEFAULT_RUBY "ruby"

	#define DEFAULT_SPAWN_METHOD "smart"

	#define DEFAULT_START_TIMEOUT 90000

	#define DEFAULT_STAT_THROTTLE_RATE 10

	#define DEFAULT_STICKY_SESSIONS_COOKIE_NAME "_passenger_route"

	#define DEFAULT_UNION_STATION_GATEWAY_ADDRESS "gateway.unionstationapp.com"

	#define DEFAULT_UNION_STATION_GATEWAY_PORT 443

	#define DEFAULT_UST_ROUTER_API_LISTEN_ADDRESS "tcp://127.0.0.1:9345"

	#define DEFAULT_UST_ROUTER_LISTEN_ADDRESS "tcp://127.0.0.1:9344"

	#define DEFAULT_WEB_APP_USER "nobody"

	#define ENTERPRISE_URL "https://www.phusionpassenger.com/enterprise"

	#define FEEDBACK_FD 3

	#define FLYING_PASSENGER_NAME "Flying Passenger"

	#define GLOBAL_NAMESPACE_DIRNAME "passenger-enterprise"

	#define INDEX_DOC_URL "https://www.phusionpassenger.com/documentation/Users%20guide.html"

	#define MESSAGE_SERVER_MAX_PASSWORD_SIZE 100

	#define MESSAGE_SERVER_MAX_USERNAME_SIZE 100

	#define NGINX_DOC_URL "https://www.phusionpassenger.com/documentation/Users%20guide%20Nginx.html"

	#define PASSENGER_API_VERSION "0.2"

	#define PASSENGER_API_VERSION_MAJOR 0

	#define PASSENGER_API_VERSION_MINOR 2

	#define PASSENGER_DEFAULT_USER "nobody"

<<<<<<< HEAD
	#define PASSENGER_IS_ENTERPRISE 1

	#define PASSENGER_VERSION "5.0.14"
=======
	#define PASSENGER_VERSION "5.0.15"
>>>>>>> 84f2f0b9

	#define POOL_HELPER_THREAD_STACK_SIZE 262144

	#define PROCESS_SHUTDOWN_TIMEOUT 60

	#define PROCESS_SHUTDOWN_TIMEOUT_DISPLAY "1 minute"

	#define PROGRAM_NAME "Phusion Passenger"

	#define RPM_APACHE_MODULE_PACKAGE "mod_passenger_enterprise"

	#define RPM_DEV_PACKAGE "passenger-enterprise-devel"

	#define RPM_MAIN_PACKAGE "passenger-enterprise"

	#define RPM_NGINX_PACKAGE "nginx"

	#define SERVER_INSTANCE_DIR_STRUCTURE_MAJOR_VERSION 3

	#define SERVER_INSTANCE_DIR_STRUCTURE_MINOR_VERSION 0

	#define SERVER_INSTANCE_DIR_STRUCTURE_MIN_SUPPORTED_MINOR_VERSION 0

	#define SERVER_KIT_MAX_SERVER_ENDPOINTS 4

	#define SERVER_TOKEN_NAME "Phusion_Passenger"

	#define SHORT_PROGRAM_NAME "Passenger"

	#define STANDALONE_DOC_URL "https://www.phusionpassenger.com/documentation/Users%20guide%20Standalone.html"

	#define STANDALONE_NGINX_CONFIGURE_OPTIONS "--with-cc-opt='-Wno-error' --without-http_fastcgi_module --without-http_scgi_module --without-http_uwsgi_module --with-http_gzip_static_module --with-http_stub_status_module --with-http_ssl_module --with-http_realip_module"

	#define SUPPORT_URL "https://www.phusionpassenger.com/documentation_and_support"

	#define USER_NAMESPACE_DIRNAME ".passenger-enterprise"


#endif /* _PASSENGER_CONSTANTS_H */<|MERGE_RESOLUTION|>--- conflicted
+++ resolved
@@ -108,13 +108,9 @@
 
 	#define PASSENGER_DEFAULT_USER "nobody"
 
-<<<<<<< HEAD
 	#define PASSENGER_IS_ENTERPRISE 1
 
-	#define PASSENGER_VERSION "5.0.14"
-=======
 	#define PASSENGER_VERSION "5.0.15"
->>>>>>> 84f2f0b9
 
 	#define POOL_HELPER_THREAD_STACK_SIZE 262144
 
