--- conflicted
+++ resolved
@@ -79,12 +79,15 @@
 		MessageBoxPtr messages;
 
 		// The following fields may only be accessed by Pool.
+		boost::mutex syncher;
 		unsigned int spawnLoopIteration;
+		unsigned int spawnErrors;
 
 		DebugSupport() {
 			debugger = make_shared<MessageBox>();
 			messages = make_shared<MessageBox>();
 			spawnLoopIteration = 0;
+			spawnErrors = 0;
 		}
 	};
 
@@ -154,14 +157,8 @@
 	 */
 	vector<GetWaiter> getWaitlist;
 
-<<<<<<< HEAD
-	mutable boost::mutex debugSyncher;
-	unsigned short spawnLoopIteration;
-	unsigned short spawnErrors;
-=======
 	DebugSupportPtr debugSupport;
->>>>>>> 8734d5f4
-	
+
 	bool restarterThreadActive;
 	string restarterThreadStatus;
 
@@ -577,9 +574,11 @@
 			} catch (const tracable_exception &e) {
 				UPDATE_TRACE_POINT();
 
-				{
-					LockGuard l(debugSyncher);
-					spawnErrors++;
+				if (debugSupport != NULL) {
+					LockGuard g(debugSupport->syncher);
+					debugSupport->spawnErrors++;
+					debugSupport->debugger->send("Spawn error " +
+						toString(debugSupport->spawnErrors));
 				}
 
 				l.lock();
@@ -962,12 +961,6 @@
 		analyticsCollectionTimer.set(3.0, 0.0);
 		libev->start(analyticsCollectionTimer);
 
-<<<<<<< HEAD
-		spawnLoopIteration = 0;
-		spawnErrors = false;
-
-=======
->>>>>>> 8734d5f4
 		// The following code only serve to instantiate certain inline methods
 		// so that they can be invoked from gdb.
 		(void) SuperGroupPtr().get();
