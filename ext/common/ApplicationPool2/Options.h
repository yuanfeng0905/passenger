/*
 *  Phusion Passenger - https://www.phusionpassenger.com/
 *  Copyright (c) 2010-2013 Phusion
 *
 *  "Phusion Passenger" is a trademark of Hongli Lai & Ninh Bui.
 *
 *  See LICENSE file for license information.
 */
#ifndef _PASSENGER_APPLICATION_POOL2_OPTIONS_H_
#define _PASSENGER_APPLICATION_POOL2_OPTIONS_H_

#include <string>
#include <vector>
#include <utility>
#include <boost/shared_array.hpp>
#include <ApplicationPool2/AppTypes.h>
#include <Account.h>
#include <UnionStation.h>
#include <Constants.h>
#include <ResourceLocator.h>
#include <StaticString.h>
#include <Utils.h>

namespace Passenger {
namespace ApplicationPool2 {

using namespace std;
using namespace boost;

/**
 * This struct encapsulates information for ApplicationPool::get() and for
 * SpawnManager::spawn(), such as which application is to be spawned.
 *
 * <h2>Privilege lowering support</h2>
 *
 * If <em>user</em> is given and isn't the empty string, then the application process
 * will run as the given username. Otherwise, the owner of the application's startup
 * file (e.g. config.ru or config/environment.rb) will be used.
 *
 * If <em>group</em> is given and isn't the empty string, then the application process
 * will run as the given group name. If it's set to the special value
 * "!STARTUP_FILE!", then the startup file's group will be used. Otherwise,
 * the primary group of the user that the application process will run as,
 * will be used as group.
 * 
 * If the user or group that the application process attempts to switch to
 * doesn't exist, then <em>defaultUser</em> and <em>defaultGroup</em>, respectively,
 * will be used.
 * 
 * Phusion Passenger will attempt to avoid running the application process as
 * root: if <em>user</em> or <em>group</em> is set to the root user or the root group,
 * or if the startup file is owned by root, then <em>defaultUser</em> and
 * <em>defaultGroup</em> will be used instead.
 * 
 * All this only happen if Phusion Passenger has root privileges. If not, then
 * these options have no effect.
 */
class Options {
private:
	shared_array<char> storage;
	
	vector<const StaticString *> getStringFields() const {
		vector<const StaticString *> result;
		result.reserve(20);
		
		result.push_back(&appRoot);
		result.push_back(&appGroupName);
		result.push_back(&appType);
		result.push_back(&startCommand);
		result.push_back(&startupFile);
		result.push_back(&processTitle);
		
		result.push_back(&environment);
		result.push_back(&baseURI);
		result.push_back(&spawnMethod);
		
		result.push_back(&user);
		result.push_back(&group);
		result.push_back(&defaultUser);
		result.push_back(&defaultGroup);
		result.push_back(&restartDir);
		
		result.push_back(&preexecChroot);
		result.push_back(&postexecChroot);
		
		result.push_back(&ruby);
		result.push_back(&python);
		result.push_back(&loggingAgentAddress);
		result.push_back(&loggingAgentUsername);
		result.push_back(&loggingAgentPassword);
		result.push_back(&groupSecret);
		result.push_back(&hostName);
		result.push_back(&uri);
		result.push_back(&unionStationKey);
		
		result.push_back(&concurrencyModel);

		return result;
	}
	
	static inline void
	appendKeyValue(vector<string> &vec, const char *key, const StaticString &value) {
		if (!value.empty()) {
			vec.push_back(key);
			vec.push_back(value.toString());
		}
	}
	
	static inline void
	appendKeyValue(vector<string> &vec, const char *key, const char *value) {
		vec.push_back(key);
		vec.push_back(value);
	}
	
	static inline void
	appendKeyValue2(vector<string> &vec, const char *key, long value) {
		vec.push_back(key);
		vec.push_back(toString(value));
	}
	
	static inline void
	appendKeyValue3(vector<string> &vec, const char *key, unsigned long value) {
		vec.push_back(key);
		vec.push_back(toString(value));
	}
	
	static inline void
	appendKeyValue4(vector<string> &vec, const char *key, bool value) {
		vec.push_back(key);
		vec.push_back(value ? "true" : "false");
	}
	
public:
	/*********** Spawn options that should be set manually ***********/
	
	/**
	 * The root directory of the application to spawn. In case of a Ruby on Rails
	 * application, this is the folder that contains 'app/', 'public/', 'config/',
	 * etc. This must be a valid directory, but the path does not have to be absolute.
	 */
	StaticString appRoot;
	
	/**
	 * A name used by ApplicationPool to uniquely identify an application.
	 * If one tries to get() from the application pool with name "A", then get()
	 * again with name "B", then the latter will spawn a new application process,
	 * even if both get() requests have the same app root.
	 *
	 * If left empty, then the app root is used as the app group name.
	 */
	StaticString appGroupName;
	
	/** The application's type, used for determining the command to invoke to
	 * spawn an application process as well as determining the startup file's
	 * filename. It can be one of the app type names in AppType.cpp, or the
	 * empty string (default). In case of the latter, 'startCommand' and
	 * 'startupFile' (which MUST be set) will dictate the startup command
	 * and the startup file's filename. */
	StaticString appType;
	
	/** The command for spawning the application process. This is a list of
	 * arguments, separated by '\t', e.g. "ruby\tfoo.rb". Only used
	 * during spawning and only if appType.empty(). */
	StaticString startCommand;
	
	/** Filename of the application's startup file. Only actually used for
	 * determining user switching info. Only used during spawning and only
	 * if appType.empty(). */
	StaticString startupFile;
	
	/** The process title to assign to the application process. Only used
	 * during spawning. May be empty in which case no particular process
	 * title is assigned. Only used during spawning and only if
	 * appType.empty(). */
	StaticString processTitle;

	/**
	 * Defaults to DEFAULT_LOG_LEVEL.
	 */
	int logLevel;
	
	/** The maximum amount of time, in milliseconds, that may be spent
	 * on spawning the process or the preloader. */
	unsigned int startTimeout;
	
	/**
	 * The RAILS_ENV/RACK_ENV environment that should be used. May not be an
	 * empty string.
	 */
	StaticString environment;
	
	/**
	 * The base URI on which the application runs. If the application is
	 * running on the root URI, then this value must be "/".
	 *
	 * @invariant baseURI != ""
	 */
	StaticString baseURI;
	
	/**
	 * Spawning method, either "smart" or "direct".
	 */
	StaticString spawnMethod;
	
	/** See overview. */
	StaticString user;
	/** See class overview. */
	StaticString group;
	/** See class overview. Defaults to "nobody". */
	StaticString defaultUser;
	/** See class overview. Defaults to the defaultUser's primary group. */
	StaticString defaultGroup;
	
	/**
	 * The directory which contains restart.txt and always_restart.txt.
	 * An empty string means that the default directory should be used.
	 */
	StaticString restartDir;
	
	StaticString preexecChroot;
	StaticString postexecChroot;
	
	/**
	 * Path to the Ruby interpreter to use, in case the application to spawn
	 * is a Ruby app.
	 */
	StaticString ruby;

	/**
	 * Path to the Python interpreter to use, in case the application to spawn
	 * is a Python app.
	 */
	StaticString python;
	
	/**
	 * Any rights that the spawned application process may have. The SpawnManager
	 * will create a new account for each spawned app, and that account will be
	 * assigned these rights.
	 */
	Account::Rights rights;
	
	/**
	 * Environment variables which should be passed to the spawned application
	 * process.
	 */
	vector< pair<StaticString, StaticString> > environmentVariables;
	
	/** Whether debugger support should be enabled. */
	bool debugger;
	
	/** Whether to load environment variables set in shell startup
	 * files (e.g. ~/.bashrc) during spawning.
	 */
	bool loadShellEnvvars;
	
	/** Whether Union Station logging should be enabled. This option only affects
	 * whether the application enables Union Station support; whether a request
	 * actually results in data being logged to Union Station depends on whether
	 * the 'logger' member is set.
	 *
	 * If this is set to true, then 'loggingAgentAddress', 'loggingAgentUsername'
	 * and 'loggingAgentPassword' must be non-empty.
	 */
	bool analytics;
	StaticString loggingAgentAddress;
	StaticString loggingAgentUsername;
	StaticString loggingAgentPassword;

	/**
	 * Whether Spawner should raise an internal error when spawning. Used
	 * during unit tests.
	 */
	bool raiseInternalError;

	StaticString concurrencyModel;
	unsigned int threadCount;
	
	
	/*********** Per-group pool options that should be set manually ***********/
	
	/**
	 * The minimum number of processes for the current group that the application
	 * pool's cleaner thread should keep around.
	 */
	unsigned long minProcesses;
	
	/** The number of seconds that preloader processes may stay alive idling. */
	long maxPreloaderIdleTime;

	/**
	 * The maximum amount of memory (in MB) the spawned application may use.
	 * A value of 0 (the default) means unlimited.
	 */
	unsigned long memoryLimit;
	
	
	/*********** Per-request options that should be set manually and that only matter to Pool ***********/
	
	/** Current request host name. */
	StaticString hostName;
	
	/** Current request URI. */
	StaticString uri;
	
	/**
	 * A Union Station logger object to log things to. May be the null pointer,
	 * in which case Union Station logging is disabled for this request.
	 */
	UnionStation::LoggerPtr logger;

	/**
	 * The Union Station key to use in case analytics logging is enabled.
	 */
	StaticString unionStationKey;
	
	/**
	 * A throttling rate for file stats. When set to a non-zero value N,
	 * restart.txt and other files which are usually stat()ted on every
	 * ApplicationPool::get() call will be stat()ed at most every N seconds.
	 */
	unsigned long statThrottleRate;

	/**
	 * The maximum number of requests that the spawned application may process
	 * before exiting. A value of 0 means unlimited.
	 */
	unsigned long maxRequests;

	/** When true, Pool::get() and Pool::asyncGet() will create the necessary
	 * SuperGroup and Group structures just as normally, and will even handle
	 * restarting logic, but will not actually spawn any processes and will not
	 * open a session with an existing process. Instead, a fake Session object
	 * is returned which points to a Process object that isn't stored anywhere
	 * in the Pool structures and isn't mapped to any real OS process. It does
	 * however point to the real Group structure. Useful for unit tests.
	 * False by default.
	 */
	bool noop;

	/** Specifies whether, if the pool is already full, the pool is allowed to
	 * trash a non-idle process in order to free capacity. True by default.
	 */
	bool allowTrashingNonIdleProcesses;

	/*-----------------*/

	/**
	 * The maximum number of application instances that may be spawned
	 * for this app root. This option only has effect if it's lower than
	 * the application pool's maxPerApp option and lower than its pool size.
	 *
	 * A value of 0 (the default) means unspecified, and has no effect.
	 */
	unsigned int maxProcesses;
	
	/**
	 * Whether rolling restarting should be used. Defaults to false.
	 */
	bool rollingRestart;
	
	/**
	 * Whether to ignore spawn errors when possible by reusing existing
	 * processes. Defaults to false.
	 */
	bool ignoreSpawnErrors;

	/*-----------------*/
	
	
	/*********** Spawn options automatically set by Pool ***********/
	
	/** The secret key of the pool group that the spawned process is to belong to. */
	StaticString groupSecret;
	
	
	/*********************************/
	
	/**
	 * Creates a new Options object with the default values filled in.
	 * One must still set appRoot manually, after having used this constructor.
	 */
	Options() {
		logLevel                = DEFAULT_LOG_LEVEL;
		startTimeout            = 90 * 1000;
		environment             = "production";
		baseURI                 = "/";
		spawnMethod             = "smart";
		defaultUser             = "nobody";
		ruby                    = "ruby";
		python                  = "python";
		rights                  = DEFAULT_BACKEND_ACCOUNT_RIGHTS;
		debugger                = false;
		loadShellEnvvars        = true;
		analytics               = false;
		raiseInternalError      = false;
		
		minProcesses            = 1;
		maxPreloaderIdleTime    = -1;
		
		statThrottleRate        = 0;
		maxRequests             = 0;
		noop                    = false;
		allowTrashingNonIdleProcesses = true;
		
		/*********************************/

		maxProcesses       = 0;
		memoryLimit        = 0;
		concurrencyModel   = "process";
		threadCount        = 1;
		rollingRestart     = false;
		ignoreSpawnErrors  = false;
	}
	
	Options copy() const {
		return *this;
	}
	
	Options copyAndPersist() const {
		Options cpy(*this);
		cpy.persist(*this);
		return cpy;
	}
	
	/**
	 * Assign <em>other</em>'s string fields' values into this Option
	 * object, and store the data in this Option object's internal storage
	 * area.
	 */
	Options &persist(const Options &other) {
		const vector<const StaticString *> strings = getStringFields();
		const vector<const StaticString *> otherStrings = other.getStringFields();
		unsigned int i;
		size_t otherLen = 0;
		char *end;
		
		assert(strings.size() == otherStrings.size());
		
		// Calculate the desired length of the internal storage area.
		// All strings are NULL-terminated.
		for (i = 0; i < otherStrings.size(); i++) {
			otherLen += otherStrings[i]->size() + 1;
		}
		for (i = 0; i < other.environmentVariables.size(); i++) {
			otherLen += environmentVariables[i].first.size() + 1;
			otherLen += environmentVariables[i].second.size() + 1;
		}
		
		shared_array<char> data(new char[otherLen]);
		end = data.get();
		
		// Copy string fields into the internal storage area.
		for (i = 0; i < otherStrings.size(); i++) {
			const StaticString *str = strings[i];
			const StaticString *otherStr = otherStrings[i];
			
			// Point current object's field to the data in the
			// internal storage area.
			*const_cast<StaticString *>(str) = StaticString(end, otherStr->size());
			
			// Copy over the string data.
			memcpy(end, otherStr->c_str(), otherStr->size());
			end += otherStr->size();
			*end = '\0';
			end++;
		}
		
		// Copy environmentVariables names and values into the internal storage area.
		for (i = 0; i < other.environmentVariables.size(); i++) {
			const pair<StaticString, StaticString> &p = other.environmentVariables[i];
			
			environmentVariables[i] = make_pair(
				StaticString(end, p.first.size()),
				StaticString(end + p.first.size() + 1, p.second.size())
			);
			
			// Copy over string data.
			memcpy(end, p.first.data(), p.first.size());
			end += p.first.size();
			*end = '\0';
			end++;
			
			// Copy over value data.
			memcpy(end, p.second.data(), p.second.size());
			end += p.second.size();
			*end = '\0';
			end++;
		}
		
		storage = data;
		
		return *this;
	}
	
	Options &clearPerRequestFields() {
		hostName = string();
		uri      = string();
		noop     = false;
		return clearLogger();
	}

	Options &clearLogger() {
		logger.reset();
		return *this;
	}

	enum FieldSet {
		SPAWN_OPTIONS = 1 << 0,
		PER_GROUP_POOL_OPTIONS = 1 << 1,
		ALL_OPTIONS = ~0
	};
	
	/**
	 * Append information in this Options object to the given string vector, except
	 * for environmentVariables. You can customize what information you want through
	 * the `elements` argument.
	 */
	void toVector(vector<string> &vec, const ResourceLocator &resourceLocator,
		int fields = ALL_OPTIONS) const
	{
		if (fields & SPAWN_OPTIONS) {
			appendKeyValue (vec, "app_root",           appRoot);
			appendKeyValue (vec, "app_group_name",     getAppGroupName());
			appendKeyValue (vec, "app_type",           appType);
			appendKeyValue (vec, "start_command",      getStartCommand(resourceLocator));
			appendKeyValue (vec, "startup_file",       getStartupFile());
			appendKeyValue (vec, "process_title",      getProcessTitle());
			appendKeyValue2(vec, "log_level",          logLevel);
			appendKeyValue3(vec, "start_timeout",      startTimeout);
			appendKeyValue (vec, "environment",        environment);
			appendKeyValue (vec, "base_uri",           baseURI);
			appendKeyValue (vec, "spawn_method",       spawnMethod);
			appendKeyValue (vec, "user",               user);
			appendKeyValue (vec, "group",              group);
			appendKeyValue (vec, "default_user",       defaultUser);
			appendKeyValue (vec, "default_group",      defaultGroup);
			appendKeyValue (vec, "restart_dir",        restartDir);
			appendKeyValue (vec, "preexec_chroot",     preexecChroot);
			appendKeyValue (vec, "postexec_chroot",    postexecChroot);
			appendKeyValue (vec, "ruby",               ruby);
			appendKeyValue (vec, "python",             python);
			appendKeyValue (vec, "logging_agent_address",  loggingAgentAddress);
			appendKeyValue (vec, "logging_agent_username", loggingAgentUsername);
			appendKeyValue (vec, "logging_agent_password", loggingAgentPassword);
			appendKeyValue4(vec, "debugger",           debugger);
			appendKeyValue4(vec, "analytics",          analytics);
			appendKeyValue (vec, "union_station_key",  unionStationKey);

			appendKeyValue (vec, "group_secret",       groupSecret);
		}
		if (fields & PER_GROUP_POOL_OPTIONS) {
			appendKeyValue3(vec, "min_processes",       minProcesses);
			appendKeyValue2(vec, "max_preloader_idle_time", maxPreloaderIdleTime);
		}
		
		/*********************************/

		appendKeyValue (vec, "concurrency_model",  concurrencyModel);
		appendKeyValue3(vec, "thread_count",       threadCount);
	}

	template<typename Stream>
	void toXml(Stream &stream, const ResourceLocator &resourceLocator,
		int fields = ALL_OPTIONS) const
	{
		vector<string> args;
		unsigned int i;
		
		toVector(args, resourceLocator, fields);
		for (i = 0; i < args.size(); i += 2) {
			stream << "<" << args[i] << ">";
			stream << escapeForXml(args[i + 1]);
			stream << "</" << args[i] << ">";
		}
	}
	
	/**
	 * Returns the app group name. If there is no explicitly set app group name
	 * then the app root is considered to be the app group name.
	 */
	StaticString getAppGroupName() const {
		if (appGroupName.empty()) {
			return appRoot;
		} else {
			return appGroupName;
		}
	}
	
	string getStartCommand(const ResourceLocator &resourceLocator) const {
		if (appType == "classic-rails") {
			return ruby + "\t" + resourceLocator.getHelperScriptsDir() + "/classic-rails-loader.rb";
		} else if (appType == "rack") {
			return ruby + "\t" + resourceLocator.getHelperScriptsDir() + "/rack-loader.rb";
		} else if (appType == "wsgi") {
<<<<<<< HEAD
			return python + "\1" + resourceLocator.getHelperScriptsDir() + "/wsgi-loader.py";
		} else if (appType == "node") {
			return "node\1" + resourceLocator.getHelperScriptsDir() + "/node-loader.js";
		} else if (appType == "meteor") {
			return ruby + "\1" + resourceLocator.getHelperScriptsDir() + "/meteor-loader.rb";
=======
			return python + "\t" + resourceLocator.getHelperScriptsDir() + "/wsgi-loader.py";
>>>>>>> 676c5394
		} else {
			return startCommand;
		}
	}
	
	StaticString getStartupFile() const {
		const char *result = getAppTypeStartupFile(getAppType(appType));
		if (result == NULL) {
			return startupFile;
		} else {
			return result;
		}
	}
	
	StaticString getProcessTitle() const {
		const char *result = getAppTypeProcessTitle(getAppType(appType));
		if (result == NULL) {
			return processTitle;
		} else {
			return result;
		}
	}
	
	unsigned long getMaxPreloaderIdleTime() const {
		if (maxPreloaderIdleTime == -1) {
			return 5 * 60;
		} else {
			return maxPreloaderIdleTime;
		}
	}
};

} // namespace ApplicationPool2
} // namespace Passenger

#endif /* _PASSENGER_APPLICATION_POOL2_OPTIONS_H_ */
<|MERGE_RESOLUTION|>--- conflicted
+++ resolved
@@ -592,15 +592,11 @@
 		} else if (appType == "rack") {
 			return ruby + "\t" + resourceLocator.getHelperScriptsDir() + "/rack-loader.rb";
 		} else if (appType == "wsgi") {
-<<<<<<< HEAD
-			return python + "\1" + resourceLocator.getHelperScriptsDir() + "/wsgi-loader.py";
+			return python + "\t" + resourceLocator.getHelperScriptsDir() + "/wsgi-loader.py";
 		} else if (appType == "node") {
-			return "node\1" + resourceLocator.getHelperScriptsDir() + "/node-loader.js";
+			return "node\t" + resourceLocator.getHelperScriptsDir() + "/node-loader.js";
 		} else if (appType == "meteor") {
-			return ruby + "\1" + resourceLocator.getHelperScriptsDir() + "/meteor-loader.rb";
-=======
-			return python + "\t" + resourceLocator.getHelperScriptsDir() + "/wsgi-loader.py";
->>>>>>> 676c5394
+			return ruby + "\t" + resourceLocator.getHelperScriptsDir() + "/meteor-loader.rb";
 		} else {
 			return startCommand;
 		}
