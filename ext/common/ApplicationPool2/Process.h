--- conflicted
+++ resolved
@@ -781,17 +781,14 @@
 		return distanceOfTimeInWords(spawnEndTime / 1000000);
 	}
 
-<<<<<<< HEAD
 	bool isBeingRollingRestarted() const;
-	string inspect() const;
-=======
+
 	string inspect() const {
 		assert(getLifeStatus() != DEAD);
 		stringstream result;
 		result << "(pid=" << getPid() << ", group=" << getGroupName() << ")";
 		return result.str();
 	}
->>>>>>> a42a379b
 
 	template<typename Stream>
 	void inspectXml(Stream &stream, bool includeSockets = true) const {
