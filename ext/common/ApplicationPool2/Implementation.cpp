--- conflicted
+++ resolved
@@ -859,11 +859,7 @@
 		
 		done = done
 			|| ((unsigned long) getProcessCount() >= options.minProcesses && getWaitlist.empty())
-<<<<<<< HEAD
-			|| (options.maxProcesses != 0 && (unsigned int) getProcessCount() >= options.maxProcesses)
-=======
 			|| (options.maxProcesses != 0 && getProcessCount() >= options.maxProcesses)
->>>>>>> 4912d50b
 			|| pool->atFullCapacity(false);
 		m_spawning = !done;
 		if (done) {
@@ -901,15 +897,10 @@
 
 bool
 Group::allowSpawn() const {
-<<<<<<< HEAD
-	return isAlive() && !poolAtFullCapacity()
+	return isAlive()
+		&& !poolAtFullCapacity()
 		&& (options.maxProcesses == 0 || getProcessCount() < options.maxProcesses)
 		&& !hasSpawnError;
-=======
-	return isAlive()
-		&& !poolAtFullCapacity()
-		&& (options.maxProcesses == 0 || getProcessCount() < options.maxProcesses);
->>>>>>> 4912d50b
 }
 
 void
