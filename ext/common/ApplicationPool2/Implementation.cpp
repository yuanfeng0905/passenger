/*
 *  Phusion Passenger - https://www.phusionpassenger.com/
 *  Copyright (c) 2011-2015 Phusion
 *
 *  "Phusion Passenger" is a trademark of Hongli Lai & Ninh Bui.
 *
 *  See LICENSE file for license information.
 */
#include <typeinfo>
#include <algorithm>
#include <utility>
#include <cstdio>
#include <sstream>
#include <limits.h>
#include <unistd.h>
#include <boost/make_shared.hpp>
#include <boost/ref.hpp>
#include <boost/cstdint.hpp>
#include <boost/date_time/posix_time/posix_time_types.hpp>
#include <oxt/backtrace.hpp>
#include <ApplicationPool2/Pool.h>
#include <ApplicationPool2/Group.h>
#include <ApplicationPool2/ErrorRenderer.h>
#include <ApplicationPool2/Pool/InitializationAndShutdown.cpp>
#include <ApplicationPool2/Pool/AnalyticsCollection.cpp>
#include <ApplicationPool2/Pool/GarbageCollection.cpp>
#include <ApplicationPool2/Pool/GeneralUtils.cpp>
#include <ApplicationPool2/Pool/GroupUtils.cpp>
#include <ApplicationPool2/Pool/ProcessUtils.cpp>
#include <ApplicationPool2/Pool/StateInspection.cpp>
#include <ApplicationPool2/Pool/Miscellaneous.cpp>
#include <Exceptions.h>
#include <Hooks.h>
#include <MessageReadersWriters.h>
#include <Utils.h>
#include <Utils/IOUtils.h>
#include <Utils/ScopeGuard.h>
#include <Utils/MessageIO.h>
#include <Utils/JsonUtils.h>

namespace Passenger {
namespace ApplicationPool2 {

using namespace std;
using namespace boost;
using namespace oxt;

#define TRY_COPY_EXCEPTION(klass) \
	do { \
		const klass *ep = dynamic_cast<const klass *>(&e); \
		if (ep != NULL) { \
			return boost::make_shared<klass>(*ep); \
		} \
	} while (false)

ExceptionPtr
copyException(const tracable_exception &e) {
	TRY_COPY_EXCEPTION(FileSystemException);
	TRY_COPY_EXCEPTION(TimeRetrievalException);
	TRY_COPY_EXCEPTION(SystemException);

	TRY_COPY_EXCEPTION(FileNotFoundException);
	TRY_COPY_EXCEPTION(EOFException);
	TRY_COPY_EXCEPTION(IOException);

	TRY_COPY_EXCEPTION(ConfigurationException);

	TRY_COPY_EXCEPTION(RequestQueueFullException);
	TRY_COPY_EXCEPTION(GetAbortedException);
	TRY_COPY_EXCEPTION(SpawnException);

	TRY_COPY_EXCEPTION(InvalidModeStringException);
	TRY_COPY_EXCEPTION(ArgumentException);

	TRY_COPY_EXCEPTION(RuntimeException);

	TRY_COPY_EXCEPTION(TimeoutException);

	TRY_COPY_EXCEPTION(NonExistentUserException);
	TRY_COPY_EXCEPTION(NonExistentGroupException);
	TRY_COPY_EXCEPTION(SecurityException);

	TRY_COPY_EXCEPTION(SyntaxError);

	TRY_COPY_EXCEPTION(boost::thread_interrupted);

	return boost::make_shared<tracable_exception>(e);
}

#define TRY_RETHROW_EXCEPTION(klass) \
	do { \
		const klass *ep = dynamic_cast<const klass *>(&*e); \
		if (ep != NULL) { \
			throw klass(*ep); \
		} \
	} while (false)

void
rethrowException(const ExceptionPtr &e) {
	TRY_RETHROW_EXCEPTION(FileSystemException);
	TRY_RETHROW_EXCEPTION(TimeRetrievalException);
	TRY_RETHROW_EXCEPTION(SystemException);

	TRY_RETHROW_EXCEPTION(FileNotFoundException);
	TRY_RETHROW_EXCEPTION(EOFException);
	TRY_RETHROW_EXCEPTION(IOException);

	TRY_RETHROW_EXCEPTION(ConfigurationException);

	TRY_RETHROW_EXCEPTION(SpawnException);
	TRY_RETHROW_EXCEPTION(RequestQueueFullException);
	TRY_RETHROW_EXCEPTION(GetAbortedException);

	TRY_RETHROW_EXCEPTION(InvalidModeStringException);
	TRY_RETHROW_EXCEPTION(ArgumentException);

	TRY_RETHROW_EXCEPTION(RuntimeException);

	TRY_RETHROW_EXCEPTION(TimeoutException);

	TRY_RETHROW_EXCEPTION(NonExistentUserException);
	TRY_RETHROW_EXCEPTION(NonExistentGroupException);
	TRY_RETHROW_EXCEPTION(SecurityException);

	TRY_RETHROW_EXCEPTION(SyntaxError);

	TRY_RETHROW_EXCEPTION(boost::lock_error);
	TRY_RETHROW_EXCEPTION(boost::thread_resource_error);
	TRY_RETHROW_EXCEPTION(boost::unsupported_thread_option);
	TRY_RETHROW_EXCEPTION(boost::invalid_thread_argument);
	TRY_RETHROW_EXCEPTION(boost::thread_permission_error);

	TRY_RETHROW_EXCEPTION(boost::thread_interrupted);
	TRY_RETHROW_EXCEPTION(boost::thread_exception);
	TRY_RETHROW_EXCEPTION(boost::condition_error);

	throw tracable_exception(*e);
}

void processAndLogNewSpawnException(SpawnException &e, const Options &options,
	const SpawningKit::ConfigPtr &config)
{
	TRACE_POINT();
	UnionStation::TransactionPtr transaction;
	ErrorRenderer renderer(*config->resourceLocator);
	string appMessage = e.getErrorPage();
	string errorId;
	char filename[PATH_MAX];
	stringstream stream;

	if (options.analytics && config->unionStationCore != NULL) {
		try {
			UPDATE_TRACE_POINT();
			transaction = config->unionStationCore->newTransaction(
				options.getAppGroupName(),
				"exceptions",
				options.unionStationKey);
			errorId = transaction->getTxnId();
		} catch (const tracable_exception &e2) {
			transaction.reset();
			P_WARN("Cannot log to Union Station: " << e2.what() <<
				"\n  Backtrace:\n" << e2.backtrace());
		}
	}

	UPDATE_TRACE_POINT();
	if (appMessage.empty()) {
		appMessage = "none";
	}
	if (errorId.empty()) {
		errorId = config->randomGenerator->generateHexString(4);
	}
	e.set("error_id", errorId);

	try {
		int fd = -1;
		string errorPage;

		UPDATE_TRACE_POINT();
		errorPage = renderer.renderWithDetails(appMessage, options, &e);

		#if (defined(__linux__) && (__GLIBC__ > 2 || (__GLIBC__ == 2 && __GLIBC_MINOR__ >= 11))) || defined(__APPLE__) || defined(__FreeBSD__)
			snprintf(filename, PATH_MAX, "%s/passenger-error-XXXXXX.html",
				getSystemTempDir());
			fd = mkstemps(filename, sizeof(".html") - 1);
		#else
			snprintf(filename, PATH_MAX, "%s/passenger-error.XXXXXX",
				getSystemTempDir());
			fd = mkstemp(filename);
		#endif
		FdGuard guard(fd, NULL, 0, true);
		if (fd == -1) {
			int e = errno;
			throw SystemException("Cannot generate a temporary filename",
				e);
		}

		UPDATE_TRACE_POINT();
		writeExact(fd, errorPage);
	} catch (const SystemException &e2) {
		filename[0] = '\0';
		P_ERROR("Cannot render an error page: " << e2.what() << "\n" <<
			e2.backtrace());
	}

	if (transaction != NULL) {
		try {
			UPDATE_TRACE_POINT();
			transaction->message("Context: spawning");
			transaction->message("Message: " +
				jsonString(e.what()));
			transaction->message("App message: " +
				jsonString(appMessage));

			const char *kind;
			switch (e.getErrorKind()) {
			case SpawnException::PRELOADER_STARTUP_ERROR:
				kind = "PRELOADER_STARTUP_ERROR";
				break;
			case SpawnException::PRELOADER_STARTUP_PROTOCOL_ERROR:
				kind = "PRELOADER_STARTUP_PROTOCOL_ERROR";
				break;
			case SpawnException::PRELOADER_STARTUP_TIMEOUT:
				kind = "PRELOADER_STARTUP_TIMEOUT";
				break;
			case SpawnException::PRELOADER_STARTUP_EXPLAINABLE_ERROR:
				kind = "PRELOADER_STARTUP_EXPLAINABLE_ERROR";
				break;
			case SpawnException::APP_STARTUP_ERROR:
				kind = "APP_STARTUP_ERROR";
				break;
			case SpawnException::APP_STARTUP_PROTOCOL_ERROR:
				kind = "APP_STARTUP_PROTOCOL_ERROR";
				break;
			case SpawnException::APP_STARTUP_TIMEOUT:
				kind = "APP_STARTUP_TIMEOUT";
				break;
			case SpawnException::APP_STARTUP_EXPLAINABLE_ERROR:
				kind = "APP_STARTUP_EXPLAINABLE_ERROR";
				break;
			default:
				kind = "UNDEFINED_ERROR";
				break;
			}
			transaction->message(string("Kind: ") + kind);

			Json::Value details;
			const map<string, string> &annotations = e.getAnnotations();
			map<string, string>::const_iterator it, end = annotations.end();

			for (it = annotations.begin(); it != end; it++) {
				details[it->first] = it->second;
			}

			// This information is not very useful. Union Station
			// already collects system metrics.
			details.removeMember("system_metrics");
			// Don't include environment variables because they may
			// contain sensitive information.
			details.removeMember("envvars");

			transaction->message("Details: " + stringifyJson(details));
		} catch (const tracable_exception &e2) {
			P_WARN("Cannot log to Union Station: " << e2.what() <<
				"\n  Backtrace:\n" << e2.backtrace());
		}
	}

	UPDATE_TRACE_POINT();
	stream << "Could not spawn process for application " << options.appRoot <<
		": " << e.what() << "\n" <<
		"  Error ID: " << errorId << "\n";
	if (filename[0] != '\0') {
		stream << "  Error details saved to: " << filename << "\n";
	}
	stream << "  Message from application: " << appMessage << "\n";
	P_ERROR(stream.str());

	if (config->agentsOptions != NULL) {
		HookScriptOptions hOptions;
		hOptions.name = "spawn_failed";
		hOptions.spec = config->agentsOptions->get("hook_spawn_failed", false);
		hOptions.agentsOptions = config->agentsOptions;
		hOptions.environment.push_back(make_pair("PASSENGER_APP_ROOT", options.appRoot));
		hOptions.environment.push_back(make_pair("PASSENGER_APP_GROUP_NAME", options.getAppGroupName()));
		hOptions.environment.push_back(make_pair("PASSENGER_ERROR_MESSAGE", e.what()));
		hOptions.environment.push_back(make_pair("PASSENGER_ERROR_ID", errorId));
		hOptions.environment.push_back(make_pair("PASSENGER_APP_ERROR_MESSAGE", appMessage));
		oxt::thread(boost::bind(runHookScripts, hOptions),
			"Hook: spawn_failed", 256 * 1024);
	}
}

void
recreateString(psg_pool_t *pool, StaticString &str) {
	str = psg_pstrdup(pool, str);
}


<<<<<<< HEAD
const GroupPtr
Pool::getGroup(const char *name) {
	GroupPtr *group;
	if (groups.lookup(name, &group)) {
		return *group;
	} else {
		return GroupPtr();
	}
}


=======
>>>>>>> c67f0630
Group::Group(Pool *_pool, const Options &_options)
	: pool(_pool),
	  uuid(generateUuid(_pool))
{
	info.context = _pool->getContext();
	info.group = this;
	info.name = _options.getAppGroupName().toString();
	generateSecret(_pool, info.secret);
	resetOptions(_options);
	enabledCount   = 0;
	disablingCount = 0;
	disabledCount  = 0;
	nEnabledProcessesTotallyBusy = 0;
	spawner        = getContext()->getSpawningKitFactory()->create(options);
	restartsInitiated = 0;
	processesBeingSpawned = 0;
	m_spawning     = false;
	m_restarting   = false;
	lifeStatus.store(ALIVE, boost::memory_order_relaxed);
	lastRestartFileMtime = 0;
	lastRestartFileCheckTime = 0;
	alwaysRestartFileExists = false;
	if (options.restartDir.empty()) {
		restartFile = options.appRoot + "/tmp/restart.txt";
		alwaysRestartFile = options.appRoot + "/tmp/always_restart.txt";
	} else if (options.restartDir[0] == '/') {
		restartFile = options.restartDir + "/restart.txt";
		alwaysRestartFile = options.restartDir + "/always_restart.txt";
	} else {
		restartFile = options.appRoot + "/" + options.restartDir + "/restart.txt";
		alwaysRestartFile = options.appRoot + "/" + options.restartDir + "/always_restart.txt";
	}

	detachedProcessesCheckerActive = false;

	hasSpawnError = false;
}

Group::~Group() {
	LifeStatus lifeStatus = getLifeStatus();
	if (OXT_UNLIKELY(lifeStatus == ALIVE)) {
		P_BUG("You must call Group::shutdown() before destroying a Group.");
	}
	assert(lifeStatus == SHUT_DOWN);
	assert(!detachedProcessesCheckerActive);
	assert(getWaitlist.empty());
}

bool
Group::initialize() {
	Json::Value json;

	json["type"] = "dummy";
	json["pid"] = 0;
	json["gupid"] = "0";
	json["spawner_creation_time"] = 0;
	json["spawn_start_time"] = 0;
	json["sockets"] = Json::Value(Json::arrayValue);

	nullProcess = createProcessObject(json);
	nullProcess->shutdownNotRequired();
	return true;
}

OXT_FORCE_INLINE Pool *
Group::getPool() const {
	return pool;
}

void
Group::_onSessionInitiateFailure(Session *session) {
	Process *process = session->getProcess();
	assert(process != NULL);
	process->getGroup()->onSessionInitiateFailure(process, session);
}

void
Group::_onSessionClose(Session *session) {
	Process *process = session->getProcess();
	assert(process != NULL);
	process->getGroup()->onSessionClose(process, session);
}

OXT_FORCE_INLINE void
Group::onSessionInitiateFailure(Process *process, Session *session) {
	boost::container::vector<Callback> actions;

	TRACE_POINT();
	// Standard resource management boilerplate stuff...
	Pool *pool = getPool();
	boost::unique_lock<boost::mutex> lock(pool->syncher);
	assert(process->isAlive());
	assert(isAlive() || getLifeStatus() == SHUTTING_DOWN);

	UPDATE_TRACE_POINT();
	P_DEBUG("Could not initiate a session with process " <<
		process->inspect() << ", detaching from pool if possible");
	if (!pool->detachProcessUnlocked(process->shared_from_this(), actions)) {
		P_DEBUG("Process was already detached");
	}
	pool->fullVerifyInvariants();
	lock.unlock();
	runAllActions(actions);
}

OXT_FORCE_INLINE void
Group::onSessionClose(Process *process, Session *session) {
	TRACE_POINT();
	// Standard resource management boilerplate stuff...
	Pool *pool = getPool();
	boost::unique_lock<boost::mutex> lock(pool->syncher);
	assert(process->isAlive());
	assert(isAlive() || getLifeStatus() == SHUTTING_DOWN);

	P_TRACE(2, "Session closed for process " << process->inspect());
	verifyInvariants();
	UPDATE_TRACE_POINT();

	/* Update statistics. */
	bool wasTotallyBusy = process->isTotallyBusy();
	process->sessionClosed(session);
	assert(process->getLifeStatus() == Process::ALIVE);
	assert(process->enabled == Process::ENABLED
		|| process->enabled == Process::DISABLING
		|| process->enabled == Process::DETACHED);
	if (process->enabled == Process::ENABLED) {
		enabledProcessBusynessLevels[process->getIndex()] = process->busyness();
		if (wasTotallyBusy) {
			assert(nEnabledProcessesTotallyBusy >= 1);
			nEnabledProcessesTotallyBusy--;
		}
	}

	/* This group now has a process that's guaranteed to be not
	 * totally busy.
	 */
	assert(!process->isTotallyBusy());

	bool detachingBecauseOfMaxRequests = false;
	bool detachingBecauseCapacityNeeded = false;
	bool shouldDetach =
		( detachingBecauseOfMaxRequests = (
			options.maxRequests > 0
			&& process->processed >= options.maxRequests
		)) || (
			detachingBecauseCapacityNeeded = (
				process->sessions == 0
				&& getWaitlist.empty()
				&& (
					!pool->getWaitlist.empty()
					|| anotherGroupIsWaitingForCapacity()
				)
			)
		);
	bool shouldDisable =
		process->enabled == Process::DISABLING
		&& process->sessions == 0
		&& enabledCount > 0;

	if (shouldDetach || shouldDisable) {
		UPDATE_TRACE_POINT();
		boost::container::vector<Callback> actions;

		if (shouldDetach) {
			if (detachingBecauseCapacityNeeded) {
				/* Someone might be trying to get() a session for a different
				 * group that couldn't be spawned because of lack of pool capacity.
				 * If this group isn't under sufficiently load (as apparent by the
				 * checked conditions) then now's a good time to detach
				 * this process or group in order to free capacity.
				 */
				P_DEBUG("Process " << process->inspect() << " is no longer totally "
					"busy; detaching it in order to make room in the pool");
			} else {
				/* This process has processed its maximum number of requests,
				 * so we detach it.
				 */
				P_DEBUG("Process " << process->inspect() <<
					" has reached its maximum number of requests (" <<
					options.maxRequests << "); detaching it");
			}
			pool->detachProcessUnlocked(process->shared_from_this(), actions);
		} else {
			ProcessPtr processPtr = process->shared_from_this();
			removeProcessFromList(processPtr, disablingProcesses);
			addProcessToList(processPtr, disabledProcesses);
			removeFromDisableWaitlist(processPtr, DR_SUCCESS, actions);
			maybeInitiateOobw(process);
		}

		pool->fullVerifyInvariants();
		lock.unlock();
		runAllActions(actions);

	} else {
		UPDATE_TRACE_POINT();

		// This could change process->enabled.
		maybeInitiateOobw(process);

		if (!getWaitlist.empty() && process->enabled == Process::ENABLED) {
			/* If there are clients on this group waiting for a process to
			 * become available then call them now.
			 */
			UPDATE_TRACE_POINT();
			// Already calls verifyInvariants().
			assignSessionsToGetWaitersQuickly(lock);
		}
	}
}

void
Group::requestOOBW(const ProcessPtr &process) {
	// Standard resource management boilerplate stuff...
	Pool *pool = getPool();
	boost::unique_lock<boost::mutex> lock(pool->syncher);
	if (isAlive() && process->isAlive() && process->oobwStatus == Process::OOBW_NOT_ACTIVE) {
		process->oobwStatus = Process::OOBW_REQUESTED;
	}
}

bool
Group::oobwAllowed() const {
	unsigned int oobwInstances = 0;
	foreach (const ProcessPtr &process, disablingProcesses) {
		if (process->oobwStatus == Process::OOBW_IN_PROGRESS) {
			oobwInstances += 1;
		}
	}
	foreach (const ProcessPtr &process, disabledProcesses) {
		if (process->oobwStatus == Process::OOBW_IN_PROGRESS) {
			oobwInstances += 1;
		}
	}
	return oobwInstances < options.maxOutOfBandWorkInstances;
}

bool
Group::shouldInitiateOobw(Process *process) const {
	return process->oobwStatus == Process::OOBW_REQUESTED
		&& process->enabled != Process::DETACHED
		&& process->isAlive()
		&& oobwAllowed();
}

void
Group::maybeInitiateOobw(Process *process) {
	if (shouldInitiateOobw(process)) {
		// We keep an extra reference to prevent premature destruction.
		ProcessPtr p = process->shared_from_this();
		initiateOobw(p);
	}
}

// The 'self' parameter is for keeping the current Group object alive
void
Group::lockAndMaybeInitiateOobw(const ProcessPtr &process, DisableResult result, GroupPtr self) {
	TRACE_POINT();

	// Standard resource management boilerplate stuff...
	Pool *pool = getPool();
	boost::unique_lock<boost::mutex> lock(pool->syncher);
	if (OXT_UNLIKELY(!process->isAlive() || !isAlive())) {
		return;
	}

	assert(process->oobwStatus == Process::OOBW_IN_PROGRESS);

	if (result == DR_SUCCESS) {
		if (process->enabled == Process::DISABLED) {
			P_DEBUG("Process " << process->inspect() << " disabled; proceeding " <<
				"with out-of-band work");
			process->oobwStatus = Process::OOBW_REQUESTED;
			if (shouldInitiateOobw(process.get())) {
				initiateOobw(process);
			} else {
				// We do not re-enable the process because it's likely that the
				// administrator has explicitly changed the state.
				P_DEBUG("Out-of-band work for process " << process->inspect() << " aborted "
					"because the process no longer requests out-of-band work");
				process->oobwStatus = Process::OOBW_NOT_ACTIVE;
			}
		} else {
			// We do not re-enable the process because it's likely that the
			// administrator has explicitly changed the state.
			P_DEBUG("Out-of-band work for process " << process->inspect() << " aborted "
				"because the process was reenabled after disabling");
			process->oobwStatus = Process::OOBW_NOT_ACTIVE;
		}
	} else {
		P_DEBUG("Out-of-band work for process " << process->inspect() << " aborted "
			"because the process could not be disabled");
		process->oobwStatus = Process::OOBW_NOT_ACTIVE;
	}
}

void
Group::initiateOobw(const ProcessPtr &process) {
	assert(process->oobwStatus == Process::OOBW_REQUESTED);

	process->oobwStatus = Process::OOBW_IN_PROGRESS;

	if (process->enabled == Process::ENABLED
	 || process->enabled == Process::DISABLING)
	{
		// We want the process to be disabled. However, disabling a process is potentially
		// asynchronous, so we pass a callback which will re-aquire the lock and call this
		// method again.
		P_DEBUG("Disabling process " << process->inspect() << " in preparation for OOBW");
		DisableResult result = disable(process,
			boost::bind(&Group::lockAndMaybeInitiateOobw, this,
				_1, _2, shared_from_this()));
		switch (result) {
		case DR_SUCCESS:
			// Continue code flow.
			break;
		case DR_DEFERRED:
			// lockAndMaybeInitiateOobw() will eventually be called.
			return;
		case DR_ERROR:
		case DR_NOOP:
			P_DEBUG("Out-of-band work for process " << process->inspect() << " aborted "
				"because the process could not be disabled");
			process->oobwStatus = Process::OOBW_NOT_ACTIVE;
			return;
		default:
			P_BUG("Unexpected disable() result " << result);
		}
	}

	assert(process->enabled == Process::DISABLED);
	assert(process->sessions == 0);

	P_DEBUG("Initiating OOBW request for process " << process->inspect());
	interruptableThreads.create_thread(
		boost::bind(&Group::spawnThreadOOBWRequest, this, shared_from_this(), process),
		"OOBW request thread for process " + process->inspect(),
		POOL_HELPER_THREAD_STACK_SIZE);
}

// The 'self' parameter is for keeping the current Group object alive while this thread is running.
void
Group::spawnThreadOOBWRequest(GroupPtr self, ProcessPtr process) {
	TRACE_POINT();
	this_thread::disable_interruption di;
	this_thread::disable_syscall_interruption dsi;

	Socket *socket;
	Connection connection;
	Pool *pool = getPool();
	Pool::DebugSupportPtr debug = pool->debugSupport;

	UPDATE_TRACE_POINT();
	P_DEBUG("Performing OOBW request for process " << process->inspect());
	if (debug != NULL && debug->oobw) {
		debug->debugger->send("OOBW request about to start");
		debug->messages->recv("Proceed with OOBW request");
	}

	UPDATE_TRACE_POINT();
	{
		// Standard resource management boilerplate stuff...
		boost::unique_lock<boost::mutex> lock(pool->syncher);
		if (OXT_UNLIKELY(!process->isAlive()
			|| process->enabled == Process::DETACHED
			|| !isAlive()))
		{
			return;
		}

		if (process->enabled != Process::DISABLED) {
			UPDATE_TRACE_POINT();
			P_INFO("Out-of-Band Work canceled: process " << process->inspect() <<
				" was concurrently re-enabled.");
			if (debug != NULL && debug->oobw) {
				debug->debugger->send("OOBW request canceled");
			}
			return;
		}

		assert(process->oobwStatus == Process::OOBW_IN_PROGRESS);
		assert(process->sessions == 0);
		socket = process->findSessionSocketWithLowestBusyness();
	}

	UPDATE_TRACE_POINT();
	unsigned long long timeout = 1000 * 1000 * 60; // 1 min
	try {
		this_thread::restore_interruption ri(di);
		this_thread::restore_syscall_interruption rsi(dsi);

		// Grab a connection. The connection is marked as fail in order to
		// ensure it is closed / recycled after this request (otherwise we'd
		// need to completely read the response).
		connection = socket->checkoutConnection();
		connection.fail = true;
		ScopeGuard guard(boost::bind(&Socket::checkinConnection, socket, connection));

		// This is copied from RequestHandler when it is sending data using the
		// "session" protocol.
		char sizeField[sizeof(boost::uint32_t)];
		SmallVector<StaticString, 10> data;

		data.push_back(StaticString(sizeField, sizeof(boost::uint32_t)));
		data.push_back(P_STATIC_STRING_WITH_NULL("REQUEST_METHOD"));
		data.push_back(P_STATIC_STRING_WITH_NULL("OOBW"));

		data.push_back(P_STATIC_STRING_WITH_NULL("PASSENGER_CONNECT_PASSWORD"));
		data.push_back(getSecret());
		data.push_back(StaticString("", 1));

		boost::uint32_t dataSize = 0;
		for (unsigned int i = 1; i < data.size(); i++) {
			dataSize += (boost::uint32_t) data[i].size();
		}
		Uint32Message::generate(sizeField, dataSize);

		gatheredWrite(connection.fd, &data[0], data.size(), &timeout);

		// We do not care what the actual response is ... just wait for it.
		UPDATE_TRACE_POINT();
		waitUntilReadable(connection.fd, &timeout);
	} catch (const SystemException &e) {
		P_ERROR("*** ERROR: " << e.what() << "\n" << e.backtrace());
	} catch (const TimeoutException &e) {
		P_ERROR("*** ERROR: " << e.what() << "\n" << e.backtrace());
	}

	UPDATE_TRACE_POINT();
	boost::container::vector<Callback> actions;
	{
		// Standard resource management boilerplate stuff...
		Pool *pool = getPool();
		boost::unique_lock<boost::mutex> lock(pool->syncher);
		if (OXT_UNLIKELY(!process->isAlive() || !isAlive())) {
			return;
		}

		process->oobwStatus = Process::OOBW_NOT_ACTIVE;
		if (process->enabled == Process::DISABLED) {
			enable(process, actions);
			assignSessionsToGetWaiters(actions);
		}

		pool->fullVerifyInvariants();

		initiateNextOobwRequest();
	}
	UPDATE_TRACE_POINT();
	runAllActions(actions);
	actions.clear();

	UPDATE_TRACE_POINT();
	P_DEBUG("Finished OOBW request for process " << process->inspect());
	if (debug != NULL && debug->oobw) {
		debug->debugger->send("OOBW request finished");
	}
}

void
Group::initiateNextOobwRequest() {
	ProcessList::const_iterator it, end = enabledProcesses.end();
	for (it = enabledProcesses.begin(); it != end; it++) {
		const ProcessPtr &process = *it;
		if (shouldInitiateOobw(process.get())) {
			// We keep an extra reference to processes to prevent premature destruction.
			ProcessPtr p = process;
			initiateOobw(p);
			return;
		}
	}
}

// The 'self' parameter is for keeping the current Group object alive while this thread is running.
void
Group::spawnThreadMain(GroupPtr self, SpawningKit::SpawnerPtr spawner,
	Options options, unsigned int restartsInitiated)
{
	spawnThreadRealMain(spawner, options, restartsInitiated);
}

void
Group::spawnThreadRealMain(const SpawningKit::SpawnerPtr &spawner,
	const Options &options, unsigned int restartsInitiated)
{
	TRACE_POINT();
	this_thread::disable_interruption di;
	this_thread::disable_syscall_interruption dsi;

	Pool *pool = getPool();
	Pool::DebugSupportPtr debug = pool->debugSupport;

	bool done = false;
	while (!done) {
		bool shouldFail = false;
		if (debug != NULL && debug->spawning) {
			UPDATE_TRACE_POINT();
			this_thread::restore_interruption ri(di);
			this_thread::restore_syscall_interruption rsi(dsi);
			this_thread::interruption_point();
			string iteration;
			{
				LockGuard g(debug->syncher);
				debug->spawnLoopIteration++;
				iteration = toString(debug->spawnLoopIteration);
			}
			P_DEBUG("Begin spawn loop iteration " << iteration);
			debug->debugger->send("Begin spawn loop iteration " +
				iteration);

			vector<string> cases;
			cases.push_back("Proceed with spawn loop iteration " + iteration);
			cases.push_back("Fail spawn loop iteration " + iteration);
			MessagePtr message = debug->messages->recvAny(cases);
			shouldFail = message->name == "Fail spawn loop iteration " + iteration;
		}

		ProcessPtr process;
		ExceptionPtr exception;
		try {
			UPDATE_TRACE_POINT();
			this_thread::restore_interruption ri(di);
			this_thread::restore_syscall_interruption rsi(dsi);
			if (shouldFail) {
				SpawnException e("Simulated failure");
				processAndLogNewSpawnException(e, options, pool->getSpawningKitConfig());
				throw e;
			} else {
				process = createProcessObject(spawner->spawn(options));
			}
		} catch (const thread_interrupted &) {
			break;
		} catch (const tracable_exception &e) {
			exception = copyException(e);
			// Let other (unexpected) exceptions crash the program so
			// gdb can generate a backtrace.
		}

		UPDATE_TRACE_POINT();
		ScopeGuard guard(boost::bind(Process::forceTriggerShutdownAndCleanup, process));
		boost::unique_lock<boost::mutex> lock(pool->syncher);

		if (!isAlive()) {
			if (process != NULL) {
				P_DEBUG("Group is being shut down so dropping process " <<
					process->inspect() << " which we just spawned and exiting spawn loop");
			} else {
				P_DEBUG("The group is being shut down. A process failed "
					"to be spawned anyway, so ignoring this error and exiting "
					"spawn loop");
			}
			// We stop immediately because any previously assumed invariants
			// may have been violated.
			break;
		} else if (restartsInitiated != this->restartsInitiated) {
			if (process != NULL) {
				P_DEBUG("A restart was issued for the group, so dropping process " <<
					process->inspect() << " which we just spawned and exiting spawn loop");
			} else {
				P_DEBUG("A restart was issued for the group. A process failed "
					"to be spawned anyway, so ignoring this error and exiting "
					"spawn loop");
			}
			// We stop immediately because any previously assumed invariants
			// may have been violated.
			break;
		}

		verifyInvariants();
		assert(m_spawning);
		assert(processesBeingSpawned > 0);

		processesBeingSpawned--;
		assert(processesBeingSpawned == 0);

		UPDATE_TRACE_POINT();
		boost::container::vector<Callback> actions;
		if (process != NULL) {
			AttachResult result = attach(process, actions);
			if (result == AR_OK) {
				guard.clear();
				if (getWaitlist.empty()) {
					pool->assignSessionsToGetWaiters(actions);
				} else {
					assignSessionsToGetWaiters(actions);
				}
				P_DEBUG("New process count = " << enabledCount <<
					", remaining get waiters = " << getWaitlist.size());
			} else {
				done = true;
				P_DEBUG("Unable to attach spawned process " << process->inspect());
				if (result == AR_ANOTHER_GROUP_IS_WAITING_FOR_CAPACITY) {
					pool->possiblySpawnMoreProcessesForExistingGroups();
				}
			}
		} else {
			if (debug != NULL) {
				LockGuard g(debug->syncher);
				debug->spawnErrors++;
				debug->debugger->send("Spawn error " + toString(debug->spawnErrors));
			}

			// TODO: sure this is the best thing? if there are
			// processes currently alive we should just use them.
			if (!options.ignoreSpawnErrors || enabledCount == 0) {
				if (enabledCount == 0) {
					enableAllDisablingProcesses(actions);
				}
				Pool::assignExceptionToGetWaiters(getWaitlist, exception, actions);
				pool->assignSessionsToGetWaiters(actions);
			} else {
				P_INFO("Ignoring spawn error");
				hasSpawnError = true;
			}
			done = true;
		}

		done = done
			|| (processLowerLimitsSatisfied() && getWaitlist.empty())
			|| processUpperLimitsReached()
			|| pool->atFullCapacityUnlocked();
		m_spawning = !done;
		if (done) {
			P_DEBUG("Spawn loop done");
		} else {
			processesBeingSpawned++;
			P_DEBUG("Continue spawning");
		}

		UPDATE_TRACE_POINT();
		pool->fullVerifyInvariants();
		lock.unlock();
		UPDATE_TRACE_POINT();
		runAllActions(actions);
		UPDATE_TRACE_POINT();
	}

	if (debug != NULL && debug->spawning) {
		debug->debugger->send("Spawn loop done");
	}
}

bool
Group::shouldSpawn() const {
	return allowSpawn()
		&& (
			!processLowerLimitsSatisfied()
			|| allEnabledProcessesAreTotallyBusy()
			|| !getWaitlist.empty()
		);
}

bool
Group::shouldSpawnForGetAction() const {
	return enabledCount == 0 || shouldSpawn();
}

void
Group::restart(const Options &options, RestartMethod method) {
	boost::container::vector<Callback> actions;

	assert(isAlive());
	P_DEBUG("Restarting group " << getName());
<<<<<<< HEAD

	if (method == RM_DEFAULT) {
		if (options.rollingRestart) {
			method = RM_ROLLING;
		} else {
			method = RM_BLOCKING;
		}
	}
=======
>>>>>>> c67f0630

	// If there is currently a restarter thread or a spawner thread active,
	// the following tells them to abort their current work as soon as possible.
	restartsInitiated++;

	processesBeingSpawned = 0;
	m_spawning   = false;
	m_restarting = true;
	uuid         = generateUuid(pool);
<<<<<<< HEAD
	hasSpawnError = false;
	if (method == RM_BLOCKING) {
		detachAll(actions);
	}
=======
	detachAll(actions);
>>>>>>> c67f0630
	getPool()->interruptableThreads.create_thread(
		boost::bind(&Group::finalizeRestart, this, shared_from_this(),
			this->options.copyAndPersist().clearPerRequestFields(),
			options.copyAndPersist().clearPerRequestFields(),
			method, getContext()->getSpawningKitFactory(),
			restartsInitiated, actions),
		"Group restarter: " + getName(),
		POOL_HELPER_THREAD_STACK_SIZE
	);
}

// The 'self' parameter is for keeping the current Group object alive while this thread is running.
void
Group::finalizeRestart(GroupPtr self,
	Options oldOptions,
	Options newOptions, RestartMethod method,
	SpawningKit::FactoryPtr spawningKitFactory,
	unsigned int restartsInitiated,
	boost::container::vector<Callback> postLockActions)
{
	TRACE_POINT();

	Pool::runAllActions(postLockActions);
	postLockActions.clear();

	this_thread::disable_interruption di;
	this_thread::disable_syscall_interruption dsi;

	// Create a new spawner.
	Options spawnerOptions = oldOptions;
	resetOptions(newOptions, &spawnerOptions);
	SpawningKit::SpawnerPtr newSpawner = spawningKitFactory->create(spawnerOptions);
	SpawningKit::SpawnerPtr oldSpawner;

	UPDATE_TRACE_POINT();
	Pool *pool = getPool();

	Pool::DebugSupportPtr debug = pool->debugSupport;
	if (debug != NULL && debug->restarting) {
		this_thread::restore_interruption ri(di);
		this_thread::restore_syscall_interruption rsi(dsi);
		this_thread::interruption_point();
		debug->debugger->send("About to end restarting");
		debug->messages->recv("Finish restarting");
	}

	ScopedLock l(pool->syncher);
	if (!isAlive()) {
		P_DEBUG("Group " << getName() << " is shutting down, so aborting restart");
		return;
	}
	if (restartsInitiated != this->restartsInitiated) {
		// Before this restart could be finalized, another restart command was given.
		// The spawner we just created might be out of date now so we abort.
		P_DEBUG("Restart of group " << getName() << " aborted because a new restart was initiated concurrently");
		if (debug != NULL && debug->restarting) {
			debug->debugger->send("Restarting aborted");
		}
		return;
	}

	// Run some sanity checks.
	pool->fullVerifyInvariants();
	assert(m_restarting);
	UPDATE_TRACE_POINT();

	// Atomically swap the new spawner with the old one.
	resetOptions(newOptions);
	oldSpawner = spawner;
	spawner    = newSpawner;

	if (method == RM_ROLLING) {
		pool->startRestarterThread();
	}

	m_restarting = false;
	if (shouldSpawn()) {
		spawn();
	} else if (isWaitingForCapacity()) {
		P_INFO("Group " << getName() << " is waiting for capacity to become available. "
			"Trying to shutdown another idle process to free capacity...");
		if (pool->forceFreeCapacity(this, postLockActions) != NULL) {
			spawn();
		} else {
			P_INFO("There are no processes right now that are eligible "
				"for shutdown. Will try again later.");
		}
	}
	verifyInvariants();

	l.unlock();
	oldSpawner.reset();
	Pool::runAllActions(postLockActions);
	P_DEBUG("Restart of group " << getName() << " done");
	if (debug != NULL && debug->restarting) {
		debug->debugger->send("Restarting done");
	}
}

/**
 * The `immediately` parameter only has effect if the detached processes checker
 * thread is active. It means that, if the thread is currently sleeping, it should
 * wake up immediately and perform work.
 */
void
Group::startCheckingDetachedProcesses(bool immediately) {
	if (!detachedProcessesCheckerActive) {
		P_DEBUG("Starting detached processes checker");
		getPool()->nonInterruptableThreads.create_thread(
			boost::bind(&Group::detachedProcessesCheckerMain, this, shared_from_this()),
			"Detached processes checker: " + getName(),
			POOL_HELPER_THREAD_STACK_SIZE
		);
		detachedProcessesCheckerActive = true;
	} else if (detachedProcessesCheckerActive && immediately) {
		detachedProcessesCheckerCond.notify_all();
	}
}

void
Group::detachedProcessesCheckerMain(GroupPtr self) {
	TRACE_POINT();
	Pool *pool = getPool();

	Pool::DebugSupportPtr debug = pool->debugSupport;
	if (debug != NULL && debug->detachedProcessesChecker) {
		debug->debugger->send("About to start detached processes checker");
		debug->messages->recv("Proceed with starting detached processes checker");
	}

	boost::unique_lock<boost::mutex> lock(pool->syncher);
	while (true) {
		assert(detachedProcessesCheckerActive);

		if (getLifeStatus() == SHUT_DOWN || this_thread::interruption_requested()) {
			UPDATE_TRACE_POINT();
			P_DEBUG("Stopping detached processes checker");
			detachedProcessesCheckerActive = false;
			break;
		}

		UPDATE_TRACE_POINT();
		if (!detachedProcesses.empty()) {
			P_TRACE(2, "Checking whether any of the " << detachedProcesses.size() <<
				" detached processes have exited...");
			ProcessList::iterator it, end = detachedProcesses.end();
			ProcessList processesToRemove;

			for (it = detachedProcesses.begin(); it != end; it++) {
				const ProcessPtr process = *it;
				switch (process->getLifeStatus()) {
				case Process::ALIVE:
					if (process->canTriggerShutdown()) {
						P_DEBUG("Detached process " << process->inspect() <<
							" has 0 active sessions now. Triggering shutdown.");
						process->triggerShutdown();
						assert(process->getLifeStatus() == Process::SHUTDOWN_TRIGGERED);
					}
					break;
				case Process::SHUTDOWN_TRIGGERED:
					if (process->canCleanup()) {
						P_DEBUG("Detached process " << process->inspect() << " has shut down. Cleaning up associated resources.");
						process->cleanup();
						assert(process->getLifeStatus() == Process::DEAD);
						processesToRemove.push_back(process);
					} else if (process->shutdownTimeoutExpired()) {
						P_WARN("Detached process " << process->inspect() <<
							" didn't shut down within " PROCESS_SHUTDOWN_TIMEOUT_DISPLAY
							". Forcefully killing it with SIGKILL.");
						kill(process->getPid(), SIGKILL);
					}
					break;
				default:
					P_BUG("Unknown 'lifeStatus' state " << (int) process->getLifeStatus());
				}
			}

			UPDATE_TRACE_POINT();
			end = processesToRemove.end();
			for (it = processesToRemove.begin(); it != end; it++) {
				removeProcessFromList(*it, detachedProcesses);
			}
		}

		UPDATE_TRACE_POINT();
		if (detachedProcesses.empty()) {
			UPDATE_TRACE_POINT();
			P_DEBUG("Stopping detached processes checker");
			detachedProcessesCheckerActive = false;

			boost::container::vector<Callback> actions;
			if (shutdownCanFinish()) {
				UPDATE_TRACE_POINT();
				finishShutdown(actions);
			}

			verifyInvariants();
			verifyExpensiveInvariants();
			lock.unlock();
			UPDATE_TRACE_POINT();
			runAllActions(actions);
			break;
		} else {
			UPDATE_TRACE_POINT();
			verifyInvariants();
			verifyExpensiveInvariants();
		}

		// Not all processes can be shut down yet. Sleep for a while unless
		// someone wakes us up.
		UPDATE_TRACE_POINT();
		detachedProcessesCheckerCond.timed_wait(lock,
			posix_time::milliseconds(100));
	}
}

bool
Group::selfCheckingEnabled() const {
	return getPool()->selfchecking;
}

void
Group::wakeUpGarbageCollector() {
	getPool()->garbageCollectionCond.notify_all();
}

bool
Group::poolAtFullCapacity() const {
	return getPool()->atFullCapacityUnlocked();
}

bool
Group::anotherGroupIsWaitingForCapacity() const {
	return findOtherGroupWaitingForCapacity() != NULL;
}

Group *
Group::findOtherGroupWaitingForCapacity() const {
	Pool *pool = getPool();
	if (pool->groups.size() == 1) {
		return NULL;
	}

	GroupMap::ConstIterator g_it(pool->groups);
	while (*g_it != NULL) {
		const GroupPtr &group = g_it.getValue();
		if (group.get() != this && group->isWaitingForCapacity()) {
			return group.get();
		}
		g_it.next();
	}
	return NULL;
}

ProcessPtr
Group::poolForceFreeCapacity(const Group *exclude,
	boost::container::vector<Callback> &postLockActions)
{
	return getPool()->forceFreeCapacity(exclude, postLockActions);
}

bool
Group::testOverflowRequestQueue() const {
	// This has a performance penalty, although I'm not sure whether the penalty is
	// any greater than a hash table lookup if I were to implement it in Options.
	Pool::DebugSupportPtr debug = getPool()->debugSupport;
	if (debug) {
		return debug->testOverflowRequestQueue;
	} else {
		return false;
	}
}

void
Group::callAbortLongRunningConnectionsCallback(const ProcessPtr &process) {
	Pool::AbortLongRunningConnectionsCallback callback =
		getPool()->abortLongRunningConnectionsCallback;
	if (callback != NULL) {
		callback(process);
	}
}

psg_pool_t *
Group::getPallocPool() const {
	return getPool()->palloc;
}

const ResourceLocator &
Group::getResourceLocator() const {
	return *getPool()->getSpawningKitConfig()->resourceLocator;
}

/* Given a hook name like "queue_full_error", we return HookScriptOptions filled in with this name and a spec
 * (user settings that can be queried from agentsOptions using the external hook name that is prefixed with "hook_")
 *
 * @return false if the user parameters (agentsOptions) are not available (e.g. during ApplicationPool2_PoolTest)
 */
bool
Group::prepareHookScriptOptions(HookScriptOptions &hsOptions, const char *name) {
	SpawningKit::ConfigPtr config = getPool()->getSpawningKitConfig();
	if (config->agentsOptions == NULL) {
		return false;
	}

	hsOptions.name = name;
	string hookName = string("hook_") + name;
	hsOptions.spec = config->agentsOptions->get(hookName, false);

	return true;
}

// 'process' is not a reference so that bind(runAttachHooks, ...) causes the shared
// pointer reference to increment.
void
Group::runAttachHooks(const ProcessPtr process) const {
	getPool()->runHookScripts("attached_process",
		boost::bind(&Group::setupAttachOrDetachHook, this, process, _1));
}

void
Group::runDetachHooks(const ProcessPtr process) const {
	getPool()->runHookScripts("detached_process",
		boost::bind(&Group::setupAttachOrDetachHook, this, process, _1));
}

void
Group::setupAttachOrDetachHook(const ProcessPtr process, HookScriptOptions &options) const {
	options.environment.push_back(make_pair("PASSENGER_PROCESS_PID", toString(process->getPid())));
	options.environment.push_back(make_pair("PASSENGER_APP_ROOT", this->options.appRoot));
}

void
Group::generateSecret(const Pool *pool, char *secret) {
	pool->getRandomGenerator()->generateAsciiString(secret, BasicGroupInfo::SECRET_SIZE);
}

string
Group::generateUuid(const Pool *pool) {
	return pool->getRandomGenerator()->generateAsciiString(20);
<<<<<<< HEAD
}


bool
Process::isBeingRollingRestarted() const {
	if (getGroup() != NULL) {
		return getGroup()->getPool()->restarterThreadGupid == getGupid();
	} else {
		return false;
	}
=======
>>>>>>> c67f0630
}


void
Session::requestOOBW() {
	ProcessPtr process = getProcess()->shared_from_this();
	assert(process->isAlive());
	process->getGroup()->requestOOBW(process);
}


} // namespace ApplicationPool2
} // namespace Passenger<|MERGE_RESOLUTION|>--- conflicted
+++ resolved
@@ -29,6 +29,7 @@
 #include <ApplicationPool2/Pool/ProcessUtils.cpp>
 #include <ApplicationPool2/Pool/StateInspection.cpp>
 #include <ApplicationPool2/Pool/Miscellaneous.cpp>
+#include <ApplicationPool2/Pool/RollingRestart.cpp>
 #include <Exceptions.h>
 #include <Hooks.h>
 #include <MessageReadersWriters.h>
@@ -297,20 +298,6 @@
 }
 
 
-<<<<<<< HEAD
-const GroupPtr
-Pool::getGroup(const char *name) {
-	GroupPtr *group;
-	if (groups.lookup(name, &group)) {
-		return *group;
-	} else {
-		return GroupPtr();
-	}
-}
-
-
-=======
->>>>>>> c67f0630
 Group::Group(Pool *_pool, const Options &_options)
 	: pool(_pool),
 	  uuid(generateUuid(_pool))
@@ -974,7 +961,6 @@
 
 	assert(isAlive());
 	P_DEBUG("Restarting group " << getName());
-<<<<<<< HEAD
 
 	if (method == RM_DEFAULT) {
 		if (options.rollingRestart) {
@@ -983,8 +969,6 @@
 			method = RM_BLOCKING;
 		}
 	}
-=======
->>>>>>> c67f0630
 
 	// If there is currently a restarter thread or a spawner thread active,
 	// the following tells them to abort their current work as soon as possible.
@@ -994,14 +978,10 @@
 	m_spawning   = false;
 	m_restarting = true;
 	uuid         = generateUuid(pool);
-<<<<<<< HEAD
 	hasSpawnError = false;
 	if (method == RM_BLOCKING) {
 		detachAll(actions);
 	}
-=======
-	detachAll(actions);
->>>>>>> c67f0630
 	getPool()->interruptableThreads.create_thread(
 		boost::bind(&Group::finalizeRestart, this, shared_from_this(),
 			this->options.copyAndPersist().clearPerRequestFields(),
@@ -1341,7 +1321,6 @@
 string
 Group::generateUuid(const Pool *pool) {
 	return pool->getRandomGenerator()->generateAsciiString(20);
-<<<<<<< HEAD
 }
 
 
@@ -1352,8 +1331,6 @@
 	} else {
 		return false;
 	}
-=======
->>>>>>> c67f0630
 }
 
 
