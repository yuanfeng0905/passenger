--- conflicted
+++ resolved
@@ -431,25 +431,19 @@
 
 bool
 Group::shouldSpawn() const {
-<<<<<<< HEAD
-	return !spawning()
-		&& (enabledCount == 0 || pqueue.top()->atFullCapacity())
-		&& !getPool()->atFullCapacity(false)
-		&& (options.maxProcesses == 0 || enabledCount <= (int) options.maxProcesses)
-		&& !hasSpawnError;
-=======
 	return !m_spawning
 		&& (
 			(unsigned long) enabledCount < options.minProcesses
 			|| (enabledCount > 0 && pqueue.top()->atFullCapacity())
 		)
-		&& !poolAtFullCapacity();
+		&& !poolAtFullCapacity()
+		&& (options.maxProcesses == 0 || enabledCount <= (int) options.maxProcesses)
+		&& !hasSpawnError;
 }
 
 bool
 Group::shouldSpawnForGetAction() const {
 	return enabledCount == 0 || shouldSpawn();
->>>>>>> 7cc7d271
 }
 
 void
