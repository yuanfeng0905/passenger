--- conflicted
+++ resolved
@@ -1021,10 +1021,6 @@
 
 			// TODO: sure this is the best thing? if there are
 			// processes currently alive we should just use them.
-<<<<<<< HEAD
-			P_ERROR("Could not spawn process for group " << name <<
-				": " << exception->what() << "\n" <<
-				exception->backtrace());
 			if (!options.ignoreSpawnErrors || enabledCount == 0) {
 				if (enabledCount == 0) {
 					enableAllDisablingProcesses(actions);
@@ -1034,10 +1030,6 @@
 			} else {
 				P_INFO("Ignoring spawn error");
 				hasSpawnError = true;
-=======
-			if (enabledCount == 0) {
-				enableAllDisablingProcesses(actions);
->>>>>>> e0d1f9ec
 			}
 			done = true;
 		}
