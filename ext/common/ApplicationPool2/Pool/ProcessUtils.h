/*
 *  Phusion Passenger - https://www.phusionpassenger.com/
 *  Copyright (c) 2011-2015 Phusion
 *
 *  "Phusion Passenger" is a trademark of Hongli Lai & Ninh Bui.
 *
 *  See LICENSE file for license information.
 */

// This file is included inside the Pool class.

private:

ProcessPtr findOldestIdleProcess(const Group *exclude = NULL) const {
	ProcessPtr oldestIdleProcess;

<<<<<<< HEAD
	SuperGroupMap::ConstIterator sg_it(superGroups);
	while (*sg_it != NULL) {
		const SuperGroupPtr &superGroup = sg_it.getValue();
		const SuperGroup::GroupList &groups = superGroup->groups;
		SuperGroup::GroupList::const_iterator g_it, g_end = groups.end();
		for (g_it = groups.begin(); g_it != g_end; g_it++) {
			const GroupPtr &group = *g_it;
			if (group.get() == exclude || group->hasSpawnError) {
				continue;
			}
			const ProcessList &processes = group->enabledProcesses;
			ProcessList::const_iterator p_it, p_end = processes.end();
			for (p_it = processes.begin(); p_it != p_end; p_it++) {
				const ProcessPtr process = *p_it;
				if (process->busyness() == 0
				     && (oldestIdleProcess == NULL
				         || process->lastUsed < oldestIdleProcess->lastUsed)
				) {
					oldestIdleProcess = process;
				}
=======
	GroupMap::ConstIterator g_it(groups);
	while (*g_it != NULL) {
		const GroupPtr &group = g_it.getValue();
		if (group.get() == exclude) {
			g_it.next();
			continue;
		}
		const ProcessList &processes = group->enabledProcesses;
		ProcessList::const_iterator p_it, p_end = processes.end();
		for (p_it = processes.begin(); p_it != p_end; p_it++) {
			const ProcessPtr process = *p_it;
			if (process->busyness() == 0
			     && (oldestIdleProcess == NULL
			         || process->lastUsed < oldestIdleProcess->lastUsed)
			) {
				oldestIdleProcess = process;
>>>>>>> ddd33f6d
			}
		}
		g_it.next();
	}

	return oldestIdleProcess;
}

ProcessPtr findBestProcessToTrash() const {
	ProcessPtr oldestProcess;

	GroupMap::ConstIterator g_it(groups);
	while (*g_it != NULL) {
		const GroupPtr &group = g_it.getValue();
		const ProcessList &processes = group->enabledProcesses;
		ProcessList::const_iterator p_it, p_end = processes.end();
		for (p_it = processes.begin(); p_it != p_end; p_it++) {
			const ProcessPtr process = *p_it;
			if (oldestProcess == NULL
			 || process->lastUsed < oldestProcess->lastUsed) {
				oldestProcess = process;
			}
		}
		g_it.next();
	}

	return oldestProcess;
}<|MERGE_RESOLUTION|>--- conflicted
+++ resolved
@@ -14,32 +14,10 @@
 ProcessPtr findOldestIdleProcess(const Group *exclude = NULL) const {
 	ProcessPtr oldestIdleProcess;
 
-<<<<<<< HEAD
-	SuperGroupMap::ConstIterator sg_it(superGroups);
-	while (*sg_it != NULL) {
-		const SuperGroupPtr &superGroup = sg_it.getValue();
-		const SuperGroup::GroupList &groups = superGroup->groups;
-		SuperGroup::GroupList::const_iterator g_it, g_end = groups.end();
-		for (g_it = groups.begin(); g_it != g_end; g_it++) {
-			const GroupPtr &group = *g_it;
-			if (group.get() == exclude || group->hasSpawnError) {
-				continue;
-			}
-			const ProcessList &processes = group->enabledProcesses;
-			ProcessList::const_iterator p_it, p_end = processes.end();
-			for (p_it = processes.begin(); p_it != p_end; p_it++) {
-				const ProcessPtr process = *p_it;
-				if (process->busyness() == 0
-				     && (oldestIdleProcess == NULL
-				         || process->lastUsed < oldestIdleProcess->lastUsed)
-				) {
-					oldestIdleProcess = process;
-				}
-=======
 	GroupMap::ConstIterator g_it(groups);
 	while (*g_it != NULL) {
 		const GroupPtr &group = g_it.getValue();
-		if (group.get() == exclude) {
+		if (group.get() == exclude || group->hasSpawnError) {
 			g_it.next();
 			continue;
 		}
@@ -52,7 +30,6 @@
 			         || process->lastUsed < oldestIdleProcess->lastUsed)
 			) {
 				oldestIdleProcess = process;
->>>>>>> ddd33f6d
 			}
 		}
 		g_it.next();
