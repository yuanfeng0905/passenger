orig_CFLAGS="$CFLAGS"

AC_INIT
AC_CONFIG_SRCDIR([ev_epoll.c])

<<<<<<< HEAD
AM_INIT_AUTOMAKE(libev,4.04) dnl also update ev.h!
=======
AM_INIT_AUTOMAKE(libev,4.11) dnl also update ev.h!
>>>>>>> 3e0338aa
AC_CONFIG_HEADERS([config.h])
AM_MAINTAINER_MODE

AC_PROG_CC

<<<<<<< HEAD
if test "x$GCC" = xyes ; then
  CFLAGS="-O3 $CFLAGS"
=======
dnl Supply default CFLAGS, if not specified
if test -z "$orig_CFLAGS"; then
  if test x$GCC = xyes; then
    CFLAGS="-g -O3"
  fi
>>>>>>> 3e0338aa
fi

AC_PROG_INSTALL
AC_PROG_LIBTOOL

m4_include([libev.m4])

AC_CONFIG_FILES([Makefile])
AC_OUTPUT<|MERGE_RESOLUTION|>--- conflicted
+++ resolved
@@ -3,26 +3,17 @@
 AC_INIT
 AC_CONFIG_SRCDIR([ev_epoll.c])
 
-<<<<<<< HEAD
-AM_INIT_AUTOMAKE(libev,4.04) dnl also update ev.h!
-=======
 AM_INIT_AUTOMAKE(libev,4.11) dnl also update ev.h!
->>>>>>> 3e0338aa
 AC_CONFIG_HEADERS([config.h])
 AM_MAINTAINER_MODE
 
 AC_PROG_CC
 
-<<<<<<< HEAD
-if test "x$GCC" = xyes ; then
-  CFLAGS="-O3 $CFLAGS"
-=======
 dnl Supply default CFLAGS, if not specified
 if test -z "$orig_CFLAGS"; then
   if test x$GCC = xyes; then
     CFLAGS="-g -O3"
   fi
->>>>>>> 3e0338aa
 fi
 
 AC_PROG_INSTALL
