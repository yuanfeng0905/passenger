/*
 *  Phusion Passenger - http://www.modrails.com/
 *  Copyright (c) 2010, 2011, 2012 Phusion
 *
 *  "Phusion Passenger" is a trademark of Hongli Lai & Ninh Bui.
 *
 *  See LICENSE file for license information.
 */
#include "ruby.h"
#ifdef HAVE_RUBY_IO_H
	/* Ruby 1.9 */
	#include "ruby/intern.h"
	#include "ruby/io.h"
#else
	#include "rubysig.h"
#endif
#include <sys/types.h>
#include <sys/stat.h>
#include <sys/ioctl.h>
#include <sys/wait.h>
#include <sys/un.h>
#include <sys/socket.h>
#include <sys/time.h>
#include <sys/select.h>
#include <sys/uio.h>
#include <sys/time.h>
#include <sys/resource.h>
#include <stdio.h>
#include <stdlib.h>
#include <string.h>
#include <signal.h>
#include <unistd.h>
#include <fcntl.h>
#include <errno.h>
#include <pthread.h>
#include <limits.h>
#include <grp.h>
#include <signal.h>
#include <pthread.h>
#ifdef HAVE_ALLOCA_H
	#include <alloca.h>
#endif
#if defined(__APPLE__) || defined(__FreeBSD__) || defined(__NetBSD__) || defined(__OpenBSD__)
	#define HAVE_KQUEUE
	#include <sys/event.h>
	#include <sys/time.h>
#endif

#define MIN(a, b) (((a) < (b)) ? (a) : (b))
#ifndef RARRAY_LEN
	#define RARRAY_LEN(ary) RARRAY(ary)->len
#endif
#ifndef RSTRING_PTR
	#define RSTRING_PTR(str) RSTRING(str)->ptr
#endif
#ifndef RSTRING_LEN
	#define RSTRING_LEN(str) RSTRING(str)->len
#endif
#if !defined(RUBY_UBF_IO) && defined(RB_UBF_DFL)
	/* MacRuby compatibility */
	#define RUBY_UBF_IO RB_UBF_DFL
#endif
#ifndef IOV_MAX
	/* Linux doesn't define IOV_MAX in limits.h for some reason. */
	#define IOV_MAX sysconf(_SC_IOV_MAX)
#endif

static VALUE mPassenger;
static VALUE mNativeSupport;
static VALUE S_ProcessTimes;
#ifdef HAVE_KQUEUE
	static VALUE cFileSystemWatcher;
#endif
static VALUE cDeadlineTimer;
<<<<<<< HEAD

/*
 * call-seq: send_fd(socket_fd, fd_to_send)
 *
 * Send a file descriptor over the given Unix socket. You do not have to call
 * this function directly. A convenience wrapper is provided by IO#send_io.
 *
 * - +socket_fd+ (integer): The file descriptor of the socket.
 * - +fd_to_send+ (integer): The file descriptor to send.
 * - Raises +SystemCallError+ if something went wrong.
 */
static VALUE
send_fd(VALUE self, VALUE socket_fd, VALUE fd_to_send) {
	struct msghdr msg;
	struct iovec vec;
	char dummy[1];
	#if defined(__APPLE__) || defined(__SOLARIS__) || defined(__arm__)
		struct {
			struct cmsghdr header;
			int fd;
		} control_data;
	#else
		char control_data[CMSG_SPACE(sizeof(int))];
	#endif
	struct cmsghdr *control_header;
	int control_payload;
	
	msg.msg_name = NULL;
	msg.msg_namelen = 0;
	
	/* Linux and Solaris require msg_iov to be non-NULL. */
	dummy[0]       = '\0';
	vec.iov_base   = dummy;
	vec.iov_len    = sizeof(dummy);
	msg.msg_iov    = &vec;
	msg.msg_iovlen = 1;
	
	msg.msg_control    = (caddr_t) &control_data;
	msg.msg_controllen = sizeof(control_data);
	msg.msg_flags      = 0;
	
	control_header = CMSG_FIRSTHDR(&msg);
	control_header->cmsg_level = SOL_SOCKET;
	control_header->cmsg_type  = SCM_RIGHTS;
	control_payload = NUM2INT(fd_to_send);
	#if defined(__APPLE__) || defined(__SOLARIS__) || defined(__arm__)
		control_header->cmsg_len = sizeof(control_data);
		control_data.fd = control_payload;
	#else
		control_header->cmsg_len = CMSG_LEN(sizeof(int));
		memcpy(CMSG_DATA(control_header), &control_payload, sizeof(int));
	#endif
	
	if (sendmsg(NUM2INT(socket_fd), &msg, 0) == -1) {
		rb_sys_fail("sendmsg(2)");
		return Qnil;
	}
	
	return Qnil;
}

/*
 * call-seq: recv_fd(socket_fd)
 *
 * Receive a file descriptor from the given Unix socket. Returns the received
 * file descriptor as an integer. Raises +SystemCallError+ if something went
 * wrong.
 *
 * You do not have call this method directly. A convenience wrapper is
 * provided by IO#recv_io.
 */
static VALUE
recv_fd(VALUE self, VALUE socket_fd) {
	struct msghdr msg;
	struct iovec vec;
	char dummy[1];
	#if defined(__APPLE__) || defined(__SOLARIS__) || defined(__arm__)
		// File descriptor passing macros (CMSG_*) seem to be broken
		// on 64-bit MacOS X. This structure works around the problem.
		struct {
			struct cmsghdr header;
			int fd;
		} control_data;
		#define EXPECTED_CMSG_LEN sizeof(control_data)
	#else
		char control_data[CMSG_SPACE(sizeof(int))];
		#define EXPECTED_CMSG_LEN CMSG_LEN(sizeof(int))
	#endif
	struct cmsghdr *control_header;

	msg.msg_name    = NULL;
	msg.msg_namelen = 0;
	
	dummy[0]       = '\0';
	vec.iov_base   = dummy;
	vec.iov_len    = sizeof(dummy);
	msg.msg_iov    = &vec;
	msg.msg_iovlen = 1;

	msg.msg_control    = (caddr_t) &control_data;
	msg.msg_controllen = sizeof(control_data);
	msg.msg_flags      = 0;
	
	if (recvmsg(NUM2INT(socket_fd), &msg, 0) == -1) {
		rb_sys_fail("Cannot read file descriptor with recvmsg()");
		return Qnil;
	}
	
	control_header = CMSG_FIRSTHDR(&msg);
	if (control_header == NULL) {
		rb_raise(rb_eIOError, "No valid file descriptor received.");
		return Qnil;
	}
	if (control_header->cmsg_len   != EXPECTED_CMSG_LEN
	 || control_header->cmsg_level != SOL_SOCKET
	 || control_header->cmsg_type  != SCM_RIGHTS) {
		rb_raise(rb_eIOError, "No valid file descriptor received.");
		return Qnil;
	}
	#if defined(__APPLE__) || defined(__SOLARIS__) || defined(__arm__)
		return INT2NUM(control_data.fd);
	#else
		return INT2NUM(*((int *) CMSG_DATA(control_header)));
	#endif
}

/*
 * call-seq: create_unix_socket(filename, backlog)
 *
 * Create a SOCK_STREAM server Unix socket. Unlike Ruby's UNIXServer class,
 * this function is also able to create Unix sockets on the abstract namespace
 * by prepending the filename with a null byte.
 *
 * - +filename+ (string): The filename of the Unix socket to create.
 * - +backlog+ (integer): The backlog to use for listening on the socket.
 * - Returns: The file descriptor of the created Unix socket, as an integer.
 * - Raises +SystemCallError+ if something went wrong.
 */
static VALUE
create_unix_socket(VALUE self, VALUE filename, VALUE backlog) {
	int fd, ret;
	struct sockaddr_un addr;
	const char *filename_str;
	long filename_length;
	
	filename_str = RSTRING_PTR(filename);
	filename_length = RSTRING_LEN(filename);
	
	fd = socket(PF_UNIX, SOCK_STREAM, 0);
	if (fd == -1) {
		rb_sys_fail("Cannot create a Unix socket");
		return Qnil;
	}
	
	addr.sun_family = AF_UNIX;
	memcpy(addr.sun_path, filename_str,
		MIN((long) filename_length, (long) sizeof(addr.sun_path)));
	addr.sun_path[sizeof(addr.sun_path) - 1] = '\0';
	
	ret = bind(fd, (const struct sockaddr *) &addr, sizeof(addr));
	if (ret == -1) {
		int e = errno;
		close(fd);
		errno = e;
		rb_sys_fail("Cannot bind Unix socket");
		return Qnil;
	}
	
	ret = listen(fd, NUM2INT(backlog));
	if (ret == -1) {
		int e = errno;
		close(fd);
		errno = e;
		rb_sys_fail("Cannot listen on Unix socket");
		return Qnil;
	}
	return INT2NUM(fd);
}

/*
 * call-seq: close_all_file_descriptors(exceptions)
 *
 * Close all file descriptors, except those given in the +exceptions+ array.
 * For example, the following would close all file descriptors except standard
 * input (0) and standard output (1).
 *
 *  close_all_file_descriptors([0, 1])
 */
static VALUE
close_all_file_descriptors(VALUE self, VALUE exceptions) {
	long i, j;
	
	for (i = sysconf(_SC_OPEN_MAX) - 1; i >= 0; i--) {
		int is_exception = 0;
		#ifdef RB_RESERVED_FD_P
			is_exception = rb_reserved_fd_p((int) i);
		#endif
		for (j = 0; j < RARRAY_LEN(exceptions) && !is_exception; j++) {
			long fd = NUM2INT(rb_ary_entry(exceptions, j));
			is_exception = i == fd;
		}
		if (!is_exception) {
			close((int) i);
		}
	}
	return Qnil;
}
=======
>>>>>>> 54e5bc06

/*
 * call-seq: disable_stdio_buffering
 *
 * Disables any kind of buffering on the C +stdout+ and +stderr+ variables,
 * so that +fprintf()+ on +stdout+ and +stderr+ have immediate effect.
 */
static VALUE
disable_stdio_buffering(VALUE self) {
	setvbuf(stdout, NULL, _IONBF, 0);
	setvbuf(stderr, NULL, _IONBF, 0);
	return Qnil;
}

/**
 * Split the given string into an hash. Keys and values are obtained by splitting the
 * string using the null character as the delimitor.
 */
static VALUE
split_by_null_into_hash(VALUE self, VALUE data) {
	const char *cdata   = RSTRING_PTR(data);
	unsigned long len   = RSTRING_LEN(data);
	const char *begin   = cdata;
	const char *current = cdata;
	const char *end     = cdata + len;
	VALUE result, key, value;
	
	result = rb_hash_new();
	while (current < end) {
		if (*current == '\0') {
			key   = rb_str_substr(data, begin - cdata, current - begin);
			begin = current = current + 1;
			while (current < end) {
				if (*current == '\0') {
					value = rb_str_substr(data, begin - cdata, current - begin);;
					begin = current = current + 1;
					rb_hash_aset(result, key, value);
					break;
				} else {
					current++;
				}
			}
		} else {
			current++;
		}
	}
	return result;
}

typedef struct {
	/* The IO vectors in this group. */
	struct iovec *io_vectors;
	
	/* The number of IO vectors in io_vectors. */
	unsigned int count;
	
	/* The combined size of all IO vectors in this group. */
	ssize_t      total_size;
} IOVectorGroup;

/* Given that _bytes_written_ bytes in _group_ had been successfully written,
 * update the information in _group_ so that the next writev() call doesn't
 * write the already written bytes.
 */
static void
update_group_written_info(IOVectorGroup *group, ssize_t bytes_written) {
	unsigned int i;
	size_t counter;
	struct iovec *current_vec;
	
	/* Find the last vector that contains data that had already been written. */
	counter = 0;
	for (i = 0; i < group->count; i++) {
		counter += group->io_vectors[i].iov_len;
		if (counter == (size_t) bytes_written) {
			/* Found. In fact, all vectors up to this one contain exactly
			 * bytes_written bytes. So discard all these vectors.
			 */
			group->io_vectors += i + 1;
			group->count -= i + 1;
			group->total_size -= bytes_written;
			return;
		} else if (counter > (size_t) bytes_written) {
			/* Found. Discard all vectors before this one, and
			 * truncate this vector.
			 */
			group->io_vectors += i;
			group->count -= i;
			group->total_size -= bytes_written;
			current_vec = &group->io_vectors[0];
			current_vec->iov_base = ((char *) current_vec->iov_base) +
				current_vec->iov_len - (counter - bytes_written);
			current_vec->iov_len = counter - bytes_written;
			return;
		}
	}
	rb_raise(rb_eRuntimeError, "writev() returned an unexpected result");
}

#ifndef TRAP_BEG
	typedef struct {
		int filedes;
		const struct iovec *iov;
		int iovcnt;
	} WritevWrapperData;
	
	static VALUE
	writev_wrapper(void *ptr) {
		WritevWrapperData *data = (WritevWrapperData *) ptr;
		return (VALUE) writev(data->filedes, data->iov, data->iovcnt);
	}
#endif

static VALUE
f_generic_writev(VALUE fd, VALUE *array_of_components, unsigned int count) {
	VALUE components, str;
	unsigned int total_size, total_components, ngroups;
	IOVectorGroup *groups;
	unsigned int i, j, group_offset, vector_offset;
	unsigned long long ssize_max;
	ssize_t ret;
	int done, fd_num, e;
	#ifndef TRAP_BEG
		WritevWrapperData writev_wrapper_data;
	#endif
	
	/* First determine the number of components that we have. */
	total_components   = 0;
	for (i = 0; i < count; i++) {
	        Check_Type(array_of_components[i], T_ARRAY);
		total_components += (unsigned int) RARRAY_LEN(array_of_components[i]);
	}
	if (total_components == 0) {
		return NUM2INT(0);
	}
	
	/* A single writev() call can only accept IOV_MAX vectors, so we
	 * may have to split the components into groups and perform
	 * multiple writev() calls, one per group. Determine the number
	 * of groups needed, how big each group should be and allocate
	 * memory for them.
	 */
	if (total_components % IOV_MAX == 0) {
		ngroups = total_components / IOV_MAX;
		groups  = alloca(ngroups * sizeof(IOVectorGroup));
		if (groups == NULL) {
			rb_raise(rb_eNoMemError, "Insufficient stack space.");
		}
		memset(groups, 0, ngroups * sizeof(IOVectorGroup));
		for (i = 0; i < ngroups; i++) {
			groups[i].io_vectors = alloca(IOV_MAX * sizeof(struct iovec));
			if (groups[i].io_vectors == NULL) {
				rb_raise(rb_eNoMemError, "Insufficient stack space.");
			}
			groups[i].count = IOV_MAX;
		}
	} else {
		ngroups = total_components / IOV_MAX + 1;
		groups  = alloca(ngroups * sizeof(IOVectorGroup));
		if (groups == NULL) {
			rb_raise(rb_eNoMemError, "Insufficient stack space.");
		}
		memset(groups, 0, ngroups * sizeof(IOVectorGroup));
		for (i = 0; i < ngroups - 1; i++) {
			groups[i].io_vectors = alloca(IOV_MAX * sizeof(struct iovec));
			if (groups[i].io_vectors == NULL) {
				rb_raise(rb_eNoMemError, "Insufficient stack space.");
			}
			groups[i].count = IOV_MAX;
		}
		groups[ngroups - 1].io_vectors = alloca((total_components % IOV_MAX) * sizeof(struct iovec));
		if (groups[ngroups - 1].io_vectors == NULL) {
			rb_raise(rb_eNoMemError, "Insufficient stack space.");
		}
		groups[ngroups - 1].count = total_components % IOV_MAX;
	}
	
	/* Now distribute the components among the groups, filling the iovec
	 * array in each group. Also calculate the total data size while we're
	 * at it.
	 */
	total_size    = 0;
	group_offset  = 0;
	vector_offset = 0;
	for (i = 0; i < count; i++) {
		components = array_of_components[i];
		for (j = 0; j < (unsigned int) RARRAY_LEN(components); j++) {
			str = rb_ary_entry(components, j);
			str = rb_obj_as_string(str);
			total_size += (unsigned int) RSTRING_LEN(str);
			/* I know writev() doesn't write to iov_base, but on some
			 * platforms it's still defined as non-const char *
			 * :-(
			 */
			groups[group_offset].io_vectors[vector_offset].iov_base = (char *) RSTRING_PTR(str);
			groups[group_offset].io_vectors[vector_offset].iov_len  = RSTRING_LEN(str);
			groups[group_offset].total_size += RSTRING_LEN(str);
			vector_offset++;
			if (vector_offset == groups[group_offset].count) {
				group_offset++;
				vector_offset = 0;
			}
		}
	}
	
	/* We don't compare to SSIZE_MAX directly in order to shut up a compiler warning on OS X Snow Leopard. */
	ssize_max = SSIZE_MAX;
	if (total_size > ssize_max) {
		rb_raise(rb_eArgError, "The total size of the components may not be larger than SSIZE_MAX.");
	}
	
	/* Write the data. */
	fd_num = NUM2INT(fd);
	for (i = 0; i < ngroups; i++) {
		/* Wait until the file descriptor becomes writable before writing things. */
		rb_thread_fd_writable(fd_num);
		
		done = 0;
		while (!done) {
			#ifdef TRAP_BEG
				TRAP_BEG;
				ret = writev(fd_num, groups[i].io_vectors, groups[i].count);
				TRAP_END;
			#else
				writev_wrapper_data.filedes = fd_num;
				writev_wrapper_data.iov     = groups[i].io_vectors;
				writev_wrapper_data.iovcnt  = groups[i].count;
				ret = (int) rb_thread_blocking_region(writev_wrapper,
					&writev_wrapper_data, RUBY_UBF_IO, 0);
			#endif
			if (ret == -1) {
				/* If the error is something like EAGAIN, yield to another
				 * thread until the file descriptor becomes writable again.
				 * In case of other errors, raise an exception.
				 */
				if (!rb_io_wait_writable(fd_num)) {
					rb_sys_fail("writev()");
				}
			} else if (ret < groups[i].total_size) {
				/* Not everything in this group has been written. Retry without
				 * writing the bytes that been successfully written.
				 */
				e = errno;
				update_group_written_info(&groups[i], ret);
				errno = e;
				rb_io_wait_writable(fd_num);
			} else {
				done = 1;
			}
		}
	}
	return INT2NUM(total_size);
}

/**
 * Writes all of the strings in the +components+ array into the given file
 * descriptor using the +writev()+ system call. Unlike IO#write, this method
 * does not require one to concatenate all those strings into a single buffer
 * in order to send the data in a single system call. Thus, #writev is a great
 * way to perform zero-copy I/O.
 *
 * Unlike the raw writev() system call, this method ensures that all given
 * data is written before returning, by performing multiple writev() calls
 * and whatever else is necessary.
 *
 *   writev(@socket.fileno, ["hello ", "world", "\n"])
 */
static VALUE
f_writev(VALUE self, VALUE fd, VALUE components) {
	return f_generic_writev(fd, &components, 1);
}

/**
 * Like #writev, but accepts two arrays. The data is written in the given order.
 *
 *   writev2(@socket.fileno, ["hello ", "world", "\n"], ["another ", "message\n"])
 */
static VALUE
f_writev2(VALUE self, VALUE fd, VALUE components1, VALUE components2) {
	VALUE array_of_components[2] = { components1, components2 };
	return f_generic_writev(fd, array_of_components, 2);
}

/**
 * Like #writev, but accepts three arrays. The data is written in the given order.
 *
 *   writev3(@socket.fileno,
 *     ["hello ", "world", "\n"],
 *     ["another ", "message\n"],
 *     ["yet ", "another ", "one", "\n"])
 */
static VALUE
f_writev3(VALUE self, VALUE fd, VALUE components1, VALUE components2, VALUE components3) {
	VALUE array_of_components[3] = { components1, components2, components3 };
	return f_generic_writev(fd, array_of_components, 3);
}

static VALUE
process_times(VALUE self) {
	struct rusage usage;
	unsigned long long utime, stime;
	
	if (getrusage(RUSAGE_SELF, &usage) == -1) {
		rb_sys_fail("getrusage()");
	}
	
	utime = (unsigned long long) usage.ru_utime.tv_sec * 1000000 + usage.ru_utime.tv_usec;
	stime = (unsigned long long) usage.ru_stime.tv_sec * 1000000 + usage.ru_stime.tv_usec;
	return rb_struct_new(S_ProcessTimes, rb_ull2inum(utime), rb_ull2inum(stime));
}

static void *
detach_process_main(void *arg) {
	pid_t pid = (pid_t) (long) arg;
	int ret;
	do {
		ret = waitpid(pid, NULL, 0);
	} while (ret == -1 && errno == EINTR);
	return NULL;
}

static VALUE
detach_process(VALUE self, VALUE pid) {
	pthread_t thr;
	pthread_attr_t attr;
	size_t stack_size = 96 * 1024;
	
	unsigned long min_stack_size;
	int stack_min_size_defined;
	int round_stack_size;
	
	#ifdef PTHREAD_STACK_MIN
		// PTHREAD_STACK_MIN may not be a constant macro so we need
		// to evaluate it dynamically.
		min_stack_size = PTHREAD_STACK_MIN;
		stack_min_size_defined = 1;
	#else
		// Assume minimum stack size is 128 KB.
		min_stack_size = 128 * 1024;
		stack_min_size_defined = 0;
	#endif
	if (stack_size != 0 && stack_size < min_stack_size) {
		stack_size = min_stack_size;
		round_stack_size = !stack_min_size_defined;
	} else {
		round_stack_size = 1;
	}
	
	if (round_stack_size) {
		// Round stack size up to page boundary.
		long page_size;
		#if defined(_SC_PAGESIZE)
			page_size = sysconf(_SC_PAGESIZE);
		#elif defined(_SC_PAGE_SIZE)
			page_size = sysconf(_SC_PAGE_SIZE);
		#elif defined(PAGESIZE)
			page_size = sysconf(PAGESIZE);
		#elif defined(PAGE_SIZE)
			page_size = sysconf(PAGE_SIZE);
		#else
			page_size = getpagesize();
		#endif
		if (stack_size % page_size != 0) {
			stack_size = stack_size - (stack_size % page_size) + page_size;
		}
	}
	
	pthread_attr_init(&attr);
	pthread_attr_setdetachstate(&attr, 1);
	pthread_attr_setstacksize(&attr, stack_size);
	pthread_create(&thr, &attr, detach_process_main, (void *) NUM2LONG(pid));
	pthread_attr_destroy(&attr);
	return Qnil;
}

/**
 * Freeze the current process forever. On Ruby 1.9 this never unlocks the GIL.
 * Useful for testing purposes.
 */
static VALUE
freeze_process(VALUE self) {
	while (1) {
		usleep(60 * 1000000);
	}
	return Qnil;
}

#if defined(HAVE_KQUEUE) || defined(IN_DOXYGEN)
typedef struct {
	VALUE klass;
	VALUE filenames;
	VALUE termination_pipe;
	
	/* File descriptor of termination_pipe. */
	int termination_fd;
	
	/* Whether something went wrong during initialization. */
	int preparation_error;
	
	/* Information for kqueue. */
	unsigned int events_len;
	int *fds;
	unsigned int fds_len;
	int kq;
	
	/* When the watcher thread is done it'll write to this pipe
	 * to signal the main (Ruby) thread.
	 */
	int notification_fd[2];
	
	/* When the main (Ruby) thread is interrupted it'll write to
	 * this pipe to tell the watcher thread to exit.
	 */
	int interruption_fd[2];
} FSWatcher;

typedef struct {
	int fd;
	ssize_t ret;
	char byte;
	int error;
} FSWatcherReadByteData;

static void
fs_watcher_real_close(FSWatcher *watcher) {
	unsigned int i;
	
	if (watcher->kq != -1) {
		close(watcher->kq);
		watcher->kq = -1;
	}
	if (watcher->notification_fd[0] != -1) {
		close(watcher->notification_fd[0]);
		watcher->notification_fd[0] = -1;
	}
	if (watcher->notification_fd[1] != -1) {
		close(watcher->notification_fd[1]);
		watcher->notification_fd[1] = -1;
	}
	if (watcher->interruption_fd[0] != -1) {
		close(watcher->interruption_fd[0]);
		watcher->interruption_fd[0] = -1;
	}
	if (watcher->interruption_fd[1] != -1) {
		close(watcher->interruption_fd[1]);
		watcher->interruption_fd[1] = -1;
	}
	if (watcher->fds != NULL) {
		for (i = 0; i < watcher->fds_len; i++) {
			close(watcher->fds[i]);
		}
		free(watcher->fds);
		watcher->fds = NULL;
		watcher->fds_len = 0;
	}
}

static void
fs_watcher_free(void *obj) {
	FSWatcher *watcher = (FSWatcher *) obj;
	fs_watcher_real_close(watcher);
	free(watcher);
}

static VALUE
fs_watcher_init(VALUE arg) {
	FSWatcher *watcher = (FSWatcher *) arg;
	struct kevent *events;
	VALUE filename;
	unsigned int i;
	uint32_t fflags;
	VALUE filenum;
	struct stat buf;
	int fd;
	
	/* Open each file in the filenames list and add each one to the events array. */
	
	/* +2 for the termination pipe and the interruption pipe. */
	events = alloca((RARRAY_LEN(watcher->filenames) + 2) * sizeof(struct kevent));
	watcher->fds = malloc(RARRAY_LEN(watcher->filenames) * sizeof(int));
	if (watcher->fds == NULL) {
		rb_raise(rb_eNoMemError, "Cannot allocate memory.");
		return Qnil;
	}
	for (i = 0; i < RARRAY_LEN(watcher->filenames); i++) {
		filename = rb_ary_entry(watcher->filenames, i);
		if (TYPE(filename) != T_STRING) {
			filename = rb_obj_as_string(filename);
		}
		
		if (stat(RSTRING_PTR(filename), &buf) == -1) {
			watcher->preparation_error = 1;
			goto end;
		}
		
		#ifdef O_EVTONLY
			fd = open(RSTRING_PTR(filename), O_EVTONLY);
		#else
			fd = open(RSTRING_PTR(filename), O_RDONLY);
		#endif
		if (fd == -1) {
			watcher->preparation_error = 1;
			goto end;
		}
		
		watcher->fds[i] = fd;
		watcher->fds_len++;
		fflags = NOTE_WRITE | NOTE_EXTEND | NOTE_RENAME | NOTE_DELETE | NOTE_REVOKE;
		EV_SET(&events[i], fd, EVFILT_VNODE, EV_ADD | EV_ENABLE | EV_CLEAR,
			fflags, 0, 0);
	}
	
	watcher->events_len = watcher->fds_len;
	
	/* Create pipes for inter-thread communication. */
	
	if (pipe(watcher->notification_fd) == -1) {
		rb_sys_fail("pipe()");
		return Qnil;
	}
	if (pipe(watcher->interruption_fd) == -1) {
		rb_sys_fail("pipe()");
		return Qnil;
	}
	
	/* Create a kqueue and register all events. */
	
	watcher->kq = kqueue();
	if (watcher->kq == -1) {
		rb_sys_fail("kqueue()");
		return Qnil;
	}
	
	if (watcher->termination_pipe != Qnil) {
		filenum = rb_funcall(watcher->termination_pipe,
			rb_intern("fileno"), 0);
		EV_SET(&events[watcher->events_len], NUM2INT(filenum),
			EVFILT_READ, EV_ADD | EV_ENABLE | EV_CLEAR, 0, 0, 0);
		watcher->termination_fd = NUM2INT(filenum);
		watcher->events_len++;
	}
	EV_SET(&events[watcher->events_len], watcher->interruption_fd[0],
		EVFILT_READ, EV_ADD | EV_ENABLE | EV_CLEAR, 0, 0, 0);
	watcher->events_len++;
	
	if (kevent(watcher->kq, events, watcher->events_len, NULL, 0, NULL) == -1) {
		rb_sys_fail("kevent()");
		return Qnil;
	}
	
end:
	if (watcher->preparation_error) {
		for (i = 0; i < watcher->fds_len; i++) {
			close(watcher->fds[i]);
		}
		free(watcher->fds);
		watcher->fds = NULL;
		watcher->fds_len = 0;
	}
	return Data_Wrap_Struct(watcher->klass, NULL, fs_watcher_free, watcher);
}

static VALUE
fs_watcher_new(VALUE klass, VALUE filenames, VALUE termination_pipe) {
	FSWatcher *watcher;
	VALUE result;
	int status;
	
	Check_Type(filenames, T_ARRAY);
	watcher = (FSWatcher *) calloc(1, sizeof(FSWatcher));
	if (watcher == NULL) {
		rb_raise(rb_eNoMemError, "Cannot allocate memory.");
		return Qnil;
	}
	watcher->klass = klass;
	watcher->filenames = filenames;
	watcher->termination_pipe = termination_pipe;
	watcher->termination_fd = -1;
	watcher->kq = -1;
	watcher->notification_fd[0] = -1;
	watcher->notification_fd[1] = -1;
	watcher->interruption_fd[0] = -1;
	watcher->interruption_fd[1] = -1;
	
	result = rb_protect(fs_watcher_init, (VALUE) watcher, &status);
	if (status) {
		fs_watcher_free(watcher);
		rb_jump_tag(status);
		return Qnil;
	} else {
		return result;
	}
}

static void *
fs_watcher_wait_on_kqueue(void *arg) {
	FSWatcher *watcher = (FSWatcher *) arg;
	struct kevent *events;
	int nevents;
	ssize_t ret;
	
	events = alloca(sizeof(struct kevent) * watcher->events_len);
	nevents = kevent(watcher->kq, NULL, 0, events, watcher->events_len, NULL);
	if (nevents == -1) {
		ret = write(watcher->notification_fd[1], "e", 1);
	} else if (nevents >= 1 && (
		   events[0].ident == (uintptr_t) watcher->termination_fd
		|| events[0].ident == (uintptr_t) watcher->interruption_fd[0]
	)) {
		ret = write(watcher->notification_fd[1], "t", 1);
	} else {
		ret = write(watcher->notification_fd[1], "f", 1);
	}
	if (ret == -1) {
		close(watcher->notification_fd[1]);
		watcher->notification_fd[1] = -1;
	}
	return NULL;
}

static VALUE
fs_watcher_wait_fd(VALUE _fd) {
	int fd = (int) _fd;
	rb_thread_wait_fd(fd);
	return Qnil;
}

#ifndef TRAP_BEG
	static VALUE
	fs_watcher_read_byte_from_fd_wrapper(void *_arg) {
		FSWatcherReadByteData *data = (FSWatcherReadByteData *) _arg;
		data->ret = read(data->fd, &data->byte, 1);
		data->error = errno;
		return Qnil;
	}
#endif

static VALUE
fs_watcher_read_byte_from_fd(VALUE _arg) {
	FSWatcherReadByteData *data = (FSWatcherReadByteData *) _arg;
	#ifdef TRAP_BEG
		TRAP_BEG;
		data->ret = read(data->fd, &data->byte, 1);
		TRAP_END;
		data->error = errno;
	#else
		rb_thread_blocking_region(fs_watcher_read_byte_from_fd_wrapper,
			data, RUBY_UBF_IO, 0);
	#endif
	return Qnil;
}

static VALUE
fs_watcher_wait_for_change(VALUE self) {
	FSWatcher *watcher;
	pthread_t thr;
	ssize_t ret;
	int e, interrupted = 0;
	FSWatcherReadByteData read_data;
	
	Data_Get_Struct(self, FSWatcher, watcher);
	
	if (watcher->preparation_error) {
		return Qfalse;
	}
	
	/* Spawn a thread, and let the thread perform the blocking kqueue
	 * wait. When kevent() returns the thread will write its status to the
	 * notification pipe. In the mean time we let the Ruby interpreter wait
	 * on the other side of the pipe for us so that we don't block Ruby
	 * threads.
	 */
	
	e = pthread_create(&thr, NULL, fs_watcher_wait_on_kqueue, watcher);
	if (e != 0) {
		errno = e;
		rb_sys_fail("pthread_create()");
		return Qnil;
	}
	
	/* Note that rb_thread_wait() does not wait for the fd when the app
	 * is single threaded, so we must join the thread after we've read
	 * from the notification fd.
	 */
	rb_protect(fs_watcher_wait_fd, (VALUE) watcher->notification_fd[0], &interrupted);
	if (interrupted) {
		/* We got interrupted so tell the watcher thread to exit. */
		ret = write(watcher->interruption_fd[1], "x", 1);
		if (ret == -1) {
			e = errno;
			fs_watcher_real_close(watcher);
			errno = e;
			rb_sys_fail("write() to interruption pipe");
			return Qnil;
		}
		pthread_join(thr, NULL);
		
		/* Now clean up stuff. */
		fs_watcher_real_close(watcher);
		rb_jump_tag(interrupted);
		return Qnil;
	}
	
	read_data.fd = watcher->notification_fd[0];
	rb_protect(fs_watcher_read_byte_from_fd, (VALUE) &read_data, &interrupted);
	if (interrupted) {
		/* We got interrupted so tell the watcher thread to exit. */
		ret = write(watcher->interruption_fd[1], "x", 1);
		if (ret == -1) {
			e = errno;
			fs_watcher_real_close(watcher);
			errno = e;
			rb_sys_fail("write() to interruption pipe");
			return Qnil;
		}
		pthread_join(thr, NULL);
		
		/* Now clean up stuff. */
		fs_watcher_real_close(watcher);
		rb_jump_tag(interrupted);
		return Qnil;
	}
	
	pthread_join(thr, NULL);
	
	if (read_data.ret == -1) {
		fs_watcher_real_close(watcher);
		errno = read_data.error;
		rb_sys_fail("read()");
		return Qnil;
	} else if (read_data.ret == 0) {
		fs_watcher_real_close(watcher);
		errno = read_data.error;
		rb_raise(rb_eRuntimeError, "Unknown error: unexpected EOF");
		return Qnil;
	} else if (read_data.byte == 't') {
		/* termination_fd or interruption_fd became readable */
		return Qnil;
	} else if (read_data.byte == 'f') {
		/* a file or directory changed */
		return Qtrue;
	} else {
		fs_watcher_real_close(watcher);
		errno = read_data.error;
		rb_raise(rb_eRuntimeError, "Unknown error: unexpected notification data");
		return Qnil;
	}
}

static VALUE
fs_watcher_close(VALUE self) {
	FSWatcher *watcher;
	Data_Get_Struct(self, FSWatcher, watcher);
	fs_watcher_real_close(watcher);
	return Qnil;
}
#endif


/***************************/

typedef struct {
	pthread_t thr;
	int channel[2];
} DeadlineTimer;

#define THREAD_STACK_SIZE (128 * 1024)

static void deadline_timer_free(void *p);
static void *deadline_timer_thread_main(void *p);

static VALUE
deadline_timer_new(VALUE klass) {
	DeadlineTimer *dt;
	VALUE result;
	pthread_attr_t attr;
	int ret;
	unsigned int min_stack_size;
	
	dt = (DeadlineTimer *) malloc(sizeof(DeadlineTimer));
	if (dt == NULL) {
		rb_raise(rb_eNoMemError, "Cannot allocate memory.");
		return Qnil;
	}
	
	if (pipe(dt->channel) != 0) {
		int e = errno;
		free(dt);
		errno = e;
		rb_sys_fail("Cannot create a pipe");
		return Qnil;
	}
	
	ret = pthread_attr_init(&attr);
	if (ret != 0) {
		close(dt->channel[0]);
		close(dt->channel[1]);
		free(dt);
		rb_raise(rb_eRuntimeError, "Cannot initialize thread attributes.");
		return Qnil;
	}
	#ifdef PTHREAD_STACK_MIN
		min_stack_size = PTHREAD_STACK_MIN;
	#else
		min_stack_size = 64 * 1024;
	#endif
	if (THREAD_STACK_SIZE < min_stack_size) {
		pthread_attr_setstacksize(&attr, min_stack_size);
	} else {
		pthread_attr_setstacksize(&attr, THREAD_STACK_SIZE);
	}
	
	ret = pthread_create(&dt->thr, NULL, deadline_timer_thread_main, dt);
	pthread_attr_destroy(&attr);
	if (ret != 0) {
		close(dt->channel[0]);
		close(dt->channel[1]);
		free(dt);
		errno = ret;
		rb_sys_fail("Cannot create a new thread");
		return Qnil;
	}
	
	result = Data_Wrap_Struct(klass, 0, deadline_timer_free, dt);
	rb_obj_call_init(result, 0, NULL);
	return result;
}

static void *
deadline_timer_thread_main(void *p) {
	DeadlineTimer *dt = (DeadlineTimer *) p;
	fd_set set;
	int timeout, ret;
	struct timeval tv;
	ssize_t size;
	char tmp;
	int done = 0;
	
	while (!done) {
		do {
			size = read(dt->channel[0], &timeout, sizeof(timeout));
		} while (size == -1 && errno == EINTR);
		if (size == -1) {
			ret = errno;
			fprintf(stderr, "*** Passenger::DeadlineTimer thread: cannot read from channel: %s (%d)\n",
				strerror(ret), ret);
			fflush(stderr);
			done = 1;
		} else if (size == 0) {
			done = 1;
		} else {
			FD_ZERO(&set);
			FD_SET(dt->channel[0], &set);
			tv.tv_sec = timeout;
			tv.tv_usec = 0;
			
			do {
				ret = select(dt->channel[0] + 1, &set, NULL, NULL, &tv);
			} while (ret == -1 && errno == EINTR);
			if (ret == 0) {
				fprintf(stderr,
					"*** Passenger: Killing process %ld because "
					"its deadline of %d seconds has expired.\n",
					(long) getpid(),
					timeout);
				fflush(stderr);
				do {
					ret = kill(getpid(), SIGKILL);
				} while (ret == -1 && errno == EINTR);
			} else if (ret == -1) {
				ret = errno;
				fprintf(stderr, "*** Passenger::DeadlineTimer "
					"thread: cannot call select() on channel: %s (%d)\n",
					strerror(ret), ret);
				fflush(stderr);
				done = 1;
			} else {
				// Read single byte and discard it.
				do {
					size = read(dt->channel[0], &tmp, 1);
				} while (size == -1 && errno == EINTR);
			}
		}
	}
	return NULL;
}

static VALUE
deadline_timer_init(VALUE self) {
	/* A no-op. */
	return Qnil;
}

static VALUE
deadline_timer_start(VALUE self, VALUE timeout) {
	DeadlineTimer *dt;
	int timeout_value;
	ssize_t size;
	
	Data_Get_Struct(self, DeadlineTimer, dt);
	timeout_value = NUM2INT(timeout);
	do {
		size = write(dt->channel[1], &timeout_value, sizeof(timeout_value));
	} while (size == -1 && errno == EINTR);
	if (size == -1) {
		rb_sys_fail("Cannot write to pipe");
	}
	return Qnil;
}

static VALUE
deadline_timer_stop(VALUE self) {
	DeadlineTimer *dt;
	ssize_t size;
	
	Data_Get_Struct(self, DeadlineTimer, dt);
	do {
		size = write(dt->channel[1], "x", 1);
	} while (size == -1 && errno == EINTR);
	if (size == -1) {
		rb_sys_fail("Cannot write to pipe");
	}
	return Qnil;
}

static VALUE
deadline_timer_cleanup(VALUE self) {
	DeadlineTimer *dt;
	int ret;
	
	Data_Get_Struct(self, DeadlineTimer, dt);
	do {
		ret = close(dt->channel[1]);
	} while (ret == -1 && errno == EINTR);
	do {
		ret = pthread_join(dt->thr, NULL);
	} while (ret == EINTR);
	do {
		ret = close(dt->channel[0]);
	} while (ret == -1 && errno == EINTR);
	
	dt->channel[0] = -1;
	
	return Qnil;
}

static void
deadline_timer_free(void *p) {
	DeadlineTimer *dt = (DeadlineTimer *) p;
	int ret;
	
	if (dt->channel[0] != -1) {
		do {
			ret = close(dt->channel[1]);
		} while (ret == -1 && errno == EINTR);
		do {
			ret = pthread_join(dt->thr, NULL);
		} while (ret == EINTR);
		do {
			ret = close(dt->channel[0]);
		} while (ret == -1 && errno == EINTR);
	}
	free(dt);
}

void
Init_passenger_native_support() {
	struct sockaddr_un addr;
	
	/* */
	mPassenger = rb_define_module("PhusionPassenger"); // Do not remove the above comment. We want the Passenger module's rdoc to be empty.
	
	/*
	 * Utility functions for accessing system functionality.
	 */
	mNativeSupport = rb_define_module_under(mPassenger, "NativeSupport");
	
	S_ProcessTimes = rb_struct_define("ProcessTimes", "utime", "stime", NULL);
	
	rb_define_singleton_method(mNativeSupport, "disable_stdio_buffering", disable_stdio_buffering, 0);
	rb_define_singleton_method(mNativeSupport, "split_by_null_into_hash", split_by_null_into_hash, 1);
	rb_define_singleton_method(mNativeSupport, "writev", f_writev, 2);
	rb_define_singleton_method(mNativeSupport, "writev2", f_writev2, 3);
	rb_define_singleton_method(mNativeSupport, "writev3", f_writev3, 4);
	rb_define_singleton_method(mNativeSupport, "process_times", process_times, 0);
	rb_define_singleton_method(mNativeSupport, "detach_process", detach_process, 1);
	rb_define_singleton_method(mNativeSupport, "freeze_process", freeze_process, 0);
	
	#ifdef HAVE_KQUEUE
		cFileSystemWatcher = rb_define_class_under(mNativeSupport,
			"FileSystemWatcher", rb_cObject);
		rb_define_singleton_method(cFileSystemWatcher, "_new",
			fs_watcher_new, 2);
		rb_define_method(cFileSystemWatcher, "wait_for_change",
			fs_watcher_wait_for_change, 0);
		rb_define_method(cFileSystemWatcher, "close",
			fs_watcher_close, 0);
	#endif
	
	/* The maximum length of a Unix socket path, including terminating null. */
	rb_define_const(mNativeSupport, "UNIX_PATH_MAX", INT2NUM(sizeof(addr.sun_path)));
	/* The maximum size of the data that may be passed to #writev. */
	rb_define_const(mNativeSupport, "SSIZE_MAX", LL2NUM(SSIZE_MAX));
	
	/*
	 * A deadline timer is used to abort the current process if an operation
	 * takes too much time. Example usage:
	 *
	 *   timer = Passenger::DeadlineTimer.new
	 *   timer.start(5)   # Set deadline to 5 seconds.
	 *   begin
	 *      # If timer.stop isn't called within 5 seconds, then the
	 *      # current process will be killed by SIGKILL.
	 *      do_something
	 *   ensure
	 *      timer.stop
	 *   end
	 *   timer.cleanup
	 *
	 * Be very careful with using this class. It does not perform a lot
	 * of error checking. A #start call *must* be followed by a #stop call.
	 * #cleanup *must* be called then the timer is no longer needed.
	 */
	cDeadlineTimer = rb_define_class_under(mPassenger, "DeadlineTimer", rb_cObject);
	rb_define_singleton_method(cDeadlineTimer, "new", deadline_timer_new, 0);
	rb_define_method(cDeadlineTimer, "initialize", deadline_timer_init, 0);
	rb_define_method(cDeadlineTimer, "start", deadline_timer_start, 1);
	rb_define_method(cDeadlineTimer, "stop", deadline_timer_stop, 0);
	rb_define_method(cDeadlineTimer, "cleanup", deadline_timer_cleanup, 0);
}<|MERGE_RESOLUTION|>--- conflicted
+++ resolved
@@ -72,216 +72,6 @@
 	static VALUE cFileSystemWatcher;
 #endif
 static VALUE cDeadlineTimer;
-<<<<<<< HEAD
-
-/*
- * call-seq: send_fd(socket_fd, fd_to_send)
- *
- * Send a file descriptor over the given Unix socket. You do not have to call
- * this function directly. A convenience wrapper is provided by IO#send_io.
- *
- * - +socket_fd+ (integer): The file descriptor of the socket.
- * - +fd_to_send+ (integer): The file descriptor to send.
- * - Raises +SystemCallError+ if something went wrong.
- */
-static VALUE
-send_fd(VALUE self, VALUE socket_fd, VALUE fd_to_send) {
-	struct msghdr msg;
-	struct iovec vec;
-	char dummy[1];
-	#if defined(__APPLE__) || defined(__SOLARIS__) || defined(__arm__)
-		struct {
-			struct cmsghdr header;
-			int fd;
-		} control_data;
-	#else
-		char control_data[CMSG_SPACE(sizeof(int))];
-	#endif
-	struct cmsghdr *control_header;
-	int control_payload;
-	
-	msg.msg_name = NULL;
-	msg.msg_namelen = 0;
-	
-	/* Linux and Solaris require msg_iov to be non-NULL. */
-	dummy[0]       = '\0';
-	vec.iov_base   = dummy;
-	vec.iov_len    = sizeof(dummy);
-	msg.msg_iov    = &vec;
-	msg.msg_iovlen = 1;
-	
-	msg.msg_control    = (caddr_t) &control_data;
-	msg.msg_controllen = sizeof(control_data);
-	msg.msg_flags      = 0;
-	
-	control_header = CMSG_FIRSTHDR(&msg);
-	control_header->cmsg_level = SOL_SOCKET;
-	control_header->cmsg_type  = SCM_RIGHTS;
-	control_payload = NUM2INT(fd_to_send);
-	#if defined(__APPLE__) || defined(__SOLARIS__) || defined(__arm__)
-		control_header->cmsg_len = sizeof(control_data);
-		control_data.fd = control_payload;
-	#else
-		control_header->cmsg_len = CMSG_LEN(sizeof(int));
-		memcpy(CMSG_DATA(control_header), &control_payload, sizeof(int));
-	#endif
-	
-	if (sendmsg(NUM2INT(socket_fd), &msg, 0) == -1) {
-		rb_sys_fail("sendmsg(2)");
-		return Qnil;
-	}
-	
-	return Qnil;
-}
-
-/*
- * call-seq: recv_fd(socket_fd)
- *
- * Receive a file descriptor from the given Unix socket. Returns the received
- * file descriptor as an integer. Raises +SystemCallError+ if something went
- * wrong.
- *
- * You do not have call this method directly. A convenience wrapper is
- * provided by IO#recv_io.
- */
-static VALUE
-recv_fd(VALUE self, VALUE socket_fd) {
-	struct msghdr msg;
-	struct iovec vec;
-	char dummy[1];
-	#if defined(__APPLE__) || defined(__SOLARIS__) || defined(__arm__)
-		// File descriptor passing macros (CMSG_*) seem to be broken
-		// on 64-bit MacOS X. This structure works around the problem.
-		struct {
-			struct cmsghdr header;
-			int fd;
-		} control_data;
-		#define EXPECTED_CMSG_LEN sizeof(control_data)
-	#else
-		char control_data[CMSG_SPACE(sizeof(int))];
-		#define EXPECTED_CMSG_LEN CMSG_LEN(sizeof(int))
-	#endif
-	struct cmsghdr *control_header;
-
-	msg.msg_name    = NULL;
-	msg.msg_namelen = 0;
-	
-	dummy[0]       = '\0';
-	vec.iov_base   = dummy;
-	vec.iov_len    = sizeof(dummy);
-	msg.msg_iov    = &vec;
-	msg.msg_iovlen = 1;
-
-	msg.msg_control    = (caddr_t) &control_data;
-	msg.msg_controllen = sizeof(control_data);
-	msg.msg_flags      = 0;
-	
-	if (recvmsg(NUM2INT(socket_fd), &msg, 0) == -1) {
-		rb_sys_fail("Cannot read file descriptor with recvmsg()");
-		return Qnil;
-	}
-	
-	control_header = CMSG_FIRSTHDR(&msg);
-	if (control_header == NULL) {
-		rb_raise(rb_eIOError, "No valid file descriptor received.");
-		return Qnil;
-	}
-	if (control_header->cmsg_len   != EXPECTED_CMSG_LEN
-	 || control_header->cmsg_level != SOL_SOCKET
-	 || control_header->cmsg_type  != SCM_RIGHTS) {
-		rb_raise(rb_eIOError, "No valid file descriptor received.");
-		return Qnil;
-	}
-	#if defined(__APPLE__) || defined(__SOLARIS__) || defined(__arm__)
-		return INT2NUM(control_data.fd);
-	#else
-		return INT2NUM(*((int *) CMSG_DATA(control_header)));
-	#endif
-}
-
-/*
- * call-seq: create_unix_socket(filename, backlog)
- *
- * Create a SOCK_STREAM server Unix socket. Unlike Ruby's UNIXServer class,
- * this function is also able to create Unix sockets on the abstract namespace
- * by prepending the filename with a null byte.
- *
- * - +filename+ (string): The filename of the Unix socket to create.
- * - +backlog+ (integer): The backlog to use for listening on the socket.
- * - Returns: The file descriptor of the created Unix socket, as an integer.
- * - Raises +SystemCallError+ if something went wrong.
- */
-static VALUE
-create_unix_socket(VALUE self, VALUE filename, VALUE backlog) {
-	int fd, ret;
-	struct sockaddr_un addr;
-	const char *filename_str;
-	long filename_length;
-	
-	filename_str = RSTRING_PTR(filename);
-	filename_length = RSTRING_LEN(filename);
-	
-	fd = socket(PF_UNIX, SOCK_STREAM, 0);
-	if (fd == -1) {
-		rb_sys_fail("Cannot create a Unix socket");
-		return Qnil;
-	}
-	
-	addr.sun_family = AF_UNIX;
-	memcpy(addr.sun_path, filename_str,
-		MIN((long) filename_length, (long) sizeof(addr.sun_path)));
-	addr.sun_path[sizeof(addr.sun_path) - 1] = '\0';
-	
-	ret = bind(fd, (const struct sockaddr *) &addr, sizeof(addr));
-	if (ret == -1) {
-		int e = errno;
-		close(fd);
-		errno = e;
-		rb_sys_fail("Cannot bind Unix socket");
-		return Qnil;
-	}
-	
-	ret = listen(fd, NUM2INT(backlog));
-	if (ret == -1) {
-		int e = errno;
-		close(fd);
-		errno = e;
-		rb_sys_fail("Cannot listen on Unix socket");
-		return Qnil;
-	}
-	return INT2NUM(fd);
-}
-
-/*
- * call-seq: close_all_file_descriptors(exceptions)
- *
- * Close all file descriptors, except those given in the +exceptions+ array.
- * For example, the following would close all file descriptors except standard
- * input (0) and standard output (1).
- *
- *  close_all_file_descriptors([0, 1])
- */
-static VALUE
-close_all_file_descriptors(VALUE self, VALUE exceptions) {
-	long i, j;
-	
-	for (i = sysconf(_SC_OPEN_MAX) - 1; i >= 0; i--) {
-		int is_exception = 0;
-		#ifdef RB_RESERVED_FD_P
-			is_exception = rb_reserved_fd_p((int) i);
-		#endif
-		for (j = 0; j < RARRAY_LEN(exceptions) && !is_exception; j++) {
-			long fd = NUM2INT(rb_ary_entry(exceptions, j));
-			is_exception = i == fd;
-		}
-		if (!is_exception) {
-			close((int) i);
-		}
-	}
-	return Qnil;
-}
-=======
->>>>>>> 54e5bc06
 
 /*
  * call-seq: disable_stdio_buffering
