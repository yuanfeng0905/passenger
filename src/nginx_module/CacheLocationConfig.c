--- conflicted
+++ resolved
@@ -5,27 +5,7 @@
  * "Passenger", "Phusion Passenger" and "Union Station" are registered
  * trademarks of Phusion Holding B.V.
  *
-<<<<<<< HEAD
- *  See LICENSE file for license information.
-=======
- * Permission is hereby granted, free of charge, to any person obtaining a copy
- * of this software and associated documentation files (the "Software"), to deal
- * in the Software without restriction, including without limitation the rights
- * to use, copy, modify, merge, publish, distribute, sublicense, and/or sell
- * copies of the Software, and to permit persons to whom the Software is
- * furnished to do so, subject to the following conditions:
- *
- * The above copyright notice and this permission notice shall be included in
- * all copies or substantial portions of the Software.
- *
- * THE SOFTWARE IS PROVIDED "AS IS", WITHOUT WARRANTY OF ANY KIND, EXPRESS OR
- * IMPLIED, INCLUDING BUT NOT LIMITED TO THE WARRANTIES OF MERCHANTABILITY,
- * FITNESS FOR A PARTICULAR PURPOSE AND NONINFRINGEMENT. IN NO EVENT SHALL THE
- * AUTHORS OR COPYRIGHT HOLDERS BE LIABLE FOR ANY CLAIM, DAMAGES OR OTHER
- * LIABILITY, WHETHER IN AN ACTION OF CONTRACT, TORT OR OTHERWISE, ARISING FROM,
- * OUT OF OR IN CONNECTION WITH THE SOFTWARE OR THE USE OR OTHER DEALINGS IN
- * THE SOFTWARE.
->>>>>>> faabad1a
+ * See LICENSE file for license information.
  */
 
 /*
@@ -40,958 +20,6 @@
  *   rm -f src/nginx_module/CacheLocationConfig.c
  *   rake src/nginx_module/CacheLocationConfig.c
  */
-<<<<<<< HEAD
-
-
-
-/* 0: NGX_ERROR, 1: OK */
-int generated_cache_location_part(ngx_conf_t *cf, passenger_loc_conf_t *conf) {
-	size_t len = 0;
-	u_char int_buf[32], *end, *buf, *pos;
-
-/* Calculate lengths */
-
-	
-		if (conf->socket_backlog != NGX_CONF_UNSET) {
-			end = ngx_snprintf(int_buf,
-				sizeof(int_buf) - 1,
-				"%d",
-				conf->socket_backlog);
-			len += sizeof("!~PASSENGER_SOCKET_BACKLOG: ") - 1;
-			len += end - int_buf;
-			len += sizeof("\r\n") - 1;
-		}
-	
-
-	
-		if (conf->core_file_descriptor_ulimit != NGX_CONF_UNSET_UINT) {
-			end = ngx_snprintf(int_buf,
-				sizeof(int_buf) - 1,
-				"%ui",
-				conf->core_file_descriptor_ulimit);
-			len += sizeof("!~PASSENGER_CORE_FILE_DESCRIPTOR_ULIMIT: ") - 1;
-			len += end - int_buf;
-			len += sizeof("\r\n") - 1;
-		}
-	
-
-	
-		if (conf->app_file_descriptor_ulimit != NGX_CONF_UNSET_UINT) {
-			end = ngx_snprintf(int_buf,
-				sizeof(int_buf) - 1,
-				"%ui",
-				conf->app_file_descriptor_ulimit);
-			len += sizeof("!~PASSENGER_APP_FILE_DESCRIPTOR_ULIMIT: ") - 1;
-			len += end - int_buf;
-			len += sizeof("\r\n") - 1;
-		}
-	
-
-	
-		if (conf->ruby.data != NULL) {
-			len += sizeof("!~PASSENGER_RUBY: ") - 1;
-			len += conf->ruby.len;
-			len += sizeof("\r\n") - 1;
-		}
-	
-
-	
-		if (conf->python.data != NULL) {
-			len += sizeof("!~PASSENGER_PYTHON: ") - 1;
-			len += conf->python.len;
-			len += sizeof("\r\n") - 1;
-		}
-	
-
-	
-		if (conf->nodejs.data != NULL) {
-			len += sizeof("!~PASSENGER_NODEJS: ") - 1;
-			len += conf->nodejs.len;
-			len += sizeof("\r\n") - 1;
-		}
-	
-
-	
-		if (conf->meteor_app_settings.data != NULL) {
-			len += sizeof("!~PASSENGER_METEOR_APP_SETTINGS: ") - 1;
-			len += conf->meteor_app_settings.len;
-			len += sizeof("\r\n") - 1;
-		}
-	
-
-	
-		if (conf->environment.data != NULL) {
-			len += sizeof("!~PASSENGER_APP_ENV: ") - 1;
-			len += conf->environment.len;
-			len += sizeof("\r\n") - 1;
-		}
-	
-
-	
-		if (conf->friendly_error_pages != NGX_CONF_UNSET) {
-			len += sizeof("!~PASSENGER_FRIENDLY_ERROR_PAGES: ") - 1;
-			len += conf->friendly_error_pages
-				? sizeof("t\r\n") - 1
-				: sizeof("f\r\n") - 1;
-		}
-	
-
-	
-		if (conf->min_instances != NGX_CONF_UNSET) {
-			end = ngx_snprintf(int_buf,
-				sizeof(int_buf) - 1,
-				"%d",
-				conf->min_instances);
-			len += sizeof("!~PASSENGER_MIN_PROCESSES: ") - 1;
-			len += end - int_buf;
-			len += sizeof("\r\n") - 1;
-		}
-	
-
-	
-		if (conf->max_instances_per_app != NGX_CONF_UNSET) {
-			end = ngx_snprintf(int_buf,
-				sizeof(int_buf) - 1,
-				"%d",
-				conf->max_instances_per_app);
-			len += sizeof("!~PASSENGER_MAX_PROCESSES: ") - 1;
-			len += end - int_buf;
-			len += sizeof("\r\n") - 1;
-		}
-	
-
-	
-		if (conf->max_requests != NGX_CONF_UNSET) {
-			end = ngx_snprintf(int_buf,
-				sizeof(int_buf) - 1,
-				"%d",
-				conf->max_requests);
-			len += sizeof("!~PASSENGER_MAX_REQUESTS: ") - 1;
-			len += end - int_buf;
-			len += sizeof("\r\n") - 1;
-		}
-	
-
-	
-		if (conf->start_timeout != NGX_CONF_UNSET) {
-			end = ngx_snprintf(int_buf,
-				sizeof(int_buf) - 1,
-				"%d",
-				conf->start_timeout);
-			len += sizeof("!~PASSENGER_START_TIMEOUT: ") - 1;
-			len += end - int_buf;
-			len += sizeof("\r\n") - 1;
-		}
-	
-
-	
-		if (conf->user.data != NULL) {
-			len += sizeof("!~PASSENGER_USER: ") - 1;
-			len += conf->user.len;
-			len += sizeof("\r\n") - 1;
-		}
-	
-
-	
-		if (conf->group.data != NULL) {
-			len += sizeof("!~PASSENGER_GROUP: ") - 1;
-			len += conf->group.len;
-			len += sizeof("\r\n") - 1;
-		}
-	
-
-	
-		if (conf->app_group_name.data != NULL) {
-			len += sizeof("!~PASSENGER_APP_GROUP_NAME: ") - 1;
-			len += conf->app_group_name.len;
-			len += sizeof("\r\n") - 1;
-		}
-	
-
-	
-		if (conf->app_root.data != NULL) {
-			len += sizeof("!~PASSENGER_APP_ROOT: ") - 1;
-			len += conf->app_root.len;
-			len += sizeof("\r\n") - 1;
-		}
-	
-
-	
-		if (conf->app_rights.data != NULL) {
-			len += sizeof("!~PASSENGER_APP_RIGHTS: ") - 1;
-			len += conf->app_rights.len;
-			len += sizeof("\r\n") - 1;
-		}
-	
-
-	
-		if (conf->union_station_support != NGX_CONF_UNSET) {
-			len += sizeof("!~UNION_STATION_SUPPORT: ") - 1;
-			len += conf->union_station_support
-				? sizeof("t\r\n") - 1
-				: sizeof("f\r\n") - 1;
-		}
-	
-
-	
-		if (conf->debugger != NGX_CONF_UNSET) {
-			len += sizeof("!~PASSENGER_DEBUGGER: ") - 1;
-			len += conf->debugger
-				? sizeof("t\r\n") - 1
-				: sizeof("f\r\n") - 1;
-		}
-	
-
-	
-		if (conf->max_preloader_idle_time != NGX_CONF_UNSET) {
-			end = ngx_snprintf(int_buf,
-				sizeof(int_buf) - 1,
-				"%d",
-				conf->max_preloader_idle_time);
-			len += sizeof("!~PASSENGER_MAX_PRELOADER_IDLE_TIME: ") - 1;
-			len += end - int_buf;
-			len += sizeof("\r\n") - 1;
-		}
-	
-
-	
-		if (conf->spawn_method.data != NULL) {
-			len += sizeof("!~PASSENGER_SPAWN_METHOD: ") - 1;
-			len += conf->spawn_method.len;
-			len += sizeof("\r\n") - 1;
-		}
-	
-
-	
-		if (conf->load_shell_envvars != NGX_CONF_UNSET) {
-			len += sizeof("!~PASSENGER_LOAD_SHELL_ENVVARS: ") - 1;
-			len += conf->load_shell_envvars
-				? sizeof("t\r\n") - 1
-				: sizeof("f\r\n") - 1;
-		}
-	
-
-	
-		if (conf->union_station_key.data != NULL) {
-			len += sizeof("!~UNION_STATION_KEY: ") - 1;
-			len += conf->union_station_key.len;
-			len += sizeof("\r\n") - 1;
-		}
-	
-
-	
-		if (conf->max_request_queue_size != NGX_CONF_UNSET) {
-			end = ngx_snprintf(int_buf,
-				sizeof(int_buf) - 1,
-				"%d",
-				conf->max_request_queue_size);
-			len += sizeof("!~PASSENGER_MAX_REQUEST_QUEUE_SIZE: ") - 1;
-			len += end - int_buf;
-			len += sizeof("\r\n") - 1;
-		}
-	
-
-	
-		if (conf->request_queue_overflow_status_code != NGX_CONF_UNSET) {
-			end = ngx_snprintf(int_buf,
-				sizeof(int_buf) - 1,
-				"%d",
-				conf->request_queue_overflow_status_code);
-			len += sizeof("!~PASSENGER_REQUEST_QUEUE_OVERFLOW_STATUS_CODE: ") - 1;
-			len += end - int_buf;
-			len += sizeof("\r\n") - 1;
-		}
-	
-
-	
-		if (conf->restart_dir.data != NULL) {
-			len += sizeof("!~PASSENGER_RESTART_DIR: ") - 1;
-			len += conf->restart_dir.len;
-			len += sizeof("\r\n") - 1;
-		}
-	
-
-	
-		if (conf->startup_file.data != NULL) {
-			len += sizeof("!~PASSENGER_STARTUP_FILE: ") - 1;
-			len += conf->startup_file.len;
-			len += sizeof("\r\n") - 1;
-		}
-	
-
-	
-		if (conf->sticky_sessions != NGX_CONF_UNSET) {
-			len += sizeof("!~PASSENGER_STICKY_SESSIONS: ") - 1;
-			len += conf->sticky_sessions
-				? sizeof("t\r\n") - 1
-				: sizeof("f\r\n") - 1;
-		}
-	
-
-	
-		if (conf->sticky_sessions_cookie_name.data != NULL) {
-			len += sizeof("!~PASSENGER_STICKY_SESSIONS_COOKIE_NAME: ") - 1;
-			len += conf->sticky_sessions_cookie_name.len;
-			len += sizeof("\r\n") - 1;
-		}
-	
-
-	
-		if (conf->vary_turbocache_by_cookie.data != NULL) {
-			len += sizeof("!~PASSENGER_VARY_TURBOCACHE_BY_COOKIE: ") - 1;
-			len += conf->vary_turbocache_by_cookie.len;
-			len += sizeof("\r\n") - 1;
-		}
-	
-
-	
-		if (conf->abort_websockets_on_process_shutdown != NGX_CONF_UNSET) {
-			len += sizeof("!~PASSENGER_ABORT_WEBSOCKETS_ON_PROCESS_SHUTDOWN: ") - 1;
-			len += conf->abort_websockets_on_process_shutdown
-				? sizeof("t\r\n") - 1
-				: sizeof("f\r\n") - 1;
-		}
-	
-
-	
-		if (conf->force_max_concurrent_requests_per_process != NGX_CONF_UNSET) {
-			end = ngx_snprintf(int_buf,
-				sizeof(int_buf) - 1,
-				"%d",
-				conf->force_max_concurrent_requests_per_process);
-			len += sizeof("!~PASSENGER_FORCE_MAX_CONCURRENT_REQUESTS_PER_PROCESS: ") - 1;
-			len += end - int_buf;
-			len += sizeof("\r\n") - 1;
-		}
-	
-
-	
-		if (conf->fly_with.data != NULL) {
-			len += sizeof("!~PASSENGER_FLY_WITH: ") - 1;
-			len += conf->fly_with.len;
-			len += sizeof("\r\n") - 1;
-		}
-	
-
-	
-		if (conf->max_instances != NGX_CONF_UNSET) {
-			end = ngx_snprintf(int_buf,
-				sizeof(int_buf) - 1,
-				"%d",
-				conf->max_instances);
-			len += sizeof("!~PASSENGER_MAX_PROCESSES: ") - 1;
-			len += end - int_buf;
-			len += sizeof("\r\n") - 1;
-		}
-	
-
-	
-		if (conf->max_request_time != NGX_CONF_UNSET) {
-			end = ngx_snprintf(int_buf,
-				sizeof(int_buf) - 1,
-				"%d",
-				conf->max_request_time);
-			len += sizeof("!~PASSENGER_MAX_REQUEST_TIME: ") - 1;
-			len += end - int_buf;
-			len += sizeof("\r\n") - 1;
-		}
-	
-
-	
-		if (conf->memory_limit != NGX_CONF_UNSET) {
-			end = ngx_snprintf(int_buf,
-				sizeof(int_buf) - 1,
-				"%d",
-				conf->memory_limit);
-			len += sizeof("!~PASSENGER_MEMORY_LIMIT: ") - 1;
-			len += end - int_buf;
-			len += sizeof("\r\n") - 1;
-		}
-	
-
-	
-		if (conf->concurrency_model.data != NULL) {
-			len += sizeof("!~PASSENGER_CONCURRENCY_MODEL: ") - 1;
-			len += conf->concurrency_model.len;
-			len += sizeof("\r\n") - 1;
-		}
-	
-
-	
-		if (conf->thread_count != NGX_CONF_UNSET) {
-			end = ngx_snprintf(int_buf,
-				sizeof(int_buf) - 1,
-				"%d",
-				conf->thread_count);
-			len += sizeof("!~PASSENGER_THREAD_COUNT: ") - 1;
-			len += end - int_buf;
-			len += sizeof("\r\n") - 1;
-		}
-	
-
-	
-		if (conf->rolling_restarts != NGX_CONF_UNSET) {
-			len += sizeof("!~PASSENGER_ROLLING_RESTARTS: ") - 1;
-			len += conf->rolling_restarts
-				? sizeof("t\r\n") - 1
-				: sizeof("f\r\n") - 1;
-		}
-	
-
-	
-		if (conf->resist_deployment_errors != NGX_CONF_UNSET) {
-			len += sizeof("!~PASSENGER_RESIST_DEPLOYMENT_ERRORS: ") - 1;
-			len += conf->resist_deployment_errors
-				? sizeof("t\r\n") - 1
-				: sizeof("f\r\n") - 1;
-		}
-	
-
-
-/* Create string */
-buf = pos = ngx_pnalloc(cf->pool, len);
-if (buf == NULL) {
-	return 0;
-}
-
-
-	
-		if (conf->socket_backlog != NGX_CONF_UNSET) {
-			pos = ngx_copy(pos,
-				"!~PASSENGER_SOCKET_BACKLOG: ",
-				sizeof("!~PASSENGER_SOCKET_BACKLOG: ") - 1);
-			end = ngx_snprintf(int_buf,
-				sizeof(int_buf) - 1,
-				"%d",
-				conf->socket_backlog);
-			pos = ngx_copy(pos, int_buf, end - int_buf);
-			pos = ngx_copy(pos, (const u_char *) "\r\n", sizeof("\r\n") - 1);
-		}
-	
-
-	
-		if (conf->core_file_descriptor_ulimit != NGX_CONF_UNSET_UINT) {
-			pos = ngx_copy(pos,
-				"!~PASSENGER_CORE_FILE_DESCRIPTOR_ULIMIT: ",
-				sizeof("!~PASSENGER_CORE_FILE_DESCRIPTOR_ULIMIT: ") - 1);
-			end = ngx_snprintf(int_buf,
-				sizeof(int_buf) - 1,
-				"%ui",
-				conf->core_file_descriptor_ulimit);
-			pos = ngx_copy(pos, int_buf, end - int_buf);
-			pos = ngx_copy(pos, (const u_char *) "\r\n", sizeof("\r\n") - 1);
-		}
-	
-
-	
-		if (conf->app_file_descriptor_ulimit != NGX_CONF_UNSET_UINT) {
-			pos = ngx_copy(pos,
-				"!~PASSENGER_APP_FILE_DESCRIPTOR_ULIMIT: ",
-				sizeof("!~PASSENGER_APP_FILE_DESCRIPTOR_ULIMIT: ") - 1);
-			end = ngx_snprintf(int_buf,
-				sizeof(int_buf) - 1,
-				"%ui",
-				conf->app_file_descriptor_ulimit);
-			pos = ngx_copy(pos, int_buf, end - int_buf);
-			pos = ngx_copy(pos, (const u_char *) "\r\n", sizeof("\r\n") - 1);
-		}
-	
-
-	
-		if (conf->ruby.data != NULL) {
-			pos = ngx_copy(pos,
-				"!~PASSENGER_RUBY: ",
-				sizeof("!~PASSENGER_RUBY: ") - 1);
-			pos = ngx_copy(pos,
-				conf->ruby.data,
-				conf->ruby.len);
-			pos = ngx_copy(pos, (const u_char *) "\r\n", sizeof("\r\n") - 1);
-		}
-	
-
-	
-		if (conf->python.data != NULL) {
-			pos = ngx_copy(pos,
-				"!~PASSENGER_PYTHON: ",
-				sizeof("!~PASSENGER_PYTHON: ") - 1);
-			pos = ngx_copy(pos,
-				conf->python.data,
-				conf->python.len);
-			pos = ngx_copy(pos, (const u_char *) "\r\n", sizeof("\r\n") - 1);
-		}
-	
-
-	
-		if (conf->nodejs.data != NULL) {
-			pos = ngx_copy(pos,
-				"!~PASSENGER_NODEJS: ",
-				sizeof("!~PASSENGER_NODEJS: ") - 1);
-			pos = ngx_copy(pos,
-				conf->nodejs.data,
-				conf->nodejs.len);
-			pos = ngx_copy(pos, (const u_char *) "\r\n", sizeof("\r\n") - 1);
-		}
-	
-
-	
-		if (conf->meteor_app_settings.data != NULL) {
-			pos = ngx_copy(pos,
-				"!~PASSENGER_METEOR_APP_SETTINGS: ",
-				sizeof("!~PASSENGER_METEOR_APP_SETTINGS: ") - 1);
-			pos = ngx_copy(pos,
-				conf->meteor_app_settings.data,
-				conf->meteor_app_settings.len);
-			pos = ngx_copy(pos, (const u_char *) "\r\n", sizeof("\r\n") - 1);
-		}
-	
-
-	
-		if (conf->environment.data != NULL) {
-			pos = ngx_copy(pos,
-				"!~PASSENGER_APP_ENV: ",
-				sizeof("!~PASSENGER_APP_ENV: ") - 1);
-			pos = ngx_copy(pos,
-				conf->environment.data,
-				conf->environment.len);
-			pos = ngx_copy(pos, (const u_char *) "\r\n", sizeof("\r\n") - 1);
-		}
-	
-
-	
-		if (conf->friendly_error_pages != NGX_CONF_UNSET) {
-			pos = ngx_copy(pos,
-				"!~PASSENGER_FRIENDLY_ERROR_PAGES: ",
-				sizeof("!~PASSENGER_FRIENDLY_ERROR_PAGES: ") - 1);
-			if (conf->friendly_error_pages) {
-				pos = ngx_copy(pos, "t\r\n", sizeof("t\r\n") - 1);
-			} else {
-				pos = ngx_copy(pos, "f\r\n", sizeof("f\r\n") - 1);
-			}
-		}
-	
-
-	
-		if (conf->min_instances != NGX_CONF_UNSET) {
-			pos = ngx_copy(pos,
-				"!~PASSENGER_MIN_PROCESSES: ",
-				sizeof("!~PASSENGER_MIN_PROCESSES: ") - 1);
-			end = ngx_snprintf(int_buf,
-				sizeof(int_buf) - 1,
-				"%d",
-				conf->min_instances);
-			pos = ngx_copy(pos, int_buf, end - int_buf);
-			pos = ngx_copy(pos, (const u_char *) "\r\n", sizeof("\r\n") - 1);
-		}
-	
-
-	
-		if (conf->max_instances_per_app != NGX_CONF_UNSET) {
-			pos = ngx_copy(pos,
-				"!~PASSENGER_MAX_PROCESSES: ",
-				sizeof("!~PASSENGER_MAX_PROCESSES: ") - 1);
-			end = ngx_snprintf(int_buf,
-				sizeof(int_buf) - 1,
-				"%d",
-				conf->max_instances_per_app);
-			pos = ngx_copy(pos, int_buf, end - int_buf);
-			pos = ngx_copy(pos, (const u_char *) "\r\n", sizeof("\r\n") - 1);
-		}
-	
-
-	
-		if (conf->max_requests != NGX_CONF_UNSET) {
-			pos = ngx_copy(pos,
-				"!~PASSENGER_MAX_REQUESTS: ",
-				sizeof("!~PASSENGER_MAX_REQUESTS: ") - 1);
-			end = ngx_snprintf(int_buf,
-				sizeof(int_buf) - 1,
-				"%d",
-				conf->max_requests);
-			pos = ngx_copy(pos, int_buf, end - int_buf);
-			pos = ngx_copy(pos, (const u_char *) "\r\n", sizeof("\r\n") - 1);
-		}
-	
-
-	
-		if (conf->start_timeout != NGX_CONF_UNSET) {
-			pos = ngx_copy(pos,
-				"!~PASSENGER_START_TIMEOUT: ",
-				sizeof("!~PASSENGER_START_TIMEOUT: ") - 1);
-			end = ngx_snprintf(int_buf,
-				sizeof(int_buf) - 1,
-				"%d",
-				conf->start_timeout);
-			pos = ngx_copy(pos, int_buf, end - int_buf);
-			pos = ngx_copy(pos, (const u_char *) "\r\n", sizeof("\r\n") - 1);
-		}
-	
-
-	
-		if (conf->user.data != NULL) {
-			pos = ngx_copy(pos,
-				"!~PASSENGER_USER: ",
-				sizeof("!~PASSENGER_USER: ") - 1);
-			pos = ngx_copy(pos,
-				conf->user.data,
-				conf->user.len);
-			pos = ngx_copy(pos, (const u_char *) "\r\n", sizeof("\r\n") - 1);
-		}
-	
-
-	
-		if (conf->group.data != NULL) {
-			pos = ngx_copy(pos,
-				"!~PASSENGER_GROUP: ",
-				sizeof("!~PASSENGER_GROUP: ") - 1);
-			pos = ngx_copy(pos,
-				conf->group.data,
-				conf->group.len);
-			pos = ngx_copy(pos, (const u_char *) "\r\n", sizeof("\r\n") - 1);
-		}
-	
-
-	
-		if (conf->app_group_name.data != NULL) {
-			pos = ngx_copy(pos,
-				"!~PASSENGER_APP_GROUP_NAME: ",
-				sizeof("!~PASSENGER_APP_GROUP_NAME: ") - 1);
-			pos = ngx_copy(pos,
-				conf->app_group_name.data,
-				conf->app_group_name.len);
-			pos = ngx_copy(pos, (const u_char *) "\r\n", sizeof("\r\n") - 1);
-		}
-	
-
-	
-		if (conf->app_root.data != NULL) {
-			pos = ngx_copy(pos,
-				"!~PASSENGER_APP_ROOT: ",
-				sizeof("!~PASSENGER_APP_ROOT: ") - 1);
-			pos = ngx_copy(pos,
-				conf->app_root.data,
-				conf->app_root.len);
-			pos = ngx_copy(pos, (const u_char *) "\r\n", sizeof("\r\n") - 1);
-		}
-	
-
-	
-		if (conf->app_rights.data != NULL) {
-			pos = ngx_copy(pos,
-				"!~PASSENGER_APP_RIGHTS: ",
-				sizeof("!~PASSENGER_APP_RIGHTS: ") - 1);
-			pos = ngx_copy(pos,
-				conf->app_rights.data,
-				conf->app_rights.len);
-			pos = ngx_copy(pos, (const u_char *) "\r\n", sizeof("\r\n") - 1);
-		}
-	
-
-	
-		if (conf->union_station_support != NGX_CONF_UNSET) {
-			pos = ngx_copy(pos,
-				"!~UNION_STATION_SUPPORT: ",
-				sizeof("!~UNION_STATION_SUPPORT: ") - 1);
-			if (conf->union_station_support) {
-				pos = ngx_copy(pos, "t\r\n", sizeof("t\r\n") - 1);
-			} else {
-				pos = ngx_copy(pos, "f\r\n", sizeof("f\r\n") - 1);
-			}
-		}
-	
-
-	
-		if (conf->debugger != NGX_CONF_UNSET) {
-			pos = ngx_copy(pos,
-				"!~PASSENGER_DEBUGGER: ",
-				sizeof("!~PASSENGER_DEBUGGER: ") - 1);
-			if (conf->debugger) {
-				pos = ngx_copy(pos, "t\r\n", sizeof("t\r\n") - 1);
-			} else {
-				pos = ngx_copy(pos, "f\r\n", sizeof("f\r\n") - 1);
-			}
-		}
-	
-
-	
-		if (conf->max_preloader_idle_time != NGX_CONF_UNSET) {
-			pos = ngx_copy(pos,
-				"!~PASSENGER_MAX_PRELOADER_IDLE_TIME: ",
-				sizeof("!~PASSENGER_MAX_PRELOADER_IDLE_TIME: ") - 1);
-			end = ngx_snprintf(int_buf,
-				sizeof(int_buf) - 1,
-				"%d",
-				conf->max_preloader_idle_time);
-			pos = ngx_copy(pos, int_buf, end - int_buf);
-			pos = ngx_copy(pos, (const u_char *) "\r\n", sizeof("\r\n") - 1);
-		}
-	
-
-	
-		if (conf->spawn_method.data != NULL) {
-			pos = ngx_copy(pos,
-				"!~PASSENGER_SPAWN_METHOD: ",
-				sizeof("!~PASSENGER_SPAWN_METHOD: ") - 1);
-			pos = ngx_copy(pos,
-				conf->spawn_method.data,
-				conf->spawn_method.len);
-			pos = ngx_copy(pos, (const u_char *) "\r\n", sizeof("\r\n") - 1);
-		}
-	
-
-	
-		if (conf->load_shell_envvars != NGX_CONF_UNSET) {
-			pos = ngx_copy(pos,
-				"!~PASSENGER_LOAD_SHELL_ENVVARS: ",
-				sizeof("!~PASSENGER_LOAD_SHELL_ENVVARS: ") - 1);
-			if (conf->load_shell_envvars) {
-				pos = ngx_copy(pos, "t\r\n", sizeof("t\r\n") - 1);
-			} else {
-				pos = ngx_copy(pos, "f\r\n", sizeof("f\r\n") - 1);
-			}
-		}
-	
-
-	
-		if (conf->union_station_key.data != NULL) {
-			pos = ngx_copy(pos,
-				"!~UNION_STATION_KEY: ",
-				sizeof("!~UNION_STATION_KEY: ") - 1);
-			pos = ngx_copy(pos,
-				conf->union_station_key.data,
-				conf->union_station_key.len);
-			pos = ngx_copy(pos, (const u_char *) "\r\n", sizeof("\r\n") - 1);
-		}
-	
-
-	
-		if (conf->max_request_queue_size != NGX_CONF_UNSET) {
-			pos = ngx_copy(pos,
-				"!~PASSENGER_MAX_REQUEST_QUEUE_SIZE: ",
-				sizeof("!~PASSENGER_MAX_REQUEST_QUEUE_SIZE: ") - 1);
-			end = ngx_snprintf(int_buf,
-				sizeof(int_buf) - 1,
-				"%d",
-				conf->max_request_queue_size);
-			pos = ngx_copy(pos, int_buf, end - int_buf);
-			pos = ngx_copy(pos, (const u_char *) "\r\n", sizeof("\r\n") - 1);
-		}
-	
-
-	
-		if (conf->request_queue_overflow_status_code != NGX_CONF_UNSET) {
-			pos = ngx_copy(pos,
-				"!~PASSENGER_REQUEST_QUEUE_OVERFLOW_STATUS_CODE: ",
-				sizeof("!~PASSENGER_REQUEST_QUEUE_OVERFLOW_STATUS_CODE: ") - 1);
-			end = ngx_snprintf(int_buf,
-				sizeof(int_buf) - 1,
-				"%d",
-				conf->request_queue_overflow_status_code);
-			pos = ngx_copy(pos, int_buf, end - int_buf);
-			pos = ngx_copy(pos, (const u_char *) "\r\n", sizeof("\r\n") - 1);
-		}
-	
-
-	
-		if (conf->restart_dir.data != NULL) {
-			pos = ngx_copy(pos,
-				"!~PASSENGER_RESTART_DIR: ",
-				sizeof("!~PASSENGER_RESTART_DIR: ") - 1);
-			pos = ngx_copy(pos,
-				conf->restart_dir.data,
-				conf->restart_dir.len);
-			pos = ngx_copy(pos, (const u_char *) "\r\n", sizeof("\r\n") - 1);
-		}
-	
-
-	
-		if (conf->startup_file.data != NULL) {
-			pos = ngx_copy(pos,
-				"!~PASSENGER_STARTUP_FILE: ",
-				sizeof("!~PASSENGER_STARTUP_FILE: ") - 1);
-			pos = ngx_copy(pos,
-				conf->startup_file.data,
-				conf->startup_file.len);
-			pos = ngx_copy(pos, (const u_char *) "\r\n", sizeof("\r\n") - 1);
-		}
-	
-
-	
-		if (conf->sticky_sessions != NGX_CONF_UNSET) {
-			pos = ngx_copy(pos,
-				"!~PASSENGER_STICKY_SESSIONS: ",
-				sizeof("!~PASSENGER_STICKY_SESSIONS: ") - 1);
-			if (conf->sticky_sessions) {
-				pos = ngx_copy(pos, "t\r\n", sizeof("t\r\n") - 1);
-			} else {
-				pos = ngx_copy(pos, "f\r\n", sizeof("f\r\n") - 1);
-			}
-		}
-	
-
-	
-		if (conf->sticky_sessions_cookie_name.data != NULL) {
-			pos = ngx_copy(pos,
-				"!~PASSENGER_STICKY_SESSIONS_COOKIE_NAME: ",
-				sizeof("!~PASSENGER_STICKY_SESSIONS_COOKIE_NAME: ") - 1);
-			pos = ngx_copy(pos,
-				conf->sticky_sessions_cookie_name.data,
-				conf->sticky_sessions_cookie_name.len);
-			pos = ngx_copy(pos, (const u_char *) "\r\n", sizeof("\r\n") - 1);
-		}
-	
-
-	
-		if (conf->vary_turbocache_by_cookie.data != NULL) {
-			pos = ngx_copy(pos,
-				"!~PASSENGER_VARY_TURBOCACHE_BY_COOKIE: ",
-				sizeof("!~PASSENGER_VARY_TURBOCACHE_BY_COOKIE: ") - 1);
-			pos = ngx_copy(pos,
-				conf->vary_turbocache_by_cookie.data,
-				conf->vary_turbocache_by_cookie.len);
-			pos = ngx_copy(pos, (const u_char *) "\r\n", sizeof("\r\n") - 1);
-		}
-	
-
-	
-		if (conf->abort_websockets_on_process_shutdown != NGX_CONF_UNSET) {
-			pos = ngx_copy(pos,
-				"!~PASSENGER_ABORT_WEBSOCKETS_ON_PROCESS_SHUTDOWN: ",
-				sizeof("!~PASSENGER_ABORT_WEBSOCKETS_ON_PROCESS_SHUTDOWN: ") - 1);
-			if (conf->abort_websockets_on_process_shutdown) {
-				pos = ngx_copy(pos, "t\r\n", sizeof("t\r\n") - 1);
-			} else {
-				pos = ngx_copy(pos, "f\r\n", sizeof("f\r\n") - 1);
-			}
-		}
-	
-
-	
-		if (conf->force_max_concurrent_requests_per_process != NGX_CONF_UNSET) {
-			pos = ngx_copy(pos,
-				"!~PASSENGER_FORCE_MAX_CONCURRENT_REQUESTS_PER_PROCESS: ",
-				sizeof("!~PASSENGER_FORCE_MAX_CONCURRENT_REQUESTS_PER_PROCESS: ") - 1);
-			end = ngx_snprintf(int_buf,
-				sizeof(int_buf) - 1,
-				"%d",
-				conf->force_max_concurrent_requests_per_process);
-			pos = ngx_copy(pos, int_buf, end - int_buf);
-			pos = ngx_copy(pos, (const u_char *) "\r\n", sizeof("\r\n") - 1);
-		}
-	
-
-	
-		if (conf->fly_with.data != NULL) {
-			pos = ngx_copy(pos,
-				"!~PASSENGER_FLY_WITH: ",
-				sizeof("!~PASSENGER_FLY_WITH: ") - 1);
-			pos = ngx_copy(pos,
-				conf->fly_with.data,
-				conf->fly_with.len);
-			pos = ngx_copy(pos, (const u_char *) "\r\n", sizeof("\r\n") - 1);
-		}
-	
-
-	
-		if (conf->max_instances != NGX_CONF_UNSET) {
-			pos = ngx_copy(pos,
-				"!~PASSENGER_MAX_PROCESSES: ",
-				sizeof("!~PASSENGER_MAX_PROCESSES: ") - 1);
-			end = ngx_snprintf(int_buf,
-				sizeof(int_buf) - 1,
-				"%d",
-				conf->max_instances);
-			pos = ngx_copy(pos, int_buf, end - int_buf);
-			pos = ngx_copy(pos, (const u_char *) "\r\n", sizeof("\r\n") - 1);
-		}
-	
-
-	
-		if (conf->max_request_time != NGX_CONF_UNSET) {
-			pos = ngx_copy(pos,
-				"!~PASSENGER_MAX_REQUEST_TIME: ",
-				sizeof("!~PASSENGER_MAX_REQUEST_TIME: ") - 1);
-			end = ngx_snprintf(int_buf,
-				sizeof(int_buf) - 1,
-				"%d",
-				conf->max_request_time);
-			pos = ngx_copy(pos, int_buf, end - int_buf);
-			pos = ngx_copy(pos, (const u_char *) "\r\n", sizeof("\r\n") - 1);
-		}
-	
-
-	
-		if (conf->memory_limit != NGX_CONF_UNSET) {
-			pos = ngx_copy(pos,
-				"!~PASSENGER_MEMORY_LIMIT: ",
-				sizeof("!~PASSENGER_MEMORY_LIMIT: ") - 1);
-			end = ngx_snprintf(int_buf,
-				sizeof(int_buf) - 1,
-				"%d",
-				conf->memory_limit);
-			pos = ngx_copy(pos, int_buf, end - int_buf);
-			pos = ngx_copy(pos, (const u_char *) "\r\n", sizeof("\r\n") - 1);
-		}
-	
-
-	
-		if (conf->concurrency_model.data != NULL) {
-			pos = ngx_copy(pos,
-				"!~PASSENGER_CONCURRENCY_MODEL: ",
-				sizeof("!~PASSENGER_CONCURRENCY_MODEL: ") - 1);
-			pos = ngx_copy(pos,
-				conf->concurrency_model.data,
-				conf->concurrency_model.len);
-			pos = ngx_copy(pos, (const u_char *) "\r\n", sizeof("\r\n") - 1);
-		}
-	
-
-	
-		if (conf->thread_count != NGX_CONF_UNSET) {
-			pos = ngx_copy(pos,
-				"!~PASSENGER_THREAD_COUNT: ",
-				sizeof("!~PASSENGER_THREAD_COUNT: ") - 1);
-			end = ngx_snprintf(int_buf,
-				sizeof(int_buf) - 1,
-				"%d",
-				conf->thread_count);
-			pos = ngx_copy(pos, int_buf, end - int_buf);
-			pos = ngx_copy(pos, (const u_char *) "\r\n", sizeof("\r\n") - 1);
-		}
-	
-
-	
-		if (conf->rolling_restarts != NGX_CONF_UNSET) {
-			pos = ngx_copy(pos,
-				"!~PASSENGER_ROLLING_RESTARTS: ",
-				sizeof("!~PASSENGER_ROLLING_RESTARTS: ") - 1);
-			if (conf->rolling_restarts) {
-				pos = ngx_copy(pos, "t\r\n", sizeof("t\r\n") - 1);
-			} else {
-				pos = ngx_copy(pos, "f\r\n", sizeof("f\r\n") - 1);
-			}
-		}
-	
-
-	
-		if (conf->resist_deployment_errors != NGX_CONF_UNSET) {
-			pos = ngx_copy(pos,
-				"!~PASSENGER_RESIST_DEPLOYMENT_ERRORS: ",
-				sizeof("!~PASSENGER_RESIST_DEPLOYMENT_ERRORS: ") - 1);
-			if (conf->resist_deployment_errors) {
-				pos = ngx_copy(pos, "t\r\n", sizeof("t\r\n") - 1);
-			} else {
-				pos = ngx_copy(pos, "f\r\n", sizeof("f\r\n") - 1);
-			}
-		}
-	
-
-
-	conf->options_cache.data = buf;
-	conf->options_cache.len = pos - buf;
-	
-	return 1;
-}
-=======
 /*
  * 0: NGX_ERROR, 1: OK
  */
@@ -1252,6 +280,72 @@
         len += sizeof("\r\n") - 1;
     }
 
+    if (conf->fly_with.data != NULL) {
+        len += sizeof("!~PASSENGER_FLY_WITH: ") - 1;
+        len += conf->fly_with.len;
+        len += sizeof("\r\n") - 1;
+    }
+
+    if (conf->max_instances != NGX_CONF_UNSET) {
+        end = ngx_snprintf(int_buf,
+            sizeof(int_buf) - 1,
+            "%d",
+            conf->max_instances);
+        len += sizeof("!~PASSENGER_MAX_PROCESSES: ") - 1;
+        len += end - int_buf;
+        len += sizeof("\r\n") - 1;
+    }
+
+    if (conf->max_request_time != NGX_CONF_UNSET) {
+        end = ngx_snprintf(int_buf,
+            sizeof(int_buf) - 1,
+            "%d",
+            conf->max_request_time);
+        len += sizeof("!~PASSENGER_MAX_REQUEST_TIME: ") - 1;
+        len += end - int_buf;
+        len += sizeof("\r\n") - 1;
+    }
+
+    if (conf->memory_limit != NGX_CONF_UNSET) {
+        end = ngx_snprintf(int_buf,
+            sizeof(int_buf) - 1,
+            "%d",
+            conf->memory_limit);
+        len += sizeof("!~PASSENGER_MEMORY_LIMIT: ") - 1;
+        len += end - int_buf;
+        len += sizeof("\r\n") - 1;
+    }
+
+    if (conf->concurrency_model.data != NULL) {
+        len += sizeof("!~PASSENGER_CONCURRENCY_MODEL: ") - 1;
+        len += conf->concurrency_model.len;
+        len += sizeof("\r\n") - 1;
+    }
+
+    if (conf->thread_count != NGX_CONF_UNSET) {
+        end = ngx_snprintf(int_buf,
+            sizeof(int_buf) - 1,
+            "%d",
+            conf->thread_count);
+        len += sizeof("!~PASSENGER_THREAD_COUNT: ") - 1;
+        len += end - int_buf;
+        len += sizeof("\r\n") - 1;
+    }
+
+    if (conf->rolling_restarts != NGX_CONF_UNSET) {
+        len += sizeof("!~PASSENGER_ROLLING_RESTARTS: ") - 1;
+        len += conf->rolling_restarts
+            ? sizeof("t\r\n") - 1
+            : sizeof("f\r\n") - 1;
+    }
+
+    if (conf->resist_deployment_errors != NGX_CONF_UNSET) {
+        len += sizeof("!~PASSENGER_RESIST_DEPLOYMENT_ERRORS: ") - 1;
+        len += conf->resist_deployment_errors
+            ? sizeof("t\r\n") - 1
+            : sizeof("f\r\n") - 1;
+    }
+
 
     /* Create string */
     buf = pos = ngx_pnalloc(cf->pool, len);
@@ -1590,10 +684,93 @@
         pos = ngx_copy(pos, int_buf, end - int_buf);
         pos = ngx_copy(pos, (const u_char *) "\r\n", sizeof("\r\n") - 1);
     }
+    if (conf->fly_with.data != NULL) {
+        pos = ngx_copy(pos,
+            "!~PASSENGER_FLY_WITH: ",
+            sizeof("!~PASSENGER_FLY_WITH: ") - 1);
+        pos = ngx_copy(pos,
+            conf->fly_with.data,
+            conf->fly_with.len);
+        pos = ngx_copy(pos, (const u_char *) "\r\n", sizeof("\r\n") - 1);
+    }
+    if (conf->max_instances != NGX_CONF_UNSET) {
+        pos = ngx_copy(pos,
+            "!~PASSENGER_MAX_PROCESSES: ",
+            sizeof("!~PASSENGER_MAX_PROCESSES: ") - 1);
+        end = ngx_snprintf(int_buf,
+            sizeof(int_buf) - 1,
+            "%d",
+            conf->max_instances);
+        pos = ngx_copy(pos, int_buf, end - int_buf);
+        pos = ngx_copy(pos, (const u_char *) "\r\n", sizeof("\r\n") - 1);
+    }
+    if (conf->max_request_time != NGX_CONF_UNSET) {
+        pos = ngx_copy(pos,
+            "!~PASSENGER_MAX_REQUEST_TIME: ",
+            sizeof("!~PASSENGER_MAX_REQUEST_TIME: ") - 1);
+        end = ngx_snprintf(int_buf,
+            sizeof(int_buf) - 1,
+            "%d",
+            conf->max_request_time);
+        pos = ngx_copy(pos, int_buf, end - int_buf);
+        pos = ngx_copy(pos, (const u_char *) "\r\n", sizeof("\r\n") - 1);
+    }
+    if (conf->memory_limit != NGX_CONF_UNSET) {
+        pos = ngx_copy(pos,
+            "!~PASSENGER_MEMORY_LIMIT: ",
+            sizeof("!~PASSENGER_MEMORY_LIMIT: ") - 1);
+        end = ngx_snprintf(int_buf,
+            sizeof(int_buf) - 1,
+            "%d",
+            conf->memory_limit);
+        pos = ngx_copy(pos, int_buf, end - int_buf);
+        pos = ngx_copy(pos, (const u_char *) "\r\n", sizeof("\r\n") - 1);
+    }
+    if (conf->concurrency_model.data != NULL) {
+        pos = ngx_copy(pos,
+            "!~PASSENGER_CONCURRENCY_MODEL: ",
+            sizeof("!~PASSENGER_CONCURRENCY_MODEL: ") - 1);
+        pos = ngx_copy(pos,
+            conf->concurrency_model.data,
+            conf->concurrency_model.len);
+        pos = ngx_copy(pos, (const u_char *) "\r\n", sizeof("\r\n") - 1);
+    }
+    if (conf->thread_count != NGX_CONF_UNSET) {
+        pos = ngx_copy(pos,
+            "!~PASSENGER_THREAD_COUNT: ",
+            sizeof("!~PASSENGER_THREAD_COUNT: ") - 1);
+        end = ngx_snprintf(int_buf,
+            sizeof(int_buf) - 1,
+            "%d",
+            conf->thread_count);
+        pos = ngx_copy(pos, int_buf, end - int_buf);
+        pos = ngx_copy(pos, (const u_char *) "\r\n", sizeof("\r\n") - 1);
+    }
+    if (conf->rolling_restarts != NGX_CONF_UNSET) {
+        pos = ngx_copy(pos,
+            "!~PASSENGER_ROLLING_RESTARTS: ",
+            sizeof("!~PASSENGER_ROLLING_RESTARTS: ") - 1);
+        if (conf->rolling_restarts) {
+            pos = ngx_copy(pos, "t\r\n", sizeof("t\r\n") - 1);
+        } else {
+            pos = ngx_copy(pos, "f\r\n", sizeof("f\r\n") - 1);
+        }
+    }
+
+    if (conf->resist_deployment_errors != NGX_CONF_UNSET) {
+        pos = ngx_copy(pos,
+            "!~PASSENGER_RESIST_DEPLOYMENT_ERRORS: ",
+            sizeof("!~PASSENGER_RESIST_DEPLOYMENT_ERRORS: ") - 1);
+        if (conf->resist_deployment_errors) {
+            pos = ngx_copy(pos, "t\r\n", sizeof("t\r\n") - 1);
+        } else {
+            pos = ngx_copy(pos, "f\r\n", sizeof("f\r\n") - 1);
+        }
+    }
+
 
     conf->options_cache.data = buf;
     conf->options_cache.len = pos - buf;
 
     return 1;
 }
->>>>>>> faabad1a
