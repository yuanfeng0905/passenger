--- conflicted
+++ resolved
@@ -5,27 +5,7 @@
  * "Passenger", "Phusion Passenger" and "Union Station" are registered
  * trademarks of Phusion Holding B.V.
  *
-<<<<<<< HEAD
- *  See LICENSE file for license information.
-=======
- * Permission is hereby granted, free of charge, to any person obtaining a copy
- * of this software and associated documentation files (the "Software"), to deal
- * in the Software without restriction, including without limitation the rights
- * to use, copy, modify, merge, publish, distribute, sublicense, and/or sell
- * copies of the Software, and to permit persons to whom the Software is
- * furnished to do so, subject to the following conditions:
- *
- * The above copyright notice and this permission notice shall be included in
- * all copies or substantial portions of the Software.
- *
- * THE SOFTWARE IS PROVIDED "AS IS", WITHOUT WARRANTY OF ANY KIND, EXPRESS OR
- * IMPLIED, INCLUDING BUT NOT LIMITED TO THE WARRANTIES OF MERCHANTABILITY,
- * FITNESS FOR A PARTICULAR PURPOSE AND NONINFRINGEMENT. IN NO EVENT SHALL THE
- * AUTHORS OR COPYRIGHT HOLDERS BE LIABLE FOR ANY CLAIM, DAMAGES OR OTHER
- * LIABILITY, WHETHER IN AN ACTION OF CONTRACT, TORT OR OTHERWISE, ARISING FROM,
- * OUT OF OR IN CONNECTION WITH THE SOFTWARE OR THE USE OR OTHER DEALINGS IN
- * THE SOFTWARE.
->>>>>>> faabad1a
+ * See LICENSE file for license information.
  */
 
 /*
@@ -41,229 +21,6 @@
  *   rake src/nginx_module/CreateLocationConfig.c
  */
 
-<<<<<<< HEAD
-void generated_set_conf_part(passenger_loc_conf_t  *conf) {
-
-
-
-	
-		conf->socket_backlog = NGX_CONF_UNSET;
-	
-
-	
-		conf->core_file_descriptor_ulimit = NGX_CONF_UNSET_UINT;
-	
-
-	
-		conf->app_file_descriptor_ulimit = NGX_CONF_UNSET_UINT;
-	
-
-	
-		conf->enabled = NGX_CONF_UNSET;
-	
-
-	
-		conf->ruby.data = NULL;
-		conf->ruby.len  = 0;
-	
-
-	
-		conf->python.data = NULL;
-		conf->python.len  = 0;
-	
-
-	
-		conf->nodejs.data = NULL;
-		conf->nodejs.len  = 0;
-	
-
-	
-		conf->meteor_app_settings.data = NULL;
-		conf->meteor_app_settings.len  = 0;
-	
-
-	
-		conf->environment.data = NULL;
-		conf->environment.len  = 0;
-	
-
-	
-		conf->friendly_error_pages = NGX_CONF_UNSET;
-	
-
-	
-		conf->min_instances = NGX_CONF_UNSET;
-	
-
-	
-		conf->max_instances_per_app = NGX_CONF_UNSET;
-	
-
-	
-		conf->max_requests = NGX_CONF_UNSET;
-	
-
-	
-		conf->start_timeout = NGX_CONF_UNSET;
-	
-
-	
-		conf->base_uris = NGX_CONF_UNSET_PTR;
-	
-
-	
-		conf->document_root.data = NULL;
-		conf->document_root.len  = 0;
-	
-
-	
-		conf->user.data = NULL;
-		conf->user.len  = 0;
-	
-
-	
-		conf->group.data = NULL;
-		conf->group.len  = 0;
-	
-
-	
-		conf->app_group_name.data = NULL;
-		conf->app_group_name.len  = 0;
-	
-
-	
-		conf->app_root.data = NULL;
-		conf->app_root.len  = 0;
-	
-
-	
-		conf->app_rights.data = NULL;
-		conf->app_rights.len  = 0;
-	
-
-	
-		conf->union_station_support = NGX_CONF_UNSET;
-	
-
-	
-		conf->union_station_filters = NGX_CONF_UNSET_PTR;
-	
-
-	
-		conf->debugger = NGX_CONF_UNSET;
-	
-
-	
-		conf->max_preloader_idle_time = NGX_CONF_UNSET;
-	
-
-	
-		conf->env_vars = NULL;
-	
-
-	
-		conf->headers_hash_max_size = NGX_CONF_UNSET_UINT;
-	
-
-	
-		conf->headers_hash_bucket_size = NGX_CONF_UNSET_UINT;
-	
-
-	
-		conf->spawn_method.data = NULL;
-		conf->spawn_method.len  = 0;
-	
-
-	
-		conf->load_shell_envvars = NGX_CONF_UNSET;
-	
-
-	
-		conf->union_station_key.data = NULL;
-		conf->union_station_key.len  = 0;
-	
-
-	
-		conf->max_request_queue_size = NGX_CONF_UNSET;
-	
-
-	
-		conf->request_queue_overflow_status_code = NGX_CONF_UNSET;
-	
-
-	
-		conf->restart_dir.data = NULL;
-		conf->restart_dir.len  = 0;
-	
-
-	
-		conf->app_type.data = NULL;
-		conf->app_type.len  = 0;
-	
-
-	
-		conf->startup_file.data = NULL;
-		conf->startup_file.len  = 0;
-	
-
-	
-		conf->sticky_sessions = NGX_CONF_UNSET;
-	
-
-	
-		conf->sticky_sessions_cookie_name.data = NULL;
-		conf->sticky_sessions_cookie_name.len  = 0;
-	
-
-	
-		conf->vary_turbocache_by_cookie.data = NULL;
-		conf->vary_turbocache_by_cookie.len  = 0;
-	
-
-	
-		conf->abort_websockets_on_process_shutdown = NGX_CONF_UNSET;
-	
-
-	
-		conf->force_max_concurrent_requests_per_process = NGX_CONF_UNSET;
-	
-
-	
-		conf->fly_with.data = NULL;
-		conf->fly_with.len  = 0;
-	
-
-	
-		conf->max_instances = NGX_CONF_UNSET;
-	
-
-	
-		conf->max_request_time = NGX_CONF_UNSET;
-	
-
-	
-		conf->memory_limit = NGX_CONF_UNSET;
-	
-
-	
-		conf->concurrency_model.data = NULL;
-		conf->concurrency_model.len  = 0;
-	
-
-	
-		conf->thread_count = NGX_CONF_UNSET;
-	
-
-	
-		conf->rolling_restarts = NGX_CONF_UNSET;
-	
-
-	
-		conf->resist_deployment_errors = NGX_CONF_UNSET;
-	
-
-}
-=======
 void
 generated_set_conf_part(passenger_loc_conf_t  *conf) {
     conf->socket_backlog = NGX_CONF_UNSET;
@@ -325,5 +82,14 @@
     conf->vary_turbocache_by_cookie.len  = 0;
     conf->abort_websockets_on_process_shutdown = NGX_CONF_UNSET;
     conf->force_max_concurrent_requests_per_process = NGX_CONF_UNSET;
+    conf->fly_with.data = NULL;
+    conf->fly_with.len  = 0;
+    conf->max_instances = NGX_CONF_UNSET;
+    conf->max_request_time = NGX_CONF_UNSET;
+    conf->memory_limit = NGX_CONF_UNSET;
+    conf->concurrency_model.data = NULL;
+    conf->concurrency_model.len  = 0;
+    conf->thread_count = NGX_CONF_UNSET;
+    conf->rolling_restarts = NGX_CONF_UNSET;
+    conf->resist_deployment_errors = NGX_CONF_UNSET;
 }
->>>>>>> faabad1a
