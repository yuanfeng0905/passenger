# encoding: binary
#  Phusion Passenger - https://www.phusionpassenger.com/
#  Copyright (c) 2010-2013 Phusion Holding B.V.
#
#  "Passenger", "Phusion Passenger" and "Union Station" are registered
#  trademarks of Phusion Holding B.V.
#
#  See LICENSE file for license information.

PhusionPassenger.require_passenger_lib 'platform_info/apache'
PhusionPassenger.require_passenger_lib 'platform_info/operating_system'

module PhusionPassenger
  module AdminTools

    class MemoryStats
      # Information about a single process.
      class Process
        attr_accessor :pid
        attr_accessor :ppid
        attr_accessor :threads
        attr_accessor :vm_size              # in KB
        attr_accessor :rss                  # in KB
        attr_accessor :cpu
        attr_accessor :name
        attr_accessor :private_dirty_rss    # in KB

        def vm_size_in_mb
          return sprintf("%.1f MB", vm_size / 1024.0)
        end

        def rss_in_mb
          return sprintf("%.1f MB", rss / 1024.0)
        end

        def private_dirty_rss_in_mb
          if private_dirty_rss.is_a?(Numeric)
            return sprintf("%.1f MB", private_dirty_rss / 1024.0)
          else
            return "?"
          end
        end

        def to_a
          return [pid, ppid, vm_size_in_mb, private_dirty_rss_in_mb, rss_in_mb, name]
        end
      end

      # Returns a list of Apache processes, which may be the empty list if Apache is
      # not running. If the Apache executable name is unknown then nil will be returned.
      def apache_processes
        @apache_processes ||= begin
          if PlatformInfo.httpd
            processes = list_processes(:exe => PlatformInfo.httpd)
            if processes.empty?
              # On some Linux distros, the Apache worker processes
              # are called "httpd.worker"
              processes = list_processes(:exe => "#{PlatformInfo.httpd}.worker")
            end
            processes
          else
            nil
          end
        end
      end

      # Returns a list of Nginx processes, which may be the empty list if
      # Nginx is not running.
      def nginx_processes
        @nginx_processes ||= list_processes(:exe => "nginx")
      end

      # Returns a list of Phusion Passenger processes, which may be the empty list if
      # Phusion Passenger is not running.
      def passenger_processes
        @passenger_processes ||= list_processes(:match =>
<<<<<<< HEAD
          /((^| )Passenger|(^| )Rails:|(^| )Rack:|wsgi-loader.py|flying-passenger)/)
=======
          /((^| )Passenger|(^| )Rails:|(^| )Rack:|wsgi-loader.py|(.*)PassengerAgent)/)
>>>>>>> f2e1108d
      end

      # Returns the sum of the memory usages of all given processes.
      # Returns a pair [usage, accurate]. +usage+ is the summed memory usage in KB,
      # and +accurate+ indicates whether this sum is accurate. This may be false
      # if some process's memory usage cannot be determined.
      def sum_memory_usage(processes)
        total = 0
        if should_show_private_dirty_rss?
          accurate = true
          processes.each do |p|
            if p.private_dirty_rss.is_a?(Numeric)
              total += p.private_dirty_rss
            else
              accurate = true
            end
          end
          return [total, accurate]
        else
          processes.each do |p|
            total += p.rss
          end
          return [total, true]
        end
      end

      def platform_provides_private_dirty_rss_information?
        return os_name_simple == "linux"
      end

      # Returns whether root privileges are required in order to measure private dirty RSS.
      # Only meaningful if #platform_provides_private_dirty_rss_information? returns true.
      def root_privileges_required_for_private_dirty_rss?
        all_processes = (apache_processes || []) + nginx_processes + passenger_processes
        return all_processes.any?{ |p| p.private_dirty_rss.nil? }
      end

      def should_show_private_dirty_rss?
        return platform_provides_private_dirty_rss_information? &&
          (::Process.euid == 0 || root_privileges_required_for_private_dirty_rss?)
      end

      # Determine the system's RAM usage, not including swap.
      # Returns a tuple [total, used] where both numbers are in KB, or nil
      # if the system's RAM usage cannot be determined.
      def system_ram_usage
        @total_system_ram ||= begin
          case os_name_simple
          when "linux"
            free_text = `free -k`

            free_text =~ %r{Mem:(.+)$}
            line = $1.strip
            total = line.split(/ +/).first.to_i

            free_text =~ %r{buffers/cache:(.+)$}
            line = $1.strip
            used = line.split(/ +/).first.to_i

            [total, used]
          when "macosx"
            vm_stat = `vm_stat`
            vm_stat =~ /page size of (\d+) bytes/
            page_size = $1
            vm_stat =~ /Pages free: +(\d+)/
            free = $1
            vm_stat =~ /Pages active: +(\d+)/
            active = $1
            vm_stat =~ /Pages inactive: +(\d+)/
            inactive = $1
            vm_stat =~ /Pages wired down: +(\d+)/
            wired = $1

            if page_size && free && active && inactive && wired
              page_size = page_size.to_i
              free = free.to_i * page_size / 1024
              active = active.to_i * page_size / 1024
              inactive = inactive.to_i * page_size / 1024
              wired = wired.to_i * page_size / 1024

              used = active + wired
              [free + inactive + used, used]
            else
              nil
            end
          else
            `top` =~ /(\d+)(K|M) Active, (\d+)(K|M) Inact, (\d+)(K|M) Wired,.*?(\d+)(K|M) Free/
            if $1 && $2 && $3 && $4 && $5 && $6 && $7 && $8
              to_kb = lambda do |number, unit|
                if unit == 'K'
                  number.to_i
                else
                  number.to_i * 1024
                end
              end

              active = to_kb.call($1, $2)
              inactive = to_kb.call($3, $4)
              wired = to_kb.call($5, $6)
              free = to_kb.call($7, $8)

              used = active + wired
              [free + inactive + used, used]
            else
              nil
            end
          end
        end
      end

    private
      def os_name_simple
        return PlatformInfo.os_name_simple
      end

      # Returns a list of Process objects that match the given search criteria.
      #
      #  # Search by executable path.
      #  list_processes(:exe => '/usr/sbin/apache2')
      #
      #  # Search by executable name.
      #  list_processes(:name => 'ruby1.8')
      #
      #  # Search by process name.
      #  list_processes(:match => 'Passenger FrameworkSpawner')
      def list_processes(options)
        if options[:exe]
          name = options[:exe].sub(/.*\/(.*)/, '\1')
          if os_name_simple == "linux"
            ps = "ps -C '#{name}'"
          else
            ps = "ps -A"
            options[:match] = Regexp.new(Regexp.escape(name))
          end
        elsif options[:name]
          if os_name_simple == "linux"
            ps = "ps -C '#{options[:name]}'"
          else
            ps = "ps -A"
            options[:match] = Regexp.new(" #{Regexp.escape(options[:name])}")
          end
        elsif options[:match]
          ps = "ps -A"
        else
          raise ArgumentError, "Invalid options."
        end

        processes = []
        case os_name_simple
        when "solaris"
          ps_output = `#{ps} -o pid,ppid,nlwp,vsz,rss,pcpu,comm`
          threads_known = true
        when "macosx"
          ps_output = `#{ps} -w -o pid,ppid,vsz,rss,%cpu,command`
          threads_known = false
        else
          ps_output = `#{ps} -w -o pid,ppid,nlwp,vsz,rss,%cpu,command`
          threads_known = true
        end
        list = force_binary(ps_output).split("\n")
        list.shift
        list.each do |line|
          line.gsub!(/^ */, '')
          line.gsub!(/ *$/, '')

          p = Process.new
          if threads_known
            p.pid, p.ppid, p.threads, p.vm_size, p.rss, p.cpu, p.name = line.split(/ +/, 7)
          else
            p.pid, p.ppid, p.vm_size, p.rss, p.cpu, p.name = line.split(/ +/, 6)
          end
          p.name.sub!(/\Aruby: /, '')
          p.name.sub!(/ \(ruby\)\Z/, '')
          if p.name !~ /^ps/ && (!options[:match] || p.name.match(options[:match]))
            # Convert some values to integer.
            [:pid, :ppid, :vm_size, :rss].each do |attr|
              p.send("#{attr}=", p.send(attr).to_i)
            end
            p.threads = p.threads.to_i if threads_known

            if platform_provides_private_dirty_rss_information?
              p.private_dirty_rss = determine_private_dirty_rss(p.pid)
            end
            processes << p
          end
        end
        return processes
      end

      # Returns the private dirty RSS for the given process, in KB.
      def determine_private_dirty_rss(pid)
        total = 0
        File.read("/proc/#{pid}/smaps").split("\n").each do |line|
          line =~ /^(Private)_Dirty: +(\d+)/
          if $2
            total += $2.to_i
          end
        end
        if total == 0
          return nil
        else
          return total
        end
      rescue Errno::EACCES, Errno::ENOENT
        return nil
      end

      if ''.respond_to?(:force_encoding)
        def force_binary(str)
          str.force_encoding('binary')
        end
      else
        def force_binary(str)
          str
        end
      end
    end

  end # module AdminTools
end # module PhusionPassenger<|MERGE_RESOLUTION|>--- conflicted
+++ resolved
@@ -74,11 +74,7 @@
       # Phusion Passenger is not running.
       def passenger_processes
         @passenger_processes ||= list_processes(:match =>
-<<<<<<< HEAD
-          /((^| )Passenger|(^| )Rails:|(^| )Rack:|wsgi-loader.py|flying-passenger)/)
-=======
-          /((^| )Passenger|(^| )Rails:|(^| )Rack:|wsgi-loader.py|(.*)PassengerAgent)/)
->>>>>>> f2e1108d
+          /((^| )Passenger|(^| )Rails:|(^| )Rack:|wsgi-loader.py|(.*)PassengerAgent|flying-passenger)/)
       end
 
       # Returns the sum of the memory usages of all given processes.
