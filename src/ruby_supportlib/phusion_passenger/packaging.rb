--- conflicted
+++ resolved
@@ -69,13 +69,8 @@
       'NEWS',
       'package.json',
       'npm-shrinkwrap.json',
-<<<<<<< HEAD
       'passenger-enterprise-server.gemspec',
-      'build/*',
-=======
-      'passenger.gemspec',
       'build/**/*',
->>>>>>> f2e1108d
       'bin/*',
       'doc/**/*',
       'man/*',
