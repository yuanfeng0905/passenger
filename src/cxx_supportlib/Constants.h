--- conflicted
+++ resolved
@@ -107,13 +107,9 @@
 
 	#define PASSENGER_DEFAULT_USER "nobody"
 
-<<<<<<< HEAD
 	#define PASSENGER_IS_ENTERPRISE 1
 
-	#define PASSENGER_VERSION "5.0.27"
-=======
 	#define PASSENGER_VERSION "5.0.28"
->>>>>>> f2e1108d
 
 	#define POOL_HELPER_THREAD_STACK_SIZE 262144
 
