/*
 *  Phusion Passenger - https://www.phusionpassenger.com/
 *  Copyright (c) 2010-2015 Phusion Holding B.V.
 *
 *  "Passenger", "Phusion Passenger" and "Union Station" are registered
 *  trademarks of Phusion Holding B.V.
 *
 *  See LICENSE file for license information.
 */
#ifndef _PASSENGER_CONSTANTS_H_
#define _PASSENGER_CONSTANTS_H_

/* Constants.h is automatically generated from Constants.h.erb by the build system.
 * Most constants are derived from src/ruby_supportlib/phusion_passenger/constants.rb.
 *
 * To force regenerating this file:
 *   rm -f src/cxx_supportlib/Constants.h
 *   rake src/cxx_supportlib/Constants.h
 */


	#define AGENT_EXE "PassengerAgent"

	#define DEB_APACHE_MODULE_PACKAGE "libapache2-mod-passenger-enterprise"

	#define DEB_DEV_PACKAGE "passenger-enterprise-dev"

	#define DEB_MAIN_PACKAGE "passenger-enterprise"

	#define DEB_NGINX_PACKAGE "nginx-extras"

	#define DEFAULT_ANALYTICS_LOG_GROUP ""

	#define DEFAULT_ANALYTICS_LOG_PERMISSIONS "u=rwx,g=rx,o=rx"

	#define DEFAULT_ANALYTICS_LOG_USER "nobody"

	#define DEFAULT_APP_ENV "production"

	#define DEFAULT_APP_THREAD_COUNT 1

	#define DEFAULT_CONCURRENCY_MODEL "process"

	#define DEFAULT_FILE_BUFFERED_CHANNEL_THRESHOLD 131072

	#define DEFAULT_HTTP_SERVER_LISTEN_ADDRESS "tcp://127.0.0.1:3000"

	#define DEFAULT_INTEGRATION_MODE "standalone"

	#define DEFAULT_LOG_LEVEL 3

	#define DEFAULT_MAX_POOL_SIZE 6

	#define DEFAULT_MAX_PRELOADER_IDLE_TIME 300

	#define DEFAULT_MAX_REQUEST_QUEUE_SIZE 100

	#define DEFAULT_MBUF_CHUNK_SIZE 512

	#define DEFAULT_NODEJS "node"

	#define DEFAULT_POOL_IDLE_TIME 300

	#define DEFAULT_PYTHON "python"

	#define DEFAULT_RESPONSE_BUFFER_HIGH_WATERMARK 134217728

	#define DEFAULT_RUBY "ruby"

	#define DEFAULT_SOCKET_BACKLOG 2048

	#define DEFAULT_SPAWN_METHOD "smart"

	#define DEFAULT_START_TIMEOUT 90000

	#define DEFAULT_STAT_THROTTLE_RATE 10

	#define DEFAULT_STICKY_SESSIONS_COOKIE_NAME "_passenger_route"

	#define DEFAULT_UNION_STATION_GATEWAY_ADDRESS "gateway.unionstationapp.com"

	#define DEFAULT_UNION_STATION_GATEWAY_PORT 443

	#define DEFAULT_UST_ROUTER_LISTEN_ADDRESS "tcp://127.0.0.1:9344"

	#define DEFAULT_WEB_APP_USER "nobody"

	#define ENTERPRISE_URL "https://www.phusionpassenger.com/enterprise"

	#define FEEDBACK_FD 3

	#define FLYING_PASSENGER_NAME "Flying Passenger"

	#define GLOBAL_NAMESPACE_DIRNAME "passenger-enterprise"

	#define MESSAGE_SERVER_MAX_PASSWORD_SIZE 100

	#define MESSAGE_SERVER_MAX_USERNAME_SIZE 100

	#define PASSENGER_API_VERSION "0.3"

	#define PASSENGER_API_VERSION_MAJOR 0

	#define PASSENGER_API_VERSION_MINOR 3

	#define PASSENGER_DEFAULT_USER "nobody"

<<<<<<< HEAD
	#define PASSENGER_IS_ENTERPRISE 1

	#define PASSENGER_VERSION "5.0.26"
=======
	#define PASSENGER_VERSION "5.0.27"
>>>>>>> 2e08a7cf

	#define POOL_HELPER_THREAD_STACK_SIZE 262144

	#define PROCESS_SHUTDOWN_TIMEOUT 60

	#define PROCESS_SHUTDOWN_TIMEOUT_DISPLAY "1 minute"

	#define PROGRAM_NAME "Phusion Passenger"

	#define RPM_APACHE_MODULE_PACKAGE "mod_passenger_enterprise"

	#define RPM_DEV_PACKAGE "passenger-enterprise-devel"

	#define RPM_MAIN_PACKAGE "passenger-enterprise"

	#define RPM_NGINX_PACKAGE "nginx"

	#define SERVER_INSTANCE_DIR_STRUCTURE_MAJOR_VERSION 3

	#define SERVER_INSTANCE_DIR_STRUCTURE_MINOR_VERSION 0

	#define SERVER_INSTANCE_DIR_STRUCTURE_MIN_SUPPORTED_MINOR_VERSION 0

	#define SERVER_KIT_MAX_SERVER_ENDPOINTS 4

	#define SERVER_TOKEN_NAME "Phusion_Passenger"

	#define SHORT_PROGRAM_NAME "Passenger"

	#define SUPPORT_URL "https://www.phusionpassenger.com/documentation_and_support"

	#define USER_NAMESPACE_DIRNAME ".passenger-enterprise"


#endif /* _PASSENGER_CONSTANTS_H */<|MERGE_RESOLUTION|>--- conflicted
+++ resolved
@@ -105,13 +105,9 @@
 
 	#define PASSENGER_DEFAULT_USER "nobody"
 
-<<<<<<< HEAD
 	#define PASSENGER_IS_ENTERPRISE 1
 
-	#define PASSENGER_VERSION "5.0.26"
-=======
 	#define PASSENGER_VERSION "5.0.27"
->>>>>>> 2e08a7cf
 
 	#define POOL_HELPER_THREAD_STACK_SIZE 262144
 
